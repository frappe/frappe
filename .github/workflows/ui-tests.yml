name: UI

on:
  pull_request:
  workflow_dispatch:
  schedule:
    # Run everday at midnight UTC / 5:30 IST
    - cron: "0 0 * * *"

concurrency:
  group: ui-develop-${{ github.event_name }}-${{ github.event.number }}
  cancel-in-progress: true

permissions:
  # Do not change this as GITHUB_TOKEN is being used by roulette
  contents: read

jobs:
  checkrun:
    name: Build Check
    runs-on: ubuntu-latest

    outputs:
      build: ${{ steps.check-build.outputs.build }}

    steps:
      - name: Clone
        uses: actions/checkout@v4

      - name: Check if build should be run
        id: check-build
        run: |
          python "${GITHUB_WORKSPACE}/.github/helper/roulette.py"
        env:
          TYPE: "ui"
          PR_NUMBER: ${{ github.event.number }}
          REPO_NAME: ${{ github.repository }}
          GITHUB_TOKEN: ${{ secrets.GITHUB_TOKEN }}

  test:
    runs-on: ubuntu-latest
    needs: checkrun
    if: ${{ needs.checkrun.outputs.build == 'strawberry' && github.repository_owner == 'frappe' }}
    timeout-minutes: 60

    strategy:
      fail-fast: false
      matrix:
<<<<<<< HEAD
       containers: [1, 2]
=======
       # Make sure you modify coverage submission file list if changing this
       container: [1, 2, 3]
>>>>>>> 9ef10818

    name: UI Tests (Cypress)

    services:
      mariadb:
        image: mariadb:10.6
        env:
          MARIADB_ROOT_PASSWORD: travis
        ports:
          - 3306:3306
        options: --health-cmd="mysqladmin ping" --health-interval=5s --health-timeout=2s --health-retries=3

    steps:
      - name: Clone
        uses: actions/checkout@v4

      - name: Setup Python
        uses: actions/setup-python@v4
        with:
          python-version: '3.11'

      - name: Check for valid Python & Merge Conflicts
        run: |
          python -m compileall -q -f "${GITHUB_WORKSPACE}"
          if grep -lr --exclude-dir=node_modules "^<<<<<<< " "${GITHUB_WORKSPACE}"
              then echo "Found merge conflicts"
              exit 1
          fi

<<<<<<< HEAD
      - name: Check if build should be run
        id: check-build
        run: |
          python "${GITHUB_WORKSPACE}/.github/helper/roulette.py"
        env:
          TYPE: "ui"
          PR_NUMBER: ${{ github.event.number }}
          REPO_NAME: ${{ github.repository }}
          GITHUB_TOKEN: ${{ secrets.GITHUB_TOKEN }}

=======
>>>>>>> 9ef10818
      - uses: actions/setup-node@v3
        with:
          node-version: 18
          check-latest: true

      - name: Add to Hosts
        run: |
          echo "127.0.0.1 test_site" | sudo tee -a /etc/hosts

      - name: Cache pip
        uses: actions/cache@v3
        with:
          path: ~/.cache/pip
          key: ${{ runner.os }}-pip-${{ hashFiles('**/*requirements.txt', '**/pyproject.toml', '**/setup.py') }}
          restore-keys: |
            ${{ runner.os }}-pip-
            ${{ runner.os }}-

      - name: Get yarn cache directory path
        id: yarn-cache-dir-path
        run: echo "dir=$(yarn cache dir)" >> $GITHUB_OUTPUT

      - uses: actions/cache@v3
        id: yarn-cache
        with:
          path: ${{ steps.yarn-cache-dir-path.outputs.dir }}
          key: ${{ runner.os }}-yarn-ui-${{ hashFiles('**/yarn.lock') }}
          restore-keys: |
            ${{ runner.os }}-yarn-ui-

      - name: Cache cypress binary
        uses: actions/cache@v3
        with:
          path: ~/.cache/Cypress
          key: ${{ runner.os }}-cypress

      - name: Install Dependencies
        run: |
          bash ${GITHUB_WORKSPACE}/.github/helper/install_dependencies.sh
          bash ${GITHUB_WORKSPACE}/.github/helper/install.sh
        env:
          BEFORE: ${{ env.GITHUB_EVENT_PATH.before }}
          AFTER: ${{ env.GITHUB_EVENT_PATH.after }}
          TYPE: ui
          DB: mariadb

      - name: Verify yarn.lock
<<<<<<< HEAD
        if: ${{ steps.check-build.outputs.build == 'strawberry' }}
        run: |
          cd ~/frappe-bench/apps/frappe
          yarn install --immutable --immutable-cache --check-cache
          git diff --exit-code yarn.lock

      - name: Instrument Source Code
        if: ${{ steps.check-build.outputs.build == 'strawberry' }}
        run: cd ~/frappe-bench/apps/frappe/ && npx nyc instrument -x 'frappe/public/dist/**' -x 'frappe/public/js/lib/**' -x '**/*.bundle.js' --compact=false --in-place frappe
=======
        run: |
          cd ~/frappe-bench/apps/frappe
          git diff --exit-code yarn.lock
>>>>>>> 9ef10818

      - name: Build
        run: cd ~/frappe-bench/ && bench build --apps frappe

      - name: Site Setup
<<<<<<< HEAD
        if: ${{ steps.check-build.outputs.build == 'strawberry' }}
=======
>>>>>>> 9ef10818
        run: |
          cd ~/frappe-bench/
          bench --site test_site execute frappe.utils.install.complete_setup_wizard
          bench --site test_site execute frappe.tests.ui_test_helpers.create_test_user

      - name: UI Tests
<<<<<<< HEAD
        if: ${{ steps.check-build.outputs.build == 'strawberry' }}
        run: |
          cd ~/frappe-bench/
          bench --site test_site run-ui-tests frappe --headless --parallel --ci-build-id $GITHUB_RUN_ID-$GITHUB_RUN_ATTEMPT -- --record
        env:
          CYPRESS_RECORD_KEY: 4a48f41c-11b3-425b-aa88-c58048fa69eb

      - name: Show bench console if tests failed
        if: ${{ failure() }}
        run: cat ~/frappe-bench/bench_start.log
=======
        run: cd ~/frappe-bench/ && bench --site test_site run-ui-tests frappe --headless --parallel --ci-build-id $GITHUB_RUN_ID-$GITHUB_RUN_ATTEMPT
        env:
          CYPRESS_RECORD_KEY: 4a48f41c-11b3-425b-aa88-c58048fa69eb

      - name: Show bench output
        if: ${{ always() }}
        run: cat ~/frappe-bench/bench_start.log || true

  faux-test:
    runs-on: ubuntu-latest
    needs: checkrun
    if: ${{ needs.checkrun.outputs.build != 'strawberry' && github.repository_owner == 'frappe' }}
    name: UI Tests (Cypress)
    strategy:
      matrix:
       container: [1, 2, 3]

    steps:
      - name: Pass skipped tests unconditionally
        run: "echo Skipped"
>>>>>>> 9ef10818
<|MERGE_RESOLUTION|>--- conflicted
+++ resolved
@@ -46,12 +46,8 @@
     strategy:
       fail-fast: false
       matrix:
-<<<<<<< HEAD
-       containers: [1, 2]
-=======
        # Make sure you modify coverage submission file list if changing this
        container: [1, 2, 3]
->>>>>>> 9ef10818
 
     name: UI Tests (Cypress)
 
@@ -81,19 +77,6 @@
               exit 1
           fi
 
-<<<<<<< HEAD
-      - name: Check if build should be run
-        id: check-build
-        run: |
-          python "${GITHUB_WORKSPACE}/.github/helper/roulette.py"
-        env:
-          TYPE: "ui"
-          PR_NUMBER: ${{ github.event.number }}
-          REPO_NAME: ${{ github.repository }}
-          GITHUB_TOKEN: ${{ secrets.GITHUB_TOKEN }}
-
-=======
->>>>>>> 9ef10818
       - uses: actions/setup-node@v3
         with:
           node-version: 18
@@ -141,48 +124,20 @@
           DB: mariadb
 
       - name: Verify yarn.lock
-<<<<<<< HEAD
-        if: ${{ steps.check-build.outputs.build == 'strawberry' }}
-        run: |
-          cd ~/frappe-bench/apps/frappe
-          yarn install --immutable --immutable-cache --check-cache
-          git diff --exit-code yarn.lock
-
-      - name: Instrument Source Code
-        if: ${{ steps.check-build.outputs.build == 'strawberry' }}
-        run: cd ~/frappe-bench/apps/frappe/ && npx nyc instrument -x 'frappe/public/dist/**' -x 'frappe/public/js/lib/**' -x '**/*.bundle.js' --compact=false --in-place frappe
-=======
         run: |
           cd ~/frappe-bench/apps/frappe
           git diff --exit-code yarn.lock
->>>>>>> 9ef10818
 
       - name: Build
         run: cd ~/frappe-bench/ && bench build --apps frappe
 
       - name: Site Setup
-<<<<<<< HEAD
-        if: ${{ steps.check-build.outputs.build == 'strawberry' }}
-=======
->>>>>>> 9ef10818
         run: |
           cd ~/frappe-bench/
           bench --site test_site execute frappe.utils.install.complete_setup_wizard
           bench --site test_site execute frappe.tests.ui_test_helpers.create_test_user
 
       - name: UI Tests
-<<<<<<< HEAD
-        if: ${{ steps.check-build.outputs.build == 'strawberry' }}
-        run: |
-          cd ~/frappe-bench/
-          bench --site test_site run-ui-tests frappe --headless --parallel --ci-build-id $GITHUB_RUN_ID-$GITHUB_RUN_ATTEMPT -- --record
-        env:
-          CYPRESS_RECORD_KEY: 4a48f41c-11b3-425b-aa88-c58048fa69eb
-
-      - name: Show bench console if tests failed
-        if: ${{ failure() }}
-        run: cat ~/frappe-bench/bench_start.log
-=======
         run: cd ~/frappe-bench/ && bench --site test_site run-ui-tests frappe --headless --parallel --ci-build-id $GITHUB_RUN_ID-$GITHUB_RUN_ATTEMPT
         env:
           CYPRESS_RECORD_KEY: 4a48f41c-11b3-425b-aa88-c58048fa69eb
@@ -202,5 +157,4 @@
 
     steps:
       - name: Pass skipped tests unconditionally
-        run: "echo Skipped"
->>>>>>> 9ef10818
+        run: "echo Skipped"