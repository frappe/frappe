name: 'Frappe Assets'

on:
  release:
    types: [ created ]

env:
  GITHUB_TOKEN: ${{ github.token }}

jobs:
  build-release-and-publish:
    name: 'Build and Publish Assets built for Releases'
    runs-on: ubuntu-latest

    steps:
      - uses: actions/checkout@v2
        with:
          path: 'frappe'
      - uses: actions/setup-node@v1
        with:
          python-version: '12.x'
      - uses: actions/setup-python@v2
        with:
          python-version: '3.9'
      - name: Set up bench and build assets
        run: |
          npm install -g yarn
          pip3 install -U frappe-bench
          bench init frappe-bench --no-procfile --no-backups --skip-assets --skip-redis-config-generation --python $(which python) --frappe-path $GITHUB_WORKSPACE/frappe
          cd frappe-bench && bench build

      - name: Package assets
        run: |
          mkdir -p $GITHUB_WORKSPACE/build
<<<<<<< HEAD
          tar -cvpzf $GITHUB_WORKSPACE/build/assets.tar.gz ./frappe-bench/sites/assets/js ./frappe-bench/sites/assets/css*
=======
          tar -cvpzf $GITHUB_WORKSPACE/build/assets.tar.gz ./frappe-bench/sites/assets/frappe/dist
>>>>>>> 77e0b595

      - name: Get release
        id: get_release
        uses: bruceadams/get-release@v1.2.0

      - name: Upload built Assets to Release
        uses: actions/upload-release-asset@v1.0.2
        with:
          upload_url: ${{ steps.get_release.outputs.upload_url }}
          asset_path: build/assets.tar.gz
          asset_name: assets.tar.gz
          asset_content_type: application/octet-stream<|MERGE_RESOLUTION|>--- conflicted
+++ resolved
@@ -32,11 +32,7 @@
       - name: Package assets
         run: |
           mkdir -p $GITHUB_WORKSPACE/build
-<<<<<<< HEAD
-          tar -cvpzf $GITHUB_WORKSPACE/build/assets.tar.gz ./frappe-bench/sites/assets/js ./frappe-bench/sites/assets/css*
-=======
           tar -cvpzf $GITHUB_WORKSPACE/build/assets.tar.gz ./frappe-bench/sites/assets/frappe/dist
->>>>>>> 77e0b595
 
       - name: Get release
         id: get_release
