name: Semgrep

on:
  pull_request: { }

jobs:
  semgrep:
    name: Frappe Linter
    runs-on: ubuntu-latest
    steps:
      - uses: actions/checkout@v2
<<<<<<< HEAD
=======

      - name: Download Semgrep rules
        run: git clone --depth 1 https://github.com/frappe/semgrep-rules.git frappe-semgrep-rules

>>>>>>> 77e0b595
      - uses: returntocorp/semgrep-action@v1
        env:
            SEMGREP_TIMEOUT: 120
        with:
            config: >-
              r/python.lang.correctness
<<<<<<< HEAD
              .github/helper/semgrep_rules
=======
              ./frappe-semgrep-rules/rules
>>>>>>> 77e0b595
<|MERGE_RESOLUTION|>--- conflicted
+++ resolved
@@ -9,21 +9,14 @@
     runs-on: ubuntu-latest
     steps:
       - uses: actions/checkout@v2
-<<<<<<< HEAD
-=======
 
       - name: Download Semgrep rules
         run: git clone --depth 1 https://github.com/frappe/semgrep-rules.git frappe-semgrep-rules
 
->>>>>>> 77e0b595
       - uses: returntocorp/semgrep-action@v1
         env:
             SEMGREP_TIMEOUT: 120
         with:
             config: >-
               r/python.lang.correctness
-<<<<<<< HEAD
-              .github/helper/semgrep_rules
-=======
-              ./frappe-semgrep-rules/rules
->>>>>>> 77e0b595
+              ./frappe-semgrep-rules/rules