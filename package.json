--- conflicted
+++ resolved
@@ -49,12 +49,8 @@
     "webpack-build": "^1.0.1"
   },
   "devDependencies": {
-<<<<<<< HEAD
     "babel-loader": "^7.1.2",
-=======
-    "babel-core": "^6.26.0",
     "babel-plugin-transform-object-rest-spread": "^6.26.0",
->>>>>>> 4910b98d
     "babel-preset-env": "^1.6.0",
     "css-loader": "^0.28.7",
     "extract-text-webpack-plugin": "^3.0.2",
