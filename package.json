--- conflicted
+++ resolved
@@ -25,13 +25,8 @@
     "babel-preset-es2017": "^6.24.1",
     "chokidar": "^2.0.4",
     "cookie": "^0.3.1",
-<<<<<<< HEAD
-    "express": "^4.16.3",
-    "frappe-datatable": "^1.1.2",
-=======
     "express": "^4.16.2",
     "frappe-datatable": "^1.1.6",
->>>>>>> 12ea6c03
     "frappe-gantt": "^0.1.0",
     "fuse.js": "^3.2.0",
     "highlight.js": "^9.12.0",
