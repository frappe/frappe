--- conflicted
+++ resolved
@@ -802,18 +802,12 @@
 	// js
 	var cs = doctype.__js || (doctype.client_script_core + doctype.client_script);
 	if(cs) {
-		//try {
+		try {
 			var tmp = eval(cs);
-<<<<<<< HEAD
-		// } catch(e) {
-		// 	console.log(e);
-		// }
-=======
 		} catch(e) {
 			show_alert("Error in Client Script.")
 			console.log(e);
 		}
->>>>>>> 0a127b62
 	}
 
 	// css
