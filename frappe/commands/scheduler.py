import sys

import click

import frappe
from frappe.commands import get_site, pass_context
from frappe.exceptions import SiteNotSpecifiedError


@click.command("trigger-scheduler-event", help="Trigger a scheduler event")
@click.argument("event")
@pass_context
def trigger_scheduler_event(context, event):
	import frappe.utils.scheduler

	exit_code = 0

	for site in context.sites:
		try:
			frappe.init(site=site)
			frappe.connect()
			try:
				frappe.get_doc("Scheduled Job Type", {"method": event}).execute()
			except frappe.DoesNotExistError:
				click.secho(f"Event {event} does not exist!", fg="red")
				exit_code = 1
		finally:
			frappe.destroy()

	if not context.sites:
		raise SiteNotSpecifiedError

	sys.exit(exit_code)


@click.command("enable-scheduler")
@pass_context
def enable_scheduler(context):
	"Enable scheduler"
	import frappe.utils.scheduler

	for site in context.sites:
		try:
			frappe.init(site=site)
			frappe.connect()
			frappe.utils.scheduler.enable_scheduler()
			frappe.db.commit()
			print("Enabled for", site)
		finally:
			frappe.destroy()
	if not context.sites:
		raise SiteNotSpecifiedError


@click.command("disable-scheduler")
@pass_context
def disable_scheduler(context):
	"Disable scheduler"
	import frappe.utils.scheduler

	for site in context.sites:
		try:
			frappe.init(site=site)
			frappe.connect()
			frappe.utils.scheduler.disable_scheduler()
			frappe.db.commit()
			print("Disabled for", site)
		finally:
			frappe.destroy()
	if not context.sites:
		raise SiteNotSpecifiedError


@click.command("scheduler")
@click.option("--site", help="site name")
@click.argument("state", type=click.Choice(["pause", "resume", "disable", "enable", "status"]))
@click.option(
	"--format", "-f", default="text", type=click.Choice(["json", "text"]), help="Output format"
)
@click.option("--verbose", "-v", is_flag=True, help="Verbose output")
@pass_context
def scheduler(context, state: str, format: str, verbose: bool = False, site: str | None = None):
	"""Control scheduler state."""
	import frappe
<<<<<<< HEAD
	import frappe.utils.scheduler
=======
>>>>>>> 9ef10818
	from frappe.utils.scheduler import is_scheduler_inactive, toggle_scheduler

	site = site or get_site(context)

	output = {
		"text": "Scheduler is {status} for site {site}",
		"json": '{{"status": "{status}", "site": "{site}"}}',
	}

	with frappe.init_site(site=site):
		match state:
			case "status":
				frappe.connect()
				status = "disabled" if is_scheduler_inactive(verbose=verbose) else "enabled"
				return print(output[format].format(status=status, site=site))
			case "pause" | "resume":
				from frappe.installer import update_site_config

				update_site_config("pause_scheduler", state == "pause")
			case "enable" | "disable":
				frappe.connect()
				toggle_scheduler(state == "enable")
				frappe.db.commit()

		print(output[format].format(status=f"{state}d", site=site))


@click.command("set-maintenance-mode")
@click.option("--site", help="site name")
@click.argument("state", type=click.Choice(["on", "off"]))
@pass_context
def set_maintenance_mode(context, state, site=None):
	"""Put the site in maintenance mode for upgrades."""
	from frappe.installer import update_site_config

	if not site:
		site = get_site(context)

	try:
		frappe.init(site=site)
		update_site_config("maintenance_mode", 1 if (state == "on") else 0)

	finally:
		frappe.destroy()


@click.command(
	"doctor"
)  # Passing context always gets a site and if there is no use site it breaks
@click.option("--site", help="site name")
@pass_context
def doctor(context, site=None):
	"Get diagnostic info about background workers"
	from frappe.utils.doctor import doctor as _doctor

	if not site:
		site = get_site(context, raise_err=False)
	return _doctor(site=site)


@click.command("show-pending-jobs")
@click.option("--site", help="site name")
@pass_context
def show_pending_jobs(context, site=None):
	"Get diagnostic info about background jobs"
	from frappe.utils.doctor import pending_jobs as _pending_jobs

	if not site:
		site = get_site(context)

	with frappe.init_site(site):
		pending_jobs = _pending_jobs(site=site)

	return pending_jobs


@click.command("purge-jobs")
@click.option("--site", help="site name")
@click.option("--queue", default=None, help='one of "low", "default", "high')
@click.option(
	"--event",
	default=None,
	help='one of "all", "weekly", "monthly", "hourly", "daily", "weekly_long", "daily_long"',
)
def purge_jobs(site=None, queue=None, event=None):
	"Purge any pending periodic tasks, if event option is not given, it will purge everything for the site"
	from frappe.utils.doctor import purge_pending_jobs

	frappe.init(site or "")
	count = purge_pending_jobs(event=event, site=site, queue=queue)
	print(f"Purged {count} jobs")


@click.command("schedule")
def start_scheduler():
	"""Start scheduler process which is responsible for enqueueing the scheduled job types."""
	from frappe.utils.scheduler import start_scheduler

	start_scheduler()


@click.command("worker")
@click.option(
	"--queue",
	type=str,
	help="Queue to consume from. Multiple queues can be specified using comma-separated string. If not specified all queues are consumed.",
)
@click.option("--quiet", is_flag=True, default=False, help="Hide Log Outputs")
@click.option("-u", "--rq-username", default=None, help="Redis ACL user")
@click.option("-p", "--rq-password", default=None, help="Redis ACL user password")
@click.option("--burst", is_flag=True, default=False, help="Run Worker in Burst mode.")
@click.option(
	"--strategy",
	required=False,
	type=click.Choice(["round_robin", "random"]),
	help="Dequeuing strategy to use",
)
def start_worker(
	queue, quiet=False, rq_username=None, rq_password=None, burst=False, strategy=None
):
<<<<<<< HEAD
=======
	"""Start a backgrond worker"""
>>>>>>> 9ef10818
	from frappe.utils.background_jobs import start_worker

	start_worker(
		queue,
		quiet=quiet,
		rq_username=rq_username,
		rq_password=rq_password,
		burst=burst,
		strategy=strategy,
	)
<<<<<<< HEAD
=======


@click.command("worker-pool")
@click.option(
	"--queue",
	type=str,
	help="Queue to consume from. Multiple queues can be specified using comma-separated string. If not specified all queues are consumed.",
)
@click.option("--num-workers", type=int, default=2, help="Number of workers to spawn in pool.")
@click.option("--quiet", is_flag=True, default=False, help="Hide Log Outputs")
@click.option("--burst", is_flag=True, default=False, help="Run Worker in Burst mode.")
def start_worker_pool(queue, quiet=False, num_workers=2, burst=False):
	"""Start a backgrond worker"""
	from frappe.utils.background_jobs import start_worker_pool

	start_worker_pool(
		queue=queue,
		quiet=quiet,
		burst=burst,
		num_workers=num_workers,
	)
>>>>>>> 9ef10818


@click.command("ready-for-migration")
@click.option("--site", help="site name")
@pass_context
def ready_for_migration(context, site=None):
	from frappe.utils.doctor import any_job_pending

	if not site:
		site = get_site(context)

	try:
		frappe.init(site=site)
		pending_jobs = any_job_pending(site=site)

		if pending_jobs:
			print(f"NOT READY for migration: site {site} has pending background jobs")
			sys.exit(1)

		else:
			print(f"READY for migration: site {site} does not have any background jobs")
			return 0

	finally:
		frappe.destroy()


commands = [
	disable_scheduler,
	doctor,
	enable_scheduler,
	purge_jobs,
	ready_for_migration,
	scheduler,
	set_maintenance_mode,
	show_pending_jobs,
	start_scheduler,
	start_worker,
	start_worker_pool,
	trigger_scheduler_event,
]<|MERGE_RESOLUTION|>--- conflicted
+++ resolved
@@ -82,10 +82,6 @@
 def scheduler(context, state: str, format: str, verbose: bool = False, site: str | None = None):
 	"""Control scheduler state."""
 	import frappe
-<<<<<<< HEAD
-	import frappe.utils.scheduler
-=======
->>>>>>> 9ef10818
 	from frappe.utils.scheduler import is_scheduler_inactive, toggle_scheduler
 
 	site = site or get_site(context)
@@ -206,10 +202,7 @@
 def start_worker(
 	queue, quiet=False, rq_username=None, rq_password=None, burst=False, strategy=None
 ):
-<<<<<<< HEAD
-=======
 	"""Start a backgrond worker"""
->>>>>>> 9ef10818
 	from frappe.utils.background_jobs import start_worker
 
 	start_worker(
@@ -220,8 +213,6 @@
 		burst=burst,
 		strategy=strategy,
 	)
-<<<<<<< HEAD
-=======
 
 
 @click.command("worker-pool")
@@ -243,7 +234,6 @@
 		burst=burst,
 		num_workers=num_workers,
 	)
->>>>>>> 9ef10818
 
 
 @click.command("ready-for-migration")
