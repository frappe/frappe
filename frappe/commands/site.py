--- conflicted
+++ resolved
@@ -471,9 +471,6 @@
 
 			if not exit_code:
 				frappe.db.commit()
-
-		if not exit_code:
-			frappe.db.commit()
 
 		frappe.destroy()
 
@@ -1258,10 +1255,6 @@
 @pass_context
 def trim_database(context, dry_run, format, no_backup, yes=False):
 	"""Remove database tables for deleted DocTypes."""
-<<<<<<< HEAD
-
-=======
->>>>>>> 9ef10818
 	if not context.sites:
 		raise SiteNotSpecifiedError
 
@@ -1283,41 +1276,20 @@
 			.select(table_name)
 			.where(information_schema.tables.table_schema == frappe.conf.db_name)
 			.where(information_schema.tables.table_type == "BASE TABLE")
-<<<<<<< HEAD
-			.run()
-=======
 			.run(pluck=True)
->>>>>>> 9ef10818
 		)
 		doctype_tables = frappe.get_all("DocType", pluck="name")
 
-<<<<<<< HEAD
-		for x in database_tables:
-			if not x.startswith("tab"):
-				continue
-			doctype = x.replace("tab", "", 1)
-			if not (doctype in doctype_tables or x.startswith("__") or x in STANDARD_TABLES):
-				TABLES_TO_DROP.append(x)
-=======
 		for table_name in database_tables:
 			if not table_name.startswith("tab"):
 				continue
 			if not (table_name.replace("tab", "", 1) in doctype_tables or table_name in STANDARD_TABLES):
 				TABLES_TO_DROP.append(table_name)
->>>>>>> 9ef10818
 
 		if not TABLES_TO_DROP:
 			if format == "text":
 				click.secho(f"{site}: No ghost tables", fg="green")
 		else:
-<<<<<<< HEAD
-			if not yes:
-				print("Following tables will be dropped:")
-				print("\n".join(f"* {dt}" for dt in TABLES_TO_DROP))
-				click.confirm("Do you want to continue?", abort=True)
-
-			if not (no_backup or dry_run):
-=======
 			if format == "text":
 				print(f"{site}: Following tables will be dropped:")
 				print("\n".join(f"* {dt}" for dt in TABLES_TO_DROP))
@@ -1329,7 +1301,6 @@
 				click.confirm("Do you want to continue?", abort=True)
 
 			if not no_backup:
->>>>>>> 9ef10818
 				if format == "text":
 					print(f"Backing Up Tables: {', '.join(TABLES_TO_DROP)}")
 
