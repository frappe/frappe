--- conflicted
+++ resolved
@@ -21,22 +21,6 @@
 @click.option("--apps", help="Build assets for specific apps")
 @click.option(
 	"--hard-link",
-<<<<<<< HEAD
-	is_flag=True,
-	default=False,
-	help="Copy the files instead of symlinking",
-	envvar="FRAPPE_HARD_LINK_ASSETS",
-)
-@click.option(
-	"--make-copy",
-	is_flag=True,
-	default=False,
-	help="[DEPRECATED] Copy the files instead of symlinking",
-)
-@click.option(
-	"--restore",
-=======
->>>>>>> 9ef10818
 	is_flag=True,
 	default=False,
 	help="Copy the files instead of symlinking",
@@ -519,20 +503,12 @@
 	_psql(extra_args=extra_args)
 
 
-<<<<<<< HEAD
-	mysql = which("mysql")
-=======
 def _mariadb(extra_args=None):
 	mariadb = which("mariadb")
->>>>>>> 9ef10818
 	command = [
 		mariadb,
 		"--port",
-<<<<<<< HEAD
-		str(frappe.conf.db_port or MariaDBDatabase.default_port),
-=======
 		str(frappe.conf.db_port),
->>>>>>> 9ef10818
 		"-u",
 		frappe.conf.db_name,
 		f"-p{frappe.conf.db_password}",
@@ -551,17 +527,6 @@
 def _psql(extra_args=None):
 	psql = which("psql")
 
-<<<<<<< HEAD
-def _psql():
-	psql = which("psql")
-
-	host = frappe.conf.db_host or "127.0.0.1"
-	port = frappe.conf.db_port or "5432"
-	env = os.environ.copy()
-	env["PGPASSWORD"] = frappe.conf.db_password
-	conn_string = f"postgresql://{frappe.conf.db_name}@{host}:{port}/{frappe.conf.db_name}"
-	subprocess.run([psql, conn_string], check=True, env=env)
-=======
 	host = frappe.conf.db_host
 	port = frappe.conf.db_port
 	env = os.environ.copy()
@@ -571,7 +536,6 @@
 	if extra_args:
 		psql_cmd = psql_cmd + list(extra_args)
 	subprocess.run(psql_cmd, check=True, env=env)
->>>>>>> 9ef10818
 
 
 @click.command("jupyter")
@@ -895,10 +859,7 @@
 	headless=False,
 	parallel=True,
 	with_coverage=False,
-<<<<<<< HEAD
-=======
 	browser="chrome",
->>>>>>> 9ef10818
 	ci_build_id=None,
 	cypressargs=None,
 ):
@@ -916,11 +877,7 @@
 
 	os.chdir(app_base_path)
 
-<<<<<<< HEAD
-	node_bin = subprocess.getoutput("yarn bin")
-=======
 	node_bin = subprocess.getoutput("(cd ../frappe && yarn bin)")
->>>>>>> 9ef10818
 	cypress_path = f"{node_bin}/cypress"
 	drag_drop_plugin_path = f"{node_bin}/../@4tw/cypress-drag-drop"
 	real_events_plugin_path = f"{node_bin}/../cypress-real-events"
@@ -950,11 +907,7 @@
 		frappe.commands.popen(f"(cd ../frappe && yarn add {packages} --no-lockfile)")
 
 	# run for headless mode
-<<<<<<< HEAD
-	run_or_open = "run --browser chrome" if headless else "open"
-=======
 	run_or_open = f"run --browser {browser}" if headless else "open"
->>>>>>> 9ef10818
 	formatted_command = f"{site_env} {password_env} {coverage_env} {cypress_path} {run_or_open}"
 
 	if os.environ.get("CYPRESS_RECORD_KEY"):
