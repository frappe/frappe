# Copyright (c) 2015, Frappe Technologies and contributors
# License: MIT. See LICENSE

import json

import frappe
from frappe.model.document import Document
from frappe.translate import MERGED_TRANSLATION_KEY, USER_TRANSLATION_KEY, get_translator_url
from frappe.utils import is_html, strip_html_tags


class Translation(Document):
	# begin: auto-generated types
	# This code is auto-generated. Do not modify anything in this block.

	from typing import TYPE_CHECKING

	if TYPE_CHECKING:
		from frappe.types import DF

		context: DF.Data | None
		contributed: DF.Check
		contribution_docname: DF.Data | None
		contribution_status: DF.Literal["", "Pending", "Verified", "Rejected"]
		language: DF.Link
		source_text: DF.Code
		translated_text: DF.Code
	# end: auto-generated types
	def validate(self):
		if is_html(self.source_text):
			self.remove_html_from_source()

	def remove_html_from_source(self):
		self.source_text = strip_html_tags(self.source_text).strip()

	def on_update(self):
		clear_user_translation_cache(self.language)

	def on_trash(self):
		clear_user_translation_cache(self.language)

<<<<<<< HEAD
	def contribute(self):
		pass

	def get_contribution_status(self):
		pass


@frappe.whitelist()
def create_translations(translation_map, language):
	translation_map = json.loads(translation_map)
	translation_map_to_send = frappe._dict({})
	# first create / update local user translations
	for source_id, translation_dict in translation_map.items():
		translation_dict = frappe._dict(translation_dict)
		existing_doc_name = frappe.get_all(
			"Translation",
			{
				"source_text": translation_dict.source_text,
				"context": translation_dict.context or "",
				"language": language,
			},
		)
		translation_map_to_send[source_id] = translation_dict
		if existing_doc_name:
			frappe.db.set_value(
				"Translation",
				existing_doc_name[0].name,
				{
					"translated_text": translation_dict.translated_text,
					"contributed": 1,
					"contribution_status": "Pending",
				},
			)
			translation_map_to_send[source_id].name = existing_doc_name[0].name
		else:
			doc = frappe.get_doc(
				{
					"doctype": "Translation",
					"source_text": translation_dict.source_text,
					"contributed": 1,
					"contribution_status": "Pending",
					"translated_text": translation_dict.translated_text,
					"context": translation_dict.context,
					"language": language,
				}
			)
			doc.insert()
			translation_map_to_send[source_id].name = doc.name


def clear_user_translation_cache(lang):
	frappe.cache().hdel(USER_TRANSLATION_KEY, lang)
	frappe.cache().hdel(MERGED_TRANSLATION_KEY, lang)
=======

def clear_user_translation_cache(lang):
	frappe.cache.hdel(USER_TRANSLATION_KEY, lang)
	frappe.cache.hdel(MERGED_TRANSLATION_KEY, lang)
>>>>>>> 9ef10818
<|MERGE_RESOLUTION|>--- conflicted
+++ resolved
@@ -39,63 +39,7 @@
 	def on_trash(self):
 		clear_user_translation_cache(self.language)
 
-<<<<<<< HEAD
-	def contribute(self):
-		pass
-
-	def get_contribution_status(self):
-		pass
-
-
-@frappe.whitelist()
-def create_translations(translation_map, language):
-	translation_map = json.loads(translation_map)
-	translation_map_to_send = frappe._dict({})
-	# first create / update local user translations
-	for source_id, translation_dict in translation_map.items():
-		translation_dict = frappe._dict(translation_dict)
-		existing_doc_name = frappe.get_all(
-			"Translation",
-			{
-				"source_text": translation_dict.source_text,
-				"context": translation_dict.context or "",
-				"language": language,
-			},
-		)
-		translation_map_to_send[source_id] = translation_dict
-		if existing_doc_name:
-			frappe.db.set_value(
-				"Translation",
-				existing_doc_name[0].name,
-				{
-					"translated_text": translation_dict.translated_text,
-					"contributed": 1,
-					"contribution_status": "Pending",
-				},
-			)
-			translation_map_to_send[source_id].name = existing_doc_name[0].name
-		else:
-			doc = frappe.get_doc(
-				{
-					"doctype": "Translation",
-					"source_text": translation_dict.source_text,
-					"contributed": 1,
-					"contribution_status": "Pending",
-					"translated_text": translation_dict.translated_text,
-					"context": translation_dict.context,
-					"language": language,
-				}
-			)
-			doc.insert()
-			translation_map_to_send[source_id].name = doc.name
-
-
-def clear_user_translation_cache(lang):
-	frappe.cache().hdel(USER_TRANSLATION_KEY, lang)
-	frappe.cache().hdel(MERGED_TRANSLATION_KEY, lang)
-=======
 
 def clear_user_translation_cache(lang):
 	frappe.cache.hdel(USER_TRANSLATION_KEY, lang)
-	frappe.cache.hdel(MERGED_TRANSLATION_KEY, lang)
->>>>>>> 9ef10818
+	frappe.cache.hdel(MERGED_TRANSLATION_KEY, lang)