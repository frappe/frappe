--- conflicted
+++ resolved
@@ -662,11 +662,7 @@
   }
  ],
  "max_attachments": 5,
-<<<<<<< HEAD
  "modified": "2020-12-24 19:48:49.677800",
-=======
- "modified": "2020-10-18 15:18:53.126800",
->>>>>>> 33f8ed96
  "modified_by": "Administrator",
  "module": "Core",
  "name": "User",
