# Copyright (c) 2015, Frappe Technologies Pvt. Ltd. and Contributors
# License: MIT. See LICENSE
import json
import time
import unittest
from unittest.mock import patch

import frappe
import frappe.exceptions
from frappe.core.doctype.user.user import (
	extract_mentions,
	reset_password,
	sign_up,
	test_password_strength,
	update_password,
	verify_password,
)
from frappe.frappeclient import FrappeClient
from frappe.model.delete_doc import delete_doc
from frappe.utils import get_url

user_module = frappe.core.doctype.user.user
test_records = frappe.get_test_records("User")



class TestUser(unittest.TestCase):
	def tearDown(self):
		# disable password strength test
		frappe.db.set_value("System Settings", "System Settings", "enable_password_policy", 0)
		frappe.db.set_value("System Settings", "System Settings", "minimum_password_score", "")
		frappe.db.set_value("System Settings", "System Settings", "password_reset_limit", 3)
		frappe.set_user("Administrator")

	def test_user_type(self):
		new_user = frappe.get_doc(
			dict(doctype="User", email="test-for-type@example.com", first_name="Tester")
		).insert(ignore_if_duplicate=True)
		self.assertEqual(new_user.user_type, "Website User")

		# social login userid for frappe
		self.assertTrue(new_user.social_logins[0].userid)
		self.assertEqual(new_user.social_logins[0].provider, "frappe")

		# role with desk access
		new_user.add_roles("_Test Role 2")
		new_user.save()
		self.assertEqual(new_user.user_type, "System User")

		# clear role
		new_user.roles = []
		new_user.save()
		self.assertEqual(new_user.user_type, "Website User")

		# role without desk access
		new_user.add_roles("_Test Role 4")
		new_user.save()
		self.assertEqual(new_user.user_type, "Website User")

		delete_contact(new_user.name)
		frappe.delete_doc("User", new_user.name)

	def test_delete(self):
		frappe.get_doc("User", "test@example.com").add_roles("_Test Role 2")
		self.assertRaises(frappe.LinkExistsError, delete_doc, "Role", "_Test Role 2")
		frappe.db.delete("Has Role", {"role": "_Test Role 2"})
		delete_doc("Role", "_Test Role 2")

		if frappe.db.exists("User", "_test@example.com"):
			delete_contact("_test@example.com")
			delete_doc("User", "_test@example.com")

		user = frappe.copy_doc(test_records[1])
		user.email = "_test@example.com"
		user.insert()

		frappe.get_doc({"doctype": "ToDo", "description": "_Test"}).insert()

		delete_contact("_test@example.com")
		delete_doc("User", "_test@example.com")

		self.assertTrue(
			not frappe.db.sql("""select * from `tabToDo` where allocated_to=%s""", ("_test@example.com",))
		)

		from frappe.core.doctype.role.test_role import test_records as role_records

		frappe.copy_doc(role_records[1]).insert()

	def test_get_value(self):
		self.assertEqual(frappe.db.get_value("User", "test@example.com"), "test@example.com")
		self.assertEqual(frappe.db.get_value("User", {"email": "test@example.com"}), "test@example.com")
		self.assertEqual(
			frappe.db.get_value("User", {"email": "test@example.com"}, "email"), "test@example.com"
		)
		self.assertEqual(
			frappe.db.get_value("User", {"email": "test@example.com"}, ["first_name", "email"]),
			("_Test", "test@example.com"),
		)
		self.assertEqual(
			frappe.db.get_value(
				"User", {"email": "test@example.com", "first_name": "_Test"}, ["first_name", "email"]
			),
			("_Test", "test@example.com"),
		)

		test_user = frappe.db.sql("select * from tabUser where name='test@example.com'", as_dict=True)[0]
		self.assertEqual(
			frappe.db.get_value("User", {"email": "test@example.com"}, "*", as_dict=True), test_user
		)

		self.assertEqual(frappe.db.get_value("User", "xxxtest@example.com"), None)

		frappe.db.set_value("Website Settings", "Website Settings", "_test", "_test_val")
		self.assertEqual(frappe.db.get_value("Website Settings", None, "_test"), "_test_val")
		self.assertEqual(
			frappe.db.get_value("Website Settings", "Website Settings", "_test"), "_test_val"
		)

	def test_high_permlevel_validations(self):
		user = frappe.get_meta("User")
		self.assertTrue("roles" in [d.fieldname for d in user.get_high_permlevel_fields()])

		me = frappe.get_doc("User", "testperm@example.com")
		me.remove_roles("System Manager")

		frappe.set_user("testperm@example.com")

		me = frappe.get_doc("User", "testperm@example.com")
		me.add_roles("System Manager")

		# system manager is not added (it is reset)
		self.assertFalse("System Manager" in [d.role for d in me.roles])

		# ignore permlevel using flags
		me.flags.ignore_permlevel_for_fields = ["roles"]
		me.add_roles("System Manager")

		# system manager now added due to flags
		self.assertTrue("System Manager" in [d.role for d in me.get("roles")])

		# reset flags
		me.flags.ignore_permlevel_for_fields = None

		# change user
		frappe.set_user("Administrator")

		me = frappe.get_doc("User", "testperm@example.com")
		me.add_roles("System Manager")

		# system manager now added by Administrator
		self.assertTrue("System Manager" in [d.role for d in me.get("roles")])

	def test_delete_user(self):
		new_user = frappe.get_doc(
			dict(doctype="User", email="test-for-delete@example.com", first_name="Tester Delete User")
		).insert(ignore_if_duplicate=True)
		self.assertEqual(new_user.user_type, "Website User")

		# role with desk access
		new_user.add_roles("_Test Role 2")
		new_user.save()
		self.assertEqual(new_user.user_type, "System User")

		comm = frappe.get_doc(
			{
				"doctype": "Communication",
				"subject": "To check user able to delete even if linked with communication",
				"content": "To check user able to delete even if linked with communication",
				"sent_or_received": "Sent",
				"user": new_user.name,
			}
		)
		comm.insert(ignore_permissions=True)

		delete_contact(new_user.name)
		frappe.delete_doc("User", new_user.name)
		self.assertFalse(frappe.db.exists("User", new_user.name))

	def test_password_strength(self):
		# Test Password without Password Strength Policy
		frappe.db.set_value("System Settings", "System Settings", "enable_password_policy", 0)

		# password policy is disabled, test_password_strength should be ignored
		result = test_password_strength("test_password")
		self.assertFalse(result.get("feedback", None))

		# Test Password with Password Strenth Policy Set
		frappe.db.set_value("System Settings", "System Settings", "enable_password_policy", 1)
		frappe.db.set_value("System Settings", "System Settings", "minimum_password_score", 2)

		# Score 1; should now fail
		result = test_password_strength("bee2ve")
		self.assertEqual(result["feedback"]["password_policy_validation_passed"], False)

		# Score 4; should pass
		result = test_password_strength("Eastern_43A1W")
		self.assertEqual(result["feedback"]["password_policy_validation_passed"], True)

		# test password strength while saving user with new password
		user = frappe.get_doc("User", "test@example.com")
		frappe.flags.in_test = False
		user.new_password = "password"
		self.assertRaisesRegex(frappe.exceptions.ValidationError, "Invalid Password", user.save)
		user.reload()
		user.new_password = "Eastern_43A1W"
		user.save()
		frappe.flags.in_test = True

	def test_comment_mentions(self):
		comment = """
			<span class="mention" data-id="test.comment@example.com" data-value="Test" data-denotation-char="@">
				<span><span class="ql-mention-denotation-char">@</span>Test</span>
			</span>
		"""
		self.assertEqual(extract_mentions(comment)[0], "test.comment@example.com")

		comment = """
			<div>
				Testing comment,
				<span class="mention" data-id="test.comment@example.com" data-value="Test" data-denotation-char="@">
					<span><span class="ql-mention-denotation-char">@</span>Test</span>
				</span>
				please check
			</div>
		"""
		self.assertEqual(extract_mentions(comment)[0], "test.comment@example.com")
		comment = """
			<div>
				Testing comment for
				<span class="mention" data-id="test_user@example.com" data-value="Test" data-denotation-char="@">
					<span><span class="ql-mention-denotation-char">@</span>Test</span>
				</span>
				and
				<span class="mention" data-id="test.again@example1.com" data-value="Test" data-denotation-char="@">
					<span><span class="ql-mention-denotation-char">@</span>Test</span>
				</span>
				please check
			</div>
		"""
		self.assertEqual(extract_mentions(comment)[0], "test_user@example.com")
		self.assertEqual(extract_mentions(comment)[1], "test.again@example1.com")

		frappe.delete_doc("User Group", "Team")
		doc = frappe.get_doc(
			{
				"doctype": "User Group",
				"name": "Team",
				"user_group_members": [{"user": "test@example.com"}, {"user": "test1@example.com"}],
			}
		)

		doc.insert()

		comment = """
			<div>
				Testing comment for
				<span class="mention" data-id="Team" data-value="Team" data-is-group="true" data-denotation-char="@">
					<span><span class="ql-mention-denotation-char">@</span>Team</span>
				</span> and
				<span class="mention" data-id="Unknown Team" data-value="Unknown Team" data-is-group="true"
				data-denotation-char="@">
					<span><span class="ql-mention-denotation-char">@</span>Unknown Team</span>
				</span><!-- this should be ignored-->
				please check
			</div>
		"""
		self.assertListEqual(extract_mentions(comment), ["test@example.com", "test1@example.com"])

	def test_rate_limiting_for_reset_password(self):
		# Allow only one reset request for a day
		frappe.db.set_value("System Settings", "System Settings", "password_reset_limit", 1)
		frappe.db.commit()

		url = get_url()
		data = {"cmd": "frappe.core.doctype.user.user.reset_password", "user": "test@test.com"}

		# Clear rate limit tracker to start fresh
		key = f"rl:{data['cmd']}:{data['user']}"
		frappe.cache().delete(key)

		c = FrappeClient(url)
		res1 = c.session.post(url, data=data, verify=c.verify, headers=c.headers)
		res2 = c.session.post(url, data=data, verify=c.verify, headers=c.headers)
		self.assertEqual(res1.status_code, 400)
		self.assertEqual(res2.status_code, 417)

	def test_user_rename(self):
		old_name = "test_user_rename@example.com"
		new_name = "test_user_rename_new@example.com"
		user = frappe.get_doc(
			{
				"doctype": "User",
				"email": old_name,
				"enabled": 1,
				"first_name": "_Test",
				"new_password": "Eastern_43A1W",
				"roles": [{"doctype": "Has Role", "parentfield": "roles", "role": "System Manager"}],
			}
		).insert(ignore_permissions=True, ignore_if_duplicate=True)

		frappe.rename_doc("User", user.name, new_name)
		self.assertTrue(frappe.db.exists("Notification Settings", new_name))

		frappe.delete_doc("User", new_name)

	def test_signup(self):
		import frappe.website.utils

		random_user = frappe.mock("email")
		random_user_name = frappe.mock("name")
		# disabled signup
		with patch.object(user_module, "is_signup_disabled", return_value=True):
			self.assertRaisesRegex(
				frappe.exceptions.ValidationError,
				"Sign Up is disabled",
				sign_up,
				random_user,
				random_user_name,
				"/signup",
			)

<<<<<<< HEAD
		self.assertTupleEqual(sign_up(random_user, random_user_name, "/welcome"),
							  (1, "Please check your email for verification"))
		self.assertEqual(frappe.cache().hget('redirect_after_login', random_user), "/welcome")
=======
		self.assertTupleEqual(
			sign_up(random_user, random_user_name, "/welcome"),
			(1, "Please check your email for verification"),
		)
		self.assertEqual(frappe.cache().hget("redirect_after_login", random_user), "/welcome")
>>>>>>> 65166d1e

		# re-register
		self.assertTupleEqual(
			sign_up(random_user, random_user_name, "/welcome"), (0, "Already Registered")
		)

		# disabled user
		user = frappe.get_doc("User", random_user)
		user.enabled = 0
		user.save()

		self.assertTupleEqual(
			sign_up(random_user, random_user_name, "/welcome"), (0, "Registered but disabled")
		)

		# throttle user creation
		with patch.object(user_module.frappe.db, "get_creation_count", return_value=301):
<<<<<<< HEAD
			self.assertRaisesRegex(frappe.exceptions.ValidationError, "Throttled",
				sign_up, frappe.mock('email'), random_user_name, "/signup")
=======
			self.assertRaisesRegex(
				frappe.exceptions.ValidationError,
				"Throttled",
				sign_up,
				frappe.mock("email"),
				random_user_name,
				"/signup",
			)
>>>>>>> 65166d1e

	def test_reset_password(self):
		from frappe.auth import CookieManager, LoginManager
		from frappe.utils import set_request

		old_password = "Eastern_43A1W"
		new_password = "easy_password"

		set_request(path="/random")
		frappe.local.cookie_manager = CookieManager()
		frappe.local.login_manager = LoginManager()

		frappe.set_user("testpassword@example.com")
		test_user = frappe.get_doc("User", "testpassword@example.com")
		test_user.reset_password()
		self.assertEqual(update_password(new_password, key=test_user.reset_password_key), "/app")
<<<<<<< HEAD
		self.assertEqual(update_password(new_password, key="wrong_key"),
						 "The Link specified has either been used before or Invalid")
=======
		self.assertEqual(
			update_password(new_password, key="wrong_key"),
			"The Link specified has either been used before or Invalid",
		)
>>>>>>> 65166d1e

		# password verification should fail with old password
		self.assertRaises(frappe.exceptions.AuthenticationError, verify_password, old_password)
		verify_password(new_password)

		# reset password
		update_password(old_password, old_password=new_password)

<<<<<<< HEAD
		self.assertRaisesRegex(frappe.exceptions.ValidationError, "Invalid key type", update_password, "test", 1,
							   ['like', '%'])
=======
		self.assertRaisesRegex(
			frappe.exceptions.ValidationError, "Invalid key type", update_password, "test", 1, ["like", "%"]
		)
>>>>>>> 65166d1e

		password_strength_response = {
			"feedback": {"password_policy_validation_passed": False, "suggestions": ["Fix password"]}
		}

		# password strength failure test
<<<<<<< HEAD
		with patch.object(user_module, "test_password_strength", return_value=password_strength_response):
			self.assertRaisesRegex(frappe.exceptions.ValidationError, "Fix password", update_password, new_password, 0,
								   test_user.reset_password_key)

=======
		with patch.object(
			user_module, "test_password_strength", return_value=password_strength_response
		):
			self.assertRaisesRegex(
				frappe.exceptions.ValidationError,
				"Fix password",
				update_password,
				new_password,
				0,
				test_user.reset_password_key,
			)
>>>>>>> 65166d1e

		# test redirect URL for website users
		frappe.set_user("test2@example.com")
		self.assertEqual(update_password(new_password, old_password=old_password), "/")
		# reset password
		update_password(old_password, old_password=new_password)

		# test API endpoint
		with patch.object(user_module.frappe, "sendmail") as sendmail:
			frappe.clear_messages()
			test_user = frappe.get_doc("User", "test2@example.com")
			self.assertEqual(reset_password(user="test2@example.com"), None)
			test_user.reload()
			self.assertEqual(update_password(new_password, key=test_user.reset_password_key), "/")
			update_password(old_password, old_password=new_password)
			self.assertEqual(
				json.loads(frappe.message_log[0]).get("message"),
				"Password reset instructions have been sent to your email",
			)

		sendmail.assert_called_once()
		self.assertEqual(sendmail.call_args[1]["recipients"], "test2@example.com")

		self.assertEqual(reset_password(user="test2@example.com"), None)
		self.assertEqual(reset_password(user="Administrator"), "not allowed")
		self.assertEqual(reset_password(user="random"), "not found")

	def test_user_onload_modules(self):
		from frappe.config import get_modules_from_all_apps
		from frappe.desk.form.load import getdoc

		frappe.response.docs = []
		getdoc("User", "Administrator")
		doc = frappe.response.docs[0]
		
    self.assertListEqual(doc.get("__onload").get('all_modules', []),
			[m.get("module_name") for m in get_modules_from_all_apps()])
<<<<<<< HEAD

	def test_reset_password_link_expiry(self):
=======
		self.assertListEqual(
			doc.get("__onload").get("all_modules", []),
			[m.get("module_name") for m in get_modules_from_all_apps()],
		)
  
  def test_reset_password_link_expiry(self):
>>>>>>> 65166d1e
		new_password = "new_password"
		# set the reset password expiry to 1 second
		frappe.db.set_value("System Settings", "System Settings", "reset_password_link_expiry_seconds", 1)
		frappe.set_user("testpassword@example.com")
		test_user = frappe.get_doc("User", "testpassword@example.com")
		test_user.reset_password()
		time.sleep(1)  # sleep for 1 sec to expire the reset link
		self.assertEqual(update_password(new_password, key=test_user.reset_password_key),
						 "The Link specified has been expired")


def delete_contact(user):
	frappe.db.delete("Contact", {"email_id": user})
	frappe.db.delete("Contact Email", {"email_id": user})<|MERGE_RESOLUTION|>--- conflicted
+++ resolved
@@ -320,17 +320,9 @@
 				"/signup",
 			)
 
-<<<<<<< HEAD
 		self.assertTupleEqual(sign_up(random_user, random_user_name, "/welcome"),
 							  (1, "Please check your email for verification"))
 		self.assertEqual(frappe.cache().hget('redirect_after_login', random_user), "/welcome")
-=======
-		self.assertTupleEqual(
-			sign_up(random_user, random_user_name, "/welcome"),
-			(1, "Please check your email for verification"),
-		)
-		self.assertEqual(frappe.cache().hget("redirect_after_login", random_user), "/welcome")
->>>>>>> 65166d1e
 
 		# re-register
 		self.assertTupleEqual(
@@ -348,10 +340,6 @@
 
 		# throttle user creation
 		with patch.object(user_module.frappe.db, "get_creation_count", return_value=301):
-<<<<<<< HEAD
-			self.assertRaisesRegex(frappe.exceptions.ValidationError, "Throttled",
-				sign_up, frappe.mock('email'), random_user_name, "/signup")
-=======
 			self.assertRaisesRegex(
 				frappe.exceptions.ValidationError,
 				"Throttled",
@@ -360,7 +348,6 @@
 				random_user_name,
 				"/signup",
 			)
->>>>>>> 65166d1e
 
 	def test_reset_password(self):
 		from frappe.auth import CookieManager, LoginManager
@@ -377,15 +364,10 @@
 		test_user = frappe.get_doc("User", "testpassword@example.com")
 		test_user.reset_password()
 		self.assertEqual(update_password(new_password, key=test_user.reset_password_key), "/app")
-<<<<<<< HEAD
-		self.assertEqual(update_password(new_password, key="wrong_key"),
-						 "The Link specified has either been used before or Invalid")
-=======
 		self.assertEqual(
 			update_password(new_password, key="wrong_key"),
 			"The Link specified has either been used before or Invalid",
 		)
->>>>>>> 65166d1e
 
 		# password verification should fail with old password
 		self.assertRaises(frappe.exceptions.AuthenticationError, verify_password, old_password)
@@ -393,27 +375,15 @@
 
 		# reset password
 		update_password(old_password, old_password=new_password)
-
-<<<<<<< HEAD
-		self.assertRaisesRegex(frappe.exceptions.ValidationError, "Invalid key type", update_password, "test", 1,
-							   ['like', '%'])
-=======
 		self.assertRaisesRegex(
 			frappe.exceptions.ValidationError, "Invalid key type", update_password, "test", 1, ["like", "%"]
 		)
->>>>>>> 65166d1e
 
 		password_strength_response = {
 			"feedback": {"password_policy_validation_passed": False, "suggestions": ["Fix password"]}
 		}
 
 		# password strength failure test
-<<<<<<< HEAD
-		with patch.object(user_module, "test_password_strength", return_value=password_strength_response):
-			self.assertRaisesRegex(frappe.exceptions.ValidationError, "Fix password", update_password, new_password, 0,
-								   test_user.reset_password_key)
-
-=======
 		with patch.object(
 			user_module, "test_password_strength", return_value=password_strength_response
 		):
@@ -425,7 +395,6 @@
 				0,
 				test_user.reset_password_key,
 			)
->>>>>>> 65166d1e
 
 		# test redirect URL for website users
 		frappe.set_user("test2@example.com")
@@ -460,20 +429,10 @@
 		frappe.response.docs = []
 		getdoc("User", "Administrator")
 		doc = frappe.response.docs[0]
-		
-    self.assertListEqual(doc.get("__onload").get('all_modules', []),
-			[m.get("module_name") for m in get_modules_from_all_apps()])
-<<<<<<< HEAD
+		self.assertListEqual(doc.get("__onload").get('all_modules', []),
+							 [m.get("module_name") for m in get_modules_from_all_apps()])
 
 	def test_reset_password_link_expiry(self):
-=======
-		self.assertListEqual(
-			doc.get("__onload").get("all_modules", []),
-			[m.get("module_name") for m in get_modules_from_all_apps()],
-		)
-  
-  def test_reset_password_link_expiry(self):
->>>>>>> 65166d1e
 		new_password = "new_password"
 		# set the reset password expiry to 1 second
 		frappe.db.set_value("System Settings", "System Settings", "reset_password_link_expiry_seconds", 1)
