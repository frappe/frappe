--- conflicted
+++ resolved
@@ -755,10 +755,9 @@
 		if not self.time_zone:
 			self.time_zone = get_system_timezone()
 
-<<<<<<< HEAD
 	def get_permission_log_options(self, event=None):
 		return {"fields": ("role_profile_name", "roles", "module_profile", "block_modules")}
-=======
+
 	def check_roles_added(self):
 		if self.user_type != "System User" or self.roles or not self.is_new():
 			return
@@ -773,7 +772,6 @@
 				"args": ["Form", self.doctype, self.name],
 			},
 		)
->>>>>>> a3db75e1
 
 
 @frappe.whitelist()
