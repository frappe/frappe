frappe.ui.form.on('User', {
	before_load: function(frm) {
		var update_tz_select = function(user_language) {
			frm.set_df_property("time_zone", "options", [""].concat(frappe.all_timezones));
		};

		if(!frappe.all_timezones) {
			frappe.call({
				method: "frappe.core.doctype.user.user.get_timezones",
				callback: function(r) {
					frappe.all_timezones = r.message.timezones;
					update_tz_select();
				}
			});
		} else {
			update_tz_select();
		}

	},

	role_profile_name: function(frm) {
		if(frm.doc.role_profile_name) {
			frappe.call({
				"method": "frappe.core.doctype.user.user.get_role_profile",
				args: {
					role_profile: frm.doc.role_profile_name
				},
				callback: function(data) {
					frm.set_value("roles", []);
					$.each(data.message || [], function(i, v) {
						var d = frm.add_child("roles");
						d.role = v.role;
					});
					frm.roles_editor.show();
				}
			});
		}
	},

	module_profile: function(frm) {
		if (frm.doc.module_profile) {
			frappe.call({
				"method": "frappe.core.doctype.user.user.get_module_profile",
				args: {
					module_profile: frm.doc.module_profile
				},
				callback: function(data) {
					frm.set_value("block_modules", []);
					$.each(data.message || [], function(i, v) {
						let d = frm.add_child("block_modules");
						d.module = v.module;
					});
					frm.module_editor && frm.module_editor.refresh();
				}
			});
		}
	},

	onload: function(frm) {
		frm.can_edit_roles = has_access_to_edit_user();

		if (frm.can_edit_roles && !frm.is_new()) {
			if (!frm.roles_editor) {
				const role_area = $('<div class="role-editor">')
					.appendTo(frm.fields_dict.roles_html.wrapper);
				frm.roles_editor = new frappe.RoleEditor(role_area, frm, frm.doc.role_profile_name ? 1 : 0);

				var module_area = $('<div>')
					.appendTo(frm.fields_dict.modules_html.wrapper);
				frm.module_editor = new frappe.ModuleEditor(frm, module_area);
			} else {
				frm.roles_editor.show();
			}
		}
	},
	refresh: function(frm) {
		var doc = frm.doc;
		if(!frm.is_new() && !frm.roles_editor && frm.can_edit_roles) {
			frm.reload_doc();
			return;
		}

		if(doc.name===frappe.session.user && !doc.__unsaved
			&& frappe.all_timezones
			&& (doc.language || frappe.boot.user.language)
			&& doc.language !== frappe.boot.user.language) {
			frappe.msgprint(__("Refreshing..."));
			window.location.reload();
		}

		frm.toggle_display(['sb1', 'sb3', 'modules_access'], false);

		if(!frm.is_new()) {
			if(has_access_to_edit_user()) {

				frm.add_custom_button(__("Set User Permissions"), function() {
					frappe.route_options = {
						"user": doc.name
					};
					frappe.set_route('List', 'User Permission');
				}, __("Permissions"));

				frm.add_custom_button(__('View Permitted Documents'),
					() => frappe.set_route('query-report', 'Permitted Documents For User',
						{user: frm.doc.name}), __("Permissions"));

				frm.toggle_display(['sb1', 'sb3', 'modules_access'], true);
			}

			frm.add_custom_button(__("Reset Password"), function() {
				frappe.call({
					method: "frappe.core.doctype.user.user.reset_password",
					args: {
						"user": frm.doc.name
					}
				});
			}, __("Password"));

			if (frappe.user.has_role("System Manager")) {
				frappe.db.get_single_value("LDAP Settings", "enabled").then((value) => {
					if (value === 1 && frm.doc.name != "Administrator") {
						frm.add_custom_button(__("Reset LDAP Password"), function() {
							const d = new frappe.ui.Dialog({
								title: __("Reset LDAP Password"),
								fields: [
									{
										label: __("New Password"),
										fieldtype: "Password",
										fieldname: "new_password",
										reqd: 1
									},
									{
										label: __("Confirm New Password"),
										fieldtype: "Password",
										fieldname: "confirm_password",
										reqd: 1
									},
									{
										label: __("Logout All Sessions"),
										fieldtype: "Check",
										fieldname: "logout_sessions"
									}
								],
								primary_action: (values) => {
									d.hide();
									if (values.new_password !== values.confirm_password) {
										frappe.throw(__("Passwords do not match!"));
									}
									frappe.call(
										"frappe.integrations.doctype.ldap_settings.ldap_settings.reset_password", {
											user: frm.doc.email,
											password: values.new_password,
											logout: values.logout_sessions
										});
								}
							});
							d.show();
						}, __("Password"));
					}
				});
			}

			frm.add_custom_button(__("Reset OTP Secret"), function() {
				frappe.call({
					method: "frappe.core.doctype.user.user.reset_otp_secret",
					args: {
						"user": frm.doc.name
					}
				});
			}, __("Password"));

			frm.trigger('enabled');

			if (frm.roles_editor && frm.can_edit_roles) {
				frm.roles_editor.disable = frm.doc.role_profile_name ? 1 : 0;
				frm.roles_editor.show();
			}

			frm.module_editor && frm.module_editor.refresh();

			if(frappe.session.user==doc.name) {
				// update display settings
				if(doc.user_image) {
					frappe.boot.user_info[frappe.session.user].image = frappe.utils.get_file_link(doc.user_image);
				}
			}
		}
		if (frm.doc.user_emails){
			var found =0;
			for (var i = 0;i<frm.doc.user_emails.length;i++){
				if (frm.doc.email==frm.doc.user_emails[i].email_id){
					found = 1;
				}
			}
			if (!found){
				frm.add_custom_button(__("Create User Email"), function() {
					frm.events.create_user_email(frm);
				});
			}
		}

		if (frappe.route_flags.unsaved===1){
			delete frappe.route_flags.unsaved;
			for ( var i=0;i<frm.doc.user_emails.length;i++) {
				frm.doc.user_emails[i].idx=frm.doc.user_emails[i].idx+1;
			}
			frm.dirty();
		}

	},
	validate: function(frm) {
		if(frm.roles_editor) {
			frm.roles_editor.set_roles_in_table();
		}
	},
	enabled: function(frm) {
		var doc = frm.doc;
		if(!frm.is_new() && has_access_to_edit_user()) {
			frm.toggle_display(['sb1', 'sb3', 'modules_access'], doc.enabled);
			frm.set_df_property('enabled', 'read_only', 0);
		}

		if(frappe.session.user!=="Administrator") {
			frm.toggle_enable('email', frm.is_new());
		}
	},
	create_user_email:function(frm) {
		frappe.call({
			method: 'frappe.core.doctype.user.user.has_email_account',
			args: {
				email: frm.doc.email
			},
			callback: function(r) {
				if (!Array.isArray(r.message)) {
					frappe.route_options = {
						"email_id": frm.doc.email,
						"awaiting_password": 1,
						"enable_incoming": 1
					};
					frappe.model.with_doctype("Email Account", function(doc) {
						var doc = frappe.model.get_new_doc("Email Account");
						frappe.route_flags.linked_user = frm.doc.name;
						frappe.route_flags.delete_user_from_locals = true;
						frappe.set_route("Form", "Email Account", doc.name);
					});
				} else {
					frappe.route_flags.create_user_account = frm.doc.name;
					frappe.set_route("Form", "Email Account", r.message[0]["name"]);
				}
			}
		});
	},
	generate_keys: function(frm){
		frappe.call({
			method: 'frappe.core.doctype.user.user.generate_keys',
			args: {
				user: frm.doc.name
			},
			callback: function(r){
				if(r.message){
					frappe.msgprint(__("Save API Secret: ") + r.message.api_secret);
				}
			}
		});
	}
});

function has_access_to_edit_user() {
	return has_common(frappe.user_roles, get_roles_for_editing_user());
}

function get_roles_for_editing_user() {
	return frappe.get_meta('User').permissions
		.filter(perm => perm.permlevel >= 1 && perm.write)
		.map(perm => perm.role) || ['System Manager'];
<<<<<<< HEAD
}

frappe.ModuleEditor = Class.extend({
	init: function(frm, wrapper) {
		this.wrapper = $('<div class="row module-block-list"></div>').appendTo(wrapper);
		this.frm = frm;
		this.make();
	},
	make: function() {
		var me = this;
		this.frm.doc.__onload.all_modules.forEach(function(m) {
			$(repl('<div class="col-sm-4"><div class="checkbox">\
				<label><input type="checkbox" class="block-module-check" data-module="%(module)s">\
				%(module)s</label></div></div>', {module: m})).appendTo(me.wrapper);
		});
		this.bind();
	},
	refresh: function() {
		var me = this;
		this.wrapper.find(".block-module-check").prop("checked", true);
		$.each(this.frm.doc.block_modules, function(i, d) {
			me.wrapper.find(".block-module-check[data-module='"+ d.module +"']").prop("checked", false);
		});
	},
	bind: function() {
		var me = this;
		this.wrapper.on("change", ".block-module-check", function() {
			var module = $(this).attr('data-module');
			if($(this).prop("checked")) {
				// remove from block_modules
				me.frm.doc.block_modules = $.map(me.frm.doc.block_modules || [], function(d) {
					if (d.module != module) {
						return d;
					}
				});
			} else {
				me.frm.add_child("block_modules", {"module": module});
			}
		});
	}
});
=======
}
>>>>>>> 6f774d6d
<|MERGE_RESOLUTION|>--- conflicted
+++ resolved
@@ -273,48 +273,4 @@
 	return frappe.get_meta('User').permissions
 		.filter(perm => perm.permlevel >= 1 && perm.write)
 		.map(perm => perm.role) || ['System Manager'];
-<<<<<<< HEAD
-}
-
-frappe.ModuleEditor = Class.extend({
-	init: function(frm, wrapper) {
-		this.wrapper = $('<div class="row module-block-list"></div>').appendTo(wrapper);
-		this.frm = frm;
-		this.make();
-	},
-	make: function() {
-		var me = this;
-		this.frm.doc.__onload.all_modules.forEach(function(m) {
-			$(repl('<div class="col-sm-4"><div class="checkbox">\
-				<label><input type="checkbox" class="block-module-check" data-module="%(module)s">\
-				%(module)s</label></div></div>', {module: m})).appendTo(me.wrapper);
-		});
-		this.bind();
-	},
-	refresh: function() {
-		var me = this;
-		this.wrapper.find(".block-module-check").prop("checked", true);
-		$.each(this.frm.doc.block_modules, function(i, d) {
-			me.wrapper.find(".block-module-check[data-module='"+ d.module +"']").prop("checked", false);
-		});
-	},
-	bind: function() {
-		var me = this;
-		this.wrapper.on("change", ".block-module-check", function() {
-			var module = $(this).attr('data-module');
-			if($(this).prop("checked")) {
-				// remove from block_modules
-				me.frm.doc.block_modules = $.map(me.frm.doc.block_modules || [], function(d) {
-					if (d.module != module) {
-						return d;
-					}
-				});
-			} else {
-				me.frm.add_child("block_modules", {"module": module});
-			}
-		});
-	}
-});
-=======
-}
->>>>>>> 6f774d6d
+}