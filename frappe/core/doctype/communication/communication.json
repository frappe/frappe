--- conflicted
+++ resolved
@@ -2,11 +2,7 @@
  "actions": [],
  "allow_import": 1,
  "creation": "2013-01-29 10:47:14",
-<<<<<<< HEAD
- "default_view": "Inbox",
-=======
  "default_view": "List",
->>>>>>> 9ef10818
  "description": "Keeps track of all communications",
  "doctype": "DocType",
  "document_type": "Setup",
@@ -399,11 +395,7 @@
  "icon": "fa fa-comment",
  "idx": 1,
  "links": [],
-<<<<<<< HEAD
- "modified": "2023-03-16 12:04:18.113817",
-=======
  "modified": "2023-08-29 17:20:52.541483",
->>>>>>> 9ef10818
  "modified_by": "Administrator",
  "module": "Core",
  "name": "Communication",
