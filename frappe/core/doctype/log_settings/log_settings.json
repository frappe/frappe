--- conflicted
+++ resolved
@@ -49,12 +49,7 @@
    "label": "Activity Log"
   },
   {
-<<<<<<< HEAD
-   "default": "90",
-=======
    "default": "30",
-   "description": "In Days",
->>>>>>> 91f446ef
    "fieldname": "clear_email_queue_after",
    "fieldtype": "Int",
    "label": "Email Queue"
