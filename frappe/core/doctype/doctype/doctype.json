--- conflicted
+++ resolved
@@ -446,13 +446,14 @@
   },
   {
    "default": "0",
-<<<<<<< HEAD
    "fetch_from": "module.create_on_install",
    "fieldname": "create_on_install",
    "fieldtype": "Check",
    "label": "Create on Install",
    "read_only": 1
-=======
+  },
+  {
+   "default": "0",
    "description": "Tree structures are implemented using Nested Set",
    "fieldname": "is_tree",
    "fieldtype": "Check",
@@ -463,16 +464,11 @@
    "fieldname": "nsm_parent_field",
    "fieldtype": "Data",
    "label": "Parent Field (Tree)"
->>>>>>> aec9ca89
   }
  ],
  "icon": "fa fa-bolt",
  "idx": 6,
-<<<<<<< HEAD
- "modified": "2019-08-30 14:39:02.871649",
-=======
  "modified": "2019-09-07 14:28:05.392490",
->>>>>>> aec9ca89
  "modified_by": "Administrator",
  "module": "Core",
  "name": "DocType",
