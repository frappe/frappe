{
 "actions": [],
 "allow_rename": 1,
 "autoname": "Prompt",
 "creation": "2013-02-18 13:36:19",
 "description": "DocType is a Table / Form in the application.",
 "doctype": "DocType",
 "document_type": "Document",
 "engine": "InnoDB",
 "field_order": [
  "sb0",
  "module",
  "is_submittable",
  "istable",
  "issingle",
  "is_tree",
  "is_calendar_and_gantt",
  "editable_grid",
  "quick_entry",
  "cb01",
  "track_changes",
  "track_seen",
  "track_views",
  "custom",
  "beta",
  "is_virtual",
  "fields_section_break",
  "fields",
  "sb1",
  "naming_rule",
  "autoname",
  "name_case",
  "allow_rename",
  "column_break_15",
  "description",
  "documentation",
  "form_settings_section",
  "image_field",
  "timeline_field",
  "nsm_parent_field",
  "max_attachments",
  "column_break_23",
  "hide_toolbar",
  "allow_copy",
  "allow_import",
  "allow_events_in_timeline",
  "allow_auto_repeat",
  "make_attachments_public",
  "view_settings",
  "title_field",
  "show_title_field_in_link",
  "translated_doctype",
  "search_fields",
  "default_print_format",
  "sort_field",
  "sort_order",
  "default_view",
  "force_re_route_to_default_view",
  "column_break_29",
  "document_type",
  "icon",
  "color",
  "show_preview_popup",
  "show_name_in_global_search",
  "email_settings_sb",
  "default_email_template",
  "column_break_51",
  "email_append_to",
  "sender_field",
  "subject_field",
  "sb2",
  "permissions",
  "restrict_to_domain",
  "read_only",
  "in_create",
  "actions_section",
  "actions",
  "links_section",
  "links",
  "document_states_section",
  "states",
  "web_view",
  "has_web_view",
  "allow_guest_to_view",
  "index_web_pages_for_search",
  "route",
  "is_published_field",
  "website_search_field",
  "advanced",
  "engine",
  "migration_hash"
 ],
 "fields": [
  {
   "fieldname": "sb0",
   "fieldtype": "Section Break",
   "oldfieldtype": "Section Break"
  },
  {
   "fieldname": "module",
   "fieldtype": "Link",
   "in_list_view": 1,
   "in_standard_filter": 1,
   "label": "Module",
   "oldfieldname": "module",
   "oldfieldtype": "Link",
   "options": "Module Def",
   "reqd": 1,
   "search_index": 1
  },
  {
   "default": "0",
   "depends_on": "eval:!doc.istable",
   "description": "Once submitted, submittable documents cannot be changed. They can only be Cancelled and Amended.",
   "fieldname": "is_submittable",
   "fieldtype": "Check",
   "label": "Is Submittable"
  },
  {
   "default": "0",
   "description": "Child Tables are shown as a Grid in other DocTypes",
   "fieldname": "istable",
   "fieldtype": "Check",
   "in_standard_filter": 1,
   "label": "Is Child Table",
   "oldfieldname": "istable",
   "oldfieldtype": "Check"
  },
  {
   "default": "0",
   "depends_on": "eval:!doc.istable",
   "description": "Single Types have only one record no tables associated. Values are stored in tabSingles",
   "fieldname": "issingle",
   "fieldtype": "Check",
   "in_standard_filter": 1,
   "label": "Is Single",
   "oldfieldname": "issingle",
   "oldfieldtype": "Check",
   "set_only_once": 1
  },
  {
   "default": "1",
   "depends_on": "istable",
   "fieldname": "editable_grid",
   "fieldtype": "Check",
   "label": "Editable Grid"
  },
  {
   "default": "0",
   "depends_on": "eval:!doc.istable && !doc.issingle",
   "description": "Open a dialog with mandatory fields to create a new record quickly",
   "fieldname": "quick_entry",
   "fieldtype": "Check",
   "label": "Quick Entry"
  },
  {
   "fieldname": "cb01",
   "fieldtype": "Column Break"
  },
  {
   "default": "0",
   "depends_on": "eval:!doc.istable",
   "description": "If enabled, changes to the document are tracked and shown in timeline",
   "fieldname": "track_changes",
   "fieldtype": "Check",
   "label": "Track Changes"
  },
  {
   "default": "0",
   "depends_on": "eval:!doc.istable",
   "description": "If enabled, the document is marked as seen, the first time a user opens it",
   "fieldname": "track_seen",
   "fieldtype": "Check",
   "label": "Track Seen"
  },
  {
   "default": "0",
   "depends_on": "eval:!doc.istable",
   "description": "If enabled, document views are tracked, this can happen multiple times",
   "fieldname": "track_views",
   "fieldtype": "Check",
   "label": "Track Views"
  },
  {
   "default": "0",
   "fieldname": "custom",
   "fieldtype": "Check",
   "label": "Custom?"
  },
  {
   "default": "0",
   "fieldname": "beta",
   "fieldtype": "Check",
   "label": "Beta"
  },
  {
   "fieldname": "fields_section_break",
   "fieldtype": "Section Break",
   "label": "Fields",
   "oldfieldtype": "Section Break"
  },
  {
   "fieldname": "fields",
   "fieldtype": "Table",
   "label": "Fields",
   "oldfieldname": "fields",
   "oldfieldtype": "Table",
   "options": "DocField"
  },
  {
   "fieldname": "sb1",
   "fieldtype": "Section Break",
   "label": "Naming"
  },
  {
   "description": "Naming Options:\n<ol><li><b>field:[fieldname]</b> - By Field</li><li><b>autoincrement</b> - Uses Databases' Auto Increment feature</li><li><b>naming_series:</b> - By Naming Series (field called naming_series must be present)</li><li><b>Prompt</b> - Prompt user for a name</li><li><b>[series]</b> - Series by prefix (separated by a dot); for example PRE.#####</li>\n<li><b>format:EXAMPLE-{MM}morewords{fieldname1}-{fieldname2}-{#####}</b> - Replace all braced words (fieldnames, date words (DD, MM, YY), series) with their value. Outside braces, any characters can be used.</li></ol>",
   "fieldname": "autoname",
   "fieldtype": "Data",
   "label": "Auto Name",
   "oldfieldname": "autoname",
   "oldfieldtype": "Data"
  },
  {
   "depends_on": "eval:doc.naming_rule !== \"Autoincrement\"",
   "fieldname": "name_case",
   "fieldtype": "Select",
   "label": "Name Case",
   "oldfieldname": "name_case",
   "oldfieldtype": "Select",
   "options": "\nTitle Case\nUPPER CASE"
  },
  {
   "fieldname": "column_break_15",
   "fieldtype": "Column Break"
  },
  {
   "fieldname": "description",
   "fieldtype": "Small Text",
   "label": "Description",
   "oldfieldname": "description",
   "oldfieldtype": "Text"
  },
  {
   "collapsible": 1,
   "fieldname": "form_settings_section",
   "fieldtype": "Section Break",
   "label": "Form Settings"
  },
  {
   "description": "Must be of type \"Attach Image\"",
   "fieldname": "image_field",
   "fieldtype": "Data",
   "label": "Image Field"
  },
  {
   "depends_on": "eval:!doc.istable",
   "description": "Comments and Communications will be associated with this linked document",
   "fieldname": "timeline_field",
   "fieldtype": "Data",
   "label": "Timeline Field"
  },
  {
   "fieldname": "max_attachments",
   "fieldtype": "Int",
   "label": "Max Attachments",
   "oldfieldname": "max_attachments",
   "oldfieldtype": "Int"
  },
  {
   "fieldname": "column_break_23",
   "fieldtype": "Column Break"
  },
  {
   "default": "0",
   "fieldname": "hide_toolbar",
   "fieldtype": "Check",
   "label": "Hide Sidebar and Menu",
   "oldfieldname": "hide_toolbar",
   "oldfieldtype": "Check"
  },
  {
   "default": "0",
   "fieldname": "allow_copy",
   "fieldtype": "Check",
   "label": "Hide Copy",
   "oldfieldname": "allow_copy",
   "oldfieldtype": "Check"
  },
  {
   "default": "1",
   "depends_on": "eval:doc.naming_rule !== \"Autoincrement\"",
   "fieldname": "allow_rename",
   "fieldtype": "Check",
   "label": "Allow Rename",
   "oldfieldname": "allow_rename",
   "oldfieldtype": "Check"
  },
  {
   "default": "0",
   "fieldname": "allow_import",
   "fieldtype": "Check",
   "label": "Allow Import (via Data Import Tool)"
  },
  {
   "default": "0",
   "fieldname": "allow_events_in_timeline",
   "fieldtype": "Check",
   "label": "Allow events in timeline"
  },
  {
   "default": "0",
   "fieldname": "allow_auto_repeat",
   "fieldtype": "Check",
   "label": "Allow Auto Repeat"
  },
  {
   "collapsible": 1,
   "fieldname": "view_settings",
   "fieldtype": "Section Break",
   "label": "View Settings"
  },
  {
   "depends_on": "eval:!doc.istable",
   "fieldname": "title_field",
   "fieldtype": "Data",
   "label": "Title Field"
  },
  {
   "depends_on": "eval:!doc.istable",
   "fieldname": "search_fields",
   "fieldtype": "Data",
   "label": "Search Fields",
   "oldfieldname": "search_fields",
   "oldfieldtype": "Data"
  },
  {
   "fieldname": "default_print_format",
   "fieldtype": "Data",
   "label": "Default Print Format"
  },
  {
   "default": "modified",
   "depends_on": "eval:!doc.istable",
   "fieldname": "sort_field",
   "fieldtype": "Data",
   "label": "Default Sort Field"
  },
  {
   "default": "DESC",
   "depends_on": "eval:!doc.istable",
   "fieldname": "sort_order",
   "fieldtype": "Select",
   "label": "Default Sort Order",
   "options": "ASC\nDESC"
  },
  {
   "fieldname": "column_break_29",
   "fieldtype": "Column Break"
  },
  {
   "fieldname": "document_type",
   "fieldtype": "Select",
   "label": "Show in Module Section",
   "oldfieldname": "document_type",
   "oldfieldtype": "Select",
   "options": "\nDocument\nSetup\nSystem\nOther"
  },
  {
   "fieldname": "icon",
   "fieldtype": "Data",
   "label": "Icon"
  },
  {
   "fieldname": "color",
   "fieldtype": "Data",
   "label": "Color"
  },
  {
   "default": "0",
   "fieldname": "show_preview_popup",
   "fieldtype": "Check",
   "label": "Show Preview Popup"
  },
  {
   "default": "0",
   "fieldname": "show_name_in_global_search",
   "fieldtype": "Check",
   "label": "Make \"name\" searchable in Global Search"
  },
  {
   "depends_on": "eval:!doc.istable",
   "fieldname": "sb2",
   "fieldtype": "Section Break",
   "label": "Permission Rules"
  },
  {
   "fieldname": "permissions",
   "fieldtype": "Table",
   "label": "Permissions",
   "oldfieldname": "permissions",
   "oldfieldtype": "Table",
   "options": "DocPerm"
  },
  {
   "fieldname": "restrict_to_domain",
   "fieldtype": "Link",
   "label": "Restrict To Domain",
   "options": "Domain"
  },
  {
   "default": "0",
   "fieldname": "read_only",
   "fieldtype": "Check",
   "label": "User Cannot Search",
   "oldfieldname": "read_only",
   "oldfieldtype": "Check"
  },
  {
   "default": "0",
   "fieldname": "in_create",
   "fieldtype": "Check",
   "label": "User Cannot Create",
   "oldfieldname": "in_create",
   "oldfieldtype": "Check"
  },
  {
   "depends_on": "eval:doc.custom===0",
   "fieldname": "web_view",
   "fieldtype": "Section Break",
   "label": "Web View"
  },
  {
   "default": "0",
   "fieldname": "has_web_view",
   "fieldtype": "Check",
   "label": "Has Web View"
  },
  {
   "default": "0",
   "depends_on": "has_web_view",
   "fieldname": "allow_guest_to_view",
   "fieldtype": "Check",
   "label": "Allow Guest to View"
  },
  {
   "depends_on": "eval:!doc.istable",
   "fieldname": "route",
   "fieldtype": "Data",
   "label": "Route"
  },
  {
   "depends_on": "has_web_view",
   "fieldname": "is_published_field",
   "fieldtype": "Data",
   "label": "Is Published Field"
  },
  {
   "collapsible": 1,
   "fieldname": "advanced",
   "fieldtype": "Section Break",
   "hidden": 1,
   "label": "Advanced"
  },
  {
   "default": "InnoDB",
   "depends_on": "eval:!doc.issingle",
   "fieldname": "engine",
   "fieldtype": "Select",
   "label": "Database Engine",
   "options": "InnoDB\nMyISAM"
  },
  {
   "default": "0",
   "description": "Tree structures are implemented using Nested Set",
   "fieldname": "is_tree",
   "fieldtype": "Check",
   "label": "Is Tree"
  },
  {
   "depends_on": "is_tree",
   "fieldname": "nsm_parent_field",
   "fieldtype": "Data",
   "label": "Parent Field (Tree)"
  },
  {
   "description": "URL for documentation or help",
   "fieldname": "documentation",
   "fieldtype": "Data",
   "label": "Documentation Link"
  },
  {
   "collapsible": 1,
   "collapsible_depends_on": "actions",
   "fieldname": "actions_section",
   "fieldtype": "Section Break",
   "label": "Actions"
  },
  {
   "fieldname": "actions",
   "fieldtype": "Table",
   "label": "Actions",
   "options": "DocType Action"
  },
  {
   "collapsible": 1,
   "collapsible_depends_on": "links",
   "fieldname": "links_section",
   "fieldtype": "Section Break",
   "label": "Linked Documents"
  },
  {
   "fieldname": "links",
   "fieldtype": "Table",
   "label": "Links",
   "options": "DocType Link"
  },
  {
   "depends_on": "email_append_to",
   "fieldname": "subject_field",
   "fieldtype": "Data",
   "label": "Subject Field"
  },
  {
   "depends_on": "email_append_to",
   "fieldname": "sender_field",
   "fieldtype": "Data",
   "label": "Sender Field",
   "mandatory_depends_on": "email_append_to"
  },
  {
   "default": "0",
   "fieldname": "email_append_to",
   "fieldtype": "Check",
   "label": "Allow document creation via Email"
  },
  {
   "collapsible": 1,
   "fieldname": "email_settings_sb",
   "fieldtype": "Section Break",
   "label": "Email Settings"
  },
  {
   "default": "1",
   "fieldname": "index_web_pages_for_search",
   "fieldtype": "Check",
   "label": "Index Web Pages for Search"
  },
  {
   "default": "0",
   "fieldname": "is_virtual",
   "fieldtype": "Check",
   "label": "Is Virtual"
  },
  {
   "fieldname": "default_email_template",
   "fieldtype": "Link",
   "label": "Default Email Template",
   "options": "Email Template"
  },
  {
   "fieldname": "column_break_51",
   "fieldtype": "Column Break"
  },
  {
   "depends_on": "has_web_view",
   "fieldname": "website_search_field",
   "fieldtype": "Data",
   "label": "Website Search Field"
  },
  {
   "fieldname": "naming_rule",
   "fieldtype": "Select",
   "label": "Naming Rule",
   "length": 40,
   "options": "\nSet by user\nAutoincrement\nBy fieldname\nBy \"Naming Series\" field\nExpression\nExpression (old style)\nRandom\nBy script"
  },
  {
   "fieldname": "migration_hash",
   "fieldtype": "Data",
   "hidden": 1
  },
  {
   "fieldname": "states",
   "fieldtype": "Table",
   "label": "States",
   "options": "DocType State"
  },
  {
   "collapsible": 1,
   "fieldname": "document_states_section",
   "fieldtype": "Section Break",
   "label": "Document States"
  },
  {
   "default": "0",
   "fieldname": "show_title_field_in_link",
   "fieldtype": "Check",
   "label": "Show Title in Link Fields"
  },
  {
   "default": "0",
   "fieldname": "translated_doctype",
   "fieldtype": "Check",
   "label": "Translate Link Fields"
  },
  {
<<<<<<< HEAD
   "fieldname": "default_view",
   "fieldtype": "Select",
   "label": "Default View"
  },
  {
   "default": "0",
   "fieldname": "force_re_route_to_default_view",
   "fieldtype": "Check",
   "label": "Force Re-route to Default View"
  },
  {
   "default": "0",
   "description": "Enables Calendar and Gantt views.",
   "fieldname": "is_calendar_and_gantt",
   "fieldtype": "Check",
   "label": "Is Calendar and Gantt"
=======
   "default": "0",
   "fieldname": "make_attachments_public",
   "fieldtype": "Check",
   "label": "Make Attachments Public by Default"
>>>>>>> fbee80f7
  }
 ],
 "icon": "fa fa-bolt",
 "idx": 6,
 "index_web_pages_for_search": 1,
 "links": [
  {
   "group": "Views",
   "link_doctype": "Report",
   "link_fieldname": "ref_doctype"
  },
  {
   "group": "Workflow",
   "link_doctype": "Workflow",
   "link_fieldname": "document_type"
  },
  {
   "group": "Workflow",
   "link_doctype": "Notification",
   "link_fieldname": "document_type"
  },
  {
   "group": "Customization",
   "link_doctype": "Custom Field",
   "link_fieldname": "dt"
  },
  {
   "group": "Customization",
   "link_doctype": "Client Script",
   "link_fieldname": "dt"
  },
  {
   "group": "Customization",
   "link_doctype": "Server Script",
   "link_fieldname": "reference_doctype"
  },
  {
   "group": "Workflow",
   "link_doctype": "Webhook",
   "link_fieldname": "webhook_doctype"
  },
  {
   "group": "Views",
   "link_doctype": "Print Format",
   "link_fieldname": "doc_type"
  },
  {
   "group": "Views",
   "link_doctype": "Web Form",
   "link_fieldname": "doc_type"
  },
  {
   "group": "Views",
   "link_doctype": "Calendar View",
   "link_fieldname": "reference_doctype"
  },
  {
   "group": "Views",
   "link_doctype": "Kanban Board",
   "link_fieldname": "reference_doctype"
  },
  {
   "group": "Workflow",
   "link_doctype": "Onboarding Step",
   "link_fieldname": "reference_document"
  },
  {
   "group": "Rules",
   "link_doctype": "Auto Repeat",
   "link_fieldname": "reference_doctype"
  },
  {
   "group": "Rules",
   "link_doctype": "Assignment Rule",
   "link_fieldname": "document_type"
  },
  {
   "group": "Rules",
   "link_doctype": "Energy Point Rule",
   "link_fieldname": "reference_doctype"
  }
 ],
<<<<<<< HEAD
 "modified": "2022-08-14 18:33:27.315351",
=======
 "modified": "2022-08-24 06:42:27.779699",
>>>>>>> fbee80f7
 "modified_by": "Administrator",
 "module": "Core",
 "name": "DocType",
 "naming_rule": "Set by user",
 "owner": "Administrator",
 "permissions": [
  {
   "create": 1,
   "delete": 1,
   "email": 1,
   "print": 1,
   "read": 1,
   "report": 1,
   "role": "System Manager",
   "write": 1
  },
  {
   "create": 1,
   "delete": 1,
   "email": 1,
   "print": 1,
   "read": 1,
   "report": 1,
   "role": "Administrator",
   "share": 1,
   "write": 1
  }
 ],
 "route": "doctype",
 "search_fields": "module",
 "show_name_in_global_search": 1,
 "sort_field": "modified",
 "sort_order": "DESC",
 "states": [],
 "track_changes": 1,
 "translated_doctype": 1
}<|MERGE_RESOLUTION|>--- conflicted
+++ resolved
@@ -604,7 +604,12 @@
    "label": "Translate Link Fields"
   },
   {
-<<<<<<< HEAD
+   "default": "0",
+   "fieldname": "make_attachments_public",
+   "fieldtype": "Check",
+   "label": "Make Attachments Public by Default"
+  },
+  {
    "fieldname": "default_view",
    "fieldtype": "Select",
    "label": "Default View"
@@ -621,12 +626,6 @@
    "fieldname": "is_calendar_and_gantt",
    "fieldtype": "Check",
    "label": "Is Calendar and Gantt"
-=======
-   "default": "0",
-   "fieldname": "make_attachments_public",
-   "fieldtype": "Check",
-   "label": "Make Attachments Public by Default"
->>>>>>> fbee80f7
   }
  ],
  "icon": "fa fa-bolt",
@@ -709,11 +708,7 @@
    "link_fieldname": "reference_doctype"
   }
  ],
-<<<<<<< HEAD
- "modified": "2022-08-14 18:33:27.315351",
-=======
- "modified": "2022-08-24 06:42:27.779699",
->>>>>>> fbee80f7
+ "modified": "2022-08-30 11:43:27.315351",
  "modified_by": "Administrator",
  "module": "Core",
  "name": "DocType",
