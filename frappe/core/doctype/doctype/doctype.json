{
 "actions": [],
 "allow_rename": 1,
 "autoname": "Prompt",
 "creation": "2013-02-18 13:36:19",
 "description": "DocType is a Table / Form in the application.",
 "doctype": "DocType",
 "document_type": "Document",
 "engine": "InnoDB",
 "field_order": [
  "sb0",
  "module",
  "is_submittable",
  "istable",
  "issingle",
  "is_tree",
  "editable_grid",
  "quick_entry",
  "cb01",
  "track_changes",
  "track_seen",
  "track_views",
  "custom",
  "beta",
  "is_virtual",
  "fields_section_break",
  "fields",
  "sb1",
  "naming_rule",
  "autoname",
  "name_case",
  "allow_rename",
  "column_break_15",
  "description",
  "documentation",
  "form_settings_section",
  "image_field",
  "timeline_field",
  "nsm_parent_field",
  "max_attachments",
  "column_break_23",
  "hide_toolbar",
  "allow_copy",
  "allow_import",
  "allow_events_in_timeline",
  "allow_auto_repeat",
  "view_settings",
  "title_field",
  "show_title_field_in_link",
  "search_fields",
  "default_print_format",
  "sort_field",
  "sort_order",
  "column_break_29",
  "document_type",
  "icon",
  "color",
  "show_preview_popup",
  "show_name_in_global_search",
  "email_settings_sb",
  "default_email_template",
  "column_break_51",
  "email_append_to",
  "sender_field",
  "subject_field",
  "sb2",
  "permissions",
  "restrict_to_domain",
  "read_only",
  "in_create",
  "actions_section",
  "actions",
  "links_section",
  "links",
  "document_states_section",
  "states",
  "web_view",
  "has_web_view",
  "allow_guest_to_view",
  "index_web_pages_for_search",
  "route",
  "is_published_field",
  "website_search_field",
  "advanced",
  "engine",
  "migration_hash"
 ],
 "fields": [
  {
   "fieldname": "sb0",
   "fieldtype": "Section Break",
   "oldfieldtype": "Section Break"
  },
  {
   "fieldname": "module",
   "fieldtype": "Link",
   "in_list_view": 1,
   "in_standard_filter": 1,
   "label": "Module",
   "oldfieldname": "module",
   "oldfieldtype": "Link",
   "options": "Module Def",
   "reqd": 1,
   "search_index": 1
  },
  {
   "default": "0",
   "depends_on": "eval:!doc.istable",
   "description": "Once submitted, submittable documents cannot be changed. They can only be Cancelled and Amended.",
   "fieldname": "is_submittable",
   "fieldtype": "Check",
   "label": "Is Submittable"
  },
  {
   "default": "0",
   "description": "Child Tables are shown as a Grid in other DocTypes",
   "fieldname": "istable",
   "fieldtype": "Check",
   "in_standard_filter": 1,
   "label": "Is Child Table",
   "oldfieldname": "istable",
   "oldfieldtype": "Check"
  },
  {
   "default": "0",
   "depends_on": "eval:!doc.istable",
   "description": "Single Types have only one record no tables associated. Values are stored in tabSingles",
   "fieldname": "issingle",
   "fieldtype": "Check",
   "in_standard_filter": 1,
   "label": "Is Single",
   "oldfieldname": "issingle",
   "oldfieldtype": "Check",
   "set_only_once": 1
  },
  {
   "default": "1",
   "depends_on": "istable",
   "fieldname": "editable_grid",
   "fieldtype": "Check",
   "label": "Editable Grid"
  },
  {
   "default": "0",
   "depends_on": "eval:!doc.istable && !doc.issingle",
   "description": "Open a dialog with mandatory fields to create a new record quickly",
   "fieldname": "quick_entry",
   "fieldtype": "Check",
   "label": "Quick Entry"
  },
  {
   "fieldname": "cb01",
   "fieldtype": "Column Break"
  },
  {
   "default": "0",
   "depends_on": "eval:!doc.istable",
   "description": "If enabled, changes to the document are tracked and shown in timeline",
   "fieldname": "track_changes",
   "fieldtype": "Check",
   "label": "Track Changes"
  },
  {
   "default": "0",
   "depends_on": "eval:!doc.istable",
   "description": "If enabled, the document is marked as seen, the first time a user opens it",
   "fieldname": "track_seen",
   "fieldtype": "Check",
   "label": "Track Seen"
  },
  {
   "default": "0",
   "depends_on": "eval:!doc.istable",
   "description": "If enabled, document views are tracked, this can happen multiple times",
   "fieldname": "track_views",
   "fieldtype": "Check",
   "label": "Track Views"
  },
  {
   "default": "0",
   "fieldname": "custom",
   "fieldtype": "Check",
   "label": "Custom?"
  },
  {
   "default": "0",
   "fieldname": "beta",
   "fieldtype": "Check",
   "label": "Beta"
  },
  {
   "fieldname": "fields_section_break",
   "fieldtype": "Section Break",
   "label": "Fields",
   "oldfieldtype": "Section Break"
  },
  {
   "fieldname": "fields",
   "fieldtype": "Table",
   "label": "Fields",
   "oldfieldname": "fields",
   "oldfieldtype": "Table",
   "options": "DocField"
  },
  {
   "fieldname": "sb1",
   "fieldtype": "Section Break",
   "label": "Naming"
  },
  {
   "description": "Naming Options:\n<ol><li><b>field:[fieldname]</b> - By Field</li><li><b>naming_series:</b> - By Naming Series (field called naming_series must be present</li><li><b>Prompt</b> - Prompt user for a name</li><li><b>[series]</b> - Series by prefix (separated by a dot); for example PRE.#####</li>\n<li><b>format:EXAMPLE-{MM}morewords{fieldname1}-{fieldname2}-{#####}</b> - Replace all braced words (fieldnames, date words (DD, MM, YY), series) with their value. Outside braces, any characters can be used.</li></ol>",
   "fieldname": "autoname",
   "fieldtype": "Data",
   "label": "Auto Name",
   "oldfieldname": "autoname",
   "oldfieldtype": "Data"
  },
  {
   "fieldname": "name_case",
   "fieldtype": "Select",
   "label": "Name Case",
   "oldfieldname": "name_case",
   "oldfieldtype": "Select",
   "options": "\nTitle Case\nUPPER CASE"
  },
  {
   "fieldname": "column_break_15",
   "fieldtype": "Column Break"
  },
  {
   "fieldname": "description",
   "fieldtype": "Small Text",
   "label": "Description",
   "oldfieldname": "description",
   "oldfieldtype": "Text"
  },
  {
   "collapsible": 1,
   "fieldname": "form_settings_section",
   "fieldtype": "Section Break",
   "label": "Form Settings"
  },
  {
   "description": "Must be of type \"Attach Image\"",
   "fieldname": "image_field",
   "fieldtype": "Data",
   "label": "Image Field"
  },
  {
   "depends_on": "eval:!doc.istable",
   "description": "Comments and Communications will be associated with this linked document",
   "fieldname": "timeline_field",
   "fieldtype": "Data",
   "label": "Timeline Field"
  },
  {
   "fieldname": "max_attachments",
   "fieldtype": "Int",
   "label": "Max Attachments",
   "oldfieldname": "max_attachments",
   "oldfieldtype": "Int"
  },
  {
   "fieldname": "column_break_23",
   "fieldtype": "Column Break"
  },
  {
   "default": "0",
   "fieldname": "hide_toolbar",
   "fieldtype": "Check",
   "label": "Hide Sidebar and Menu",
   "oldfieldname": "hide_toolbar",
   "oldfieldtype": "Check"
  },
  {
   "default": "0",
   "fieldname": "allow_copy",
   "fieldtype": "Check",
   "label": "Hide Copy",
   "oldfieldname": "allow_copy",
   "oldfieldtype": "Check"
  },
  {
   "default": "1",
   "fieldname": "allow_rename",
   "fieldtype": "Check",
   "label": "Allow Rename",
   "oldfieldname": "allow_rename",
   "oldfieldtype": "Check"
  },
  {
   "default": "0",
   "fieldname": "allow_import",
   "fieldtype": "Check",
   "label": "Allow Import (via Data Import Tool)"
  },
  {
   "default": "0",
   "fieldname": "allow_events_in_timeline",
   "fieldtype": "Check",
   "label": "Allow events in timeline"
  },
  {
   "default": "0",
   "fieldname": "allow_auto_repeat",
   "fieldtype": "Check",
   "label": "Allow Auto Repeat"
  },
  {
   "collapsible": 1,
   "fieldname": "view_settings",
   "fieldtype": "Section Break",
   "label": "View Settings"
  },
  {
   "depends_on": "eval:!doc.istable",
   "fieldname": "title_field",
   "fieldtype": "Data",
   "label": "Title Field"
  },
  {
   "depends_on": "eval:!doc.istable",
   "fieldname": "search_fields",
   "fieldtype": "Data",
   "label": "Search Fields",
   "oldfieldname": "search_fields",
   "oldfieldtype": "Data"
  },
  {
   "fieldname": "default_print_format",
   "fieldtype": "Data",
   "label": "Default Print Format"
  },
  {
   "default": "modified",
   "depends_on": "eval:!doc.istable",
   "fieldname": "sort_field",
   "fieldtype": "Data",
   "label": "Default Sort Field"
  },
  {
   "default": "DESC",
   "depends_on": "eval:!doc.istable",
   "fieldname": "sort_order",
   "fieldtype": "Select",
   "label": "Default Sort Order",
   "options": "ASC\nDESC"
  },
  {
   "fieldname": "column_break_29",
   "fieldtype": "Column Break"
  },
  {
   "fieldname": "document_type",
   "fieldtype": "Select",
   "label": "Show in Module Section",
   "oldfieldname": "document_type",
   "oldfieldtype": "Select",
   "options": "\nDocument\nSetup\nSystem\nOther"
  },
  {
   "fieldname": "icon",
   "fieldtype": "Data",
   "label": "Icon"
  },
  {
   "fieldname": "color",
   "fieldtype": "Data",
   "label": "Color"
  },
  {
   "default": "0",
   "fieldname": "show_preview_popup",
   "fieldtype": "Check",
   "label": "Show Preview Popup"
  },
  {
   "default": "0",
   "fieldname": "show_name_in_global_search",
   "fieldtype": "Check",
   "label": "Make \"name\" searchable in Global Search"
  },
  {
   "depends_on": "eval:!doc.istable",
   "fieldname": "sb2",
   "fieldtype": "Section Break",
   "label": "Permission Rules"
  },
  {
   "fieldname": "permissions",
   "fieldtype": "Table",
   "label": "Permissions",
   "oldfieldname": "permissions",
   "oldfieldtype": "Table",
   "options": "DocPerm"
  },
  {
   "fieldname": "restrict_to_domain",
   "fieldtype": "Link",
   "label": "Restrict To Domain",
   "options": "Domain"
  },
  {
   "default": "0",
   "fieldname": "read_only",
   "fieldtype": "Check",
   "label": "User Cannot Search",
   "oldfieldname": "read_only",
   "oldfieldtype": "Check"
  },
  {
   "default": "0",
   "fieldname": "in_create",
   "fieldtype": "Check",
   "label": "User Cannot Create",
   "oldfieldname": "in_create",
   "oldfieldtype": "Check"
  },
  {
   "depends_on": "eval:doc.custom===0",
   "fieldname": "web_view",
   "fieldtype": "Section Break",
   "label": "Web View"
  },
  {
   "default": "0",
   "fieldname": "has_web_view",
   "fieldtype": "Check",
   "label": "Has Web View"
  },
  {
   "default": "0",
   "depends_on": "has_web_view",
   "fieldname": "allow_guest_to_view",
   "fieldtype": "Check",
   "label": "Allow Guest to View"
  },
  {
   "depends_on": "eval:!doc.istable",
   "fieldname": "route",
   "fieldtype": "Data",
   "label": "Route"
  },
  {
   "depends_on": "has_web_view",
   "fieldname": "is_published_field",
   "fieldtype": "Data",
   "label": "Is Published Field"
  },
  {
   "collapsible": 1,
   "fieldname": "advanced",
   "fieldtype": "Section Break",
   "hidden": 1,
   "label": "Advanced"
  },
  {
   "default": "InnoDB",
   "depends_on": "eval:!doc.issingle",
   "fieldname": "engine",
   "fieldtype": "Select",
   "label": "Database Engine",
   "options": "InnoDB\nMyISAM"
  },
  {
   "default": "0",
   "description": "Tree structures are implemented using Nested Set",
   "fieldname": "is_tree",
   "fieldtype": "Check",
   "label": "Is Tree"
  },
  {
   "depends_on": "is_tree",
   "fieldname": "nsm_parent_field",
   "fieldtype": "Data",
   "label": "Parent Field (Tree)"
  },
  {
   "description": "URL for documentation or help",
   "fieldname": "documentation",
   "fieldtype": "Data",
   "label": "Documentation Link"
  },
  {
   "collapsible": 1,
   "collapsible_depends_on": "actions",
   "fieldname": "actions_section",
   "fieldtype": "Section Break",
   "label": "Actions"
  },
  {
   "fieldname": "actions",
   "fieldtype": "Table",
   "label": "Actions",
   "options": "DocType Action"
  },
  {
   "collapsible": 1,
   "collapsible_depends_on": "links",
   "fieldname": "links_section",
   "fieldtype": "Section Break",
   "label": "Linked Documents"
  },
  {
   "fieldname": "links",
   "fieldtype": "Table",
   "label": "Links",
   "options": "DocType Link"
  },
  {
   "depends_on": "email_append_to",
   "fieldname": "subject_field",
   "fieldtype": "Data",
   "label": "Subject Field"
  },
  {
   "depends_on": "email_append_to",
   "fieldname": "sender_field",
   "fieldtype": "Data",
   "label": "Sender Field",
   "mandatory_depends_on": "email_append_to"
  },
  {
   "default": "0",
   "fieldname": "email_append_to",
   "fieldtype": "Check",
   "label": "Allow document creation via Email"
  },
  {
   "collapsible": 1,
   "fieldname": "email_settings_sb",
   "fieldtype": "Section Break",
   "label": "Email Settings"
  },
  {
   "default": "1",
   "fieldname": "index_web_pages_for_search",
   "fieldtype": "Check",
   "label": "Index Web Pages for Search"
  },
  {
   "default": "0",
   "fieldname": "is_virtual",
   "fieldtype": "Check",
   "label": "Is Virtual"
  },
  {
   "fieldname": "default_email_template",
   "fieldtype": "Link",
   "label": "Default Email Template",
   "options": "Email Template"
  },
  {
   "fieldname": "column_break_51",
   "fieldtype": "Column Break"
  },
  {
   "depends_on": "has_web_view",
   "fieldname": "website_search_field",
   "fieldtype": "Data",
   "label": "Website Search Field"
  },
  {
<<<<<<< HEAD
   "default": "0",
   "fieldname": "show_title_field_in_link",
   "fieldtype": "Check",
   "label": "Show Title in Link and Table MultiSelect Field"
=======
   "fieldname": "naming_rule",
   "fieldtype": "Select",
   "label": "Naming Rule",
   "length": 40,
   "options": "\nSet by user\nBy fieldname\nBy \"Naming Series\" field\nExpression\nExpression (old style)\nRandom\nBy script"
  },
  {
   "fieldname": "migration_hash",
   "fieldtype": "Data",
   "hidden": 1
  },
  {
   "fieldname": "states",
   "fieldtype": "Table",
   "label": "States",
   "options": "DocType State"
  },
  {
   "collapsible": 1,
   "fieldname": "document_states_section",
   "fieldtype": "Section Break",
   "label": "Document States"
>>>>>>> cee24f70
  }
 ],
 "icon": "fa fa-bolt",
 "idx": 6,
 "links": [
  {
   "group": "Views",
   "link_doctype": "Report",
   "link_fieldname": "ref_doctype"
  },
  {
   "group": "Workflow",
   "link_doctype": "Workflow",
   "link_fieldname": "document_type"
  },
  {
   "group": "Workflow",
   "link_doctype": "Notification",
   "link_fieldname": "document_type"
  },
  {
   "group": "Customization",
   "link_doctype": "Custom Field",
   "link_fieldname": "dt"
  },
  {
   "group": "Customization",
   "link_doctype": "Client Script",
   "link_fieldname": "dt"
  },
  {
   "group": "Customization",
   "link_doctype": "Server Script",
   "link_fieldname": "reference_doctype"
  },
  {
   "group": "Workflow",
   "link_doctype": "Webhook",
   "link_fieldname": "webhook_doctype"
  },
  {
   "group": "Views",
   "link_doctype": "Print Format",
   "link_fieldname": "doc_type"
  },
  {
   "group": "Views",
   "link_doctype": "Web Form",
   "link_fieldname": "doc_type"
  },
  {
   "group": "Views",
   "link_doctype": "Calendar View",
   "link_fieldname": "reference_doctype"
  },
  {
   "group": "Views",
   "link_doctype": "Kanban Board",
   "link_fieldname": "reference_doctype"
  },
  {
   "group": "Workflow",
   "link_doctype": "Onboarding Step",
   "link_fieldname": "reference_document"
  },
  {
   "group": "Rules",
   "link_doctype": "Auto Repeat",
   "link_fieldname": "reference_doctype"
  },
  {
   "group": "Rules",
   "link_doctype": "Assignment Rule",
   "link_fieldname": "document_type"
  },
  {
   "group": "Rules",
   "link_doctype": "Energy Point Rule",
   "link_fieldname": "reference_doctype"
  }
 ],
<<<<<<< HEAD
 "modified": "2021-08-03 13:41:50.319555",
=======
 "modified": "2021-12-09 14:53:10.717788",
>>>>>>> cee24f70
 "modified_by": "Administrator",
 "module": "Core",
 "name": "DocType",
 "owner": "Administrator",
 "permissions": [
  {
   "create": 1,
   "delete": 1,
   "email": 1,
   "print": 1,
   "read": 1,
   "report": 1,
   "role": "System Manager",
   "write": 1
  },
  {
   "create": 1,
   "delete": 1,
   "email": 1,
   "print": 1,
   "read": 1,
   "report": 1,
   "role": "Administrator",
   "share": 1,
   "write": 1
  }
 ],
 "route": "doctype",
 "search_fields": "module",
 "show_name_in_global_search": 1,
 "sort_field": "modified",
 "sort_order": "DESC",
 "track_changes": 1
}<|MERGE_RESOLUTION|>--- conflicted
+++ resolved
@@ -561,12 +561,6 @@
    "label": "Website Search Field"
   },
   {
-<<<<<<< HEAD
-   "default": "0",
-   "fieldname": "show_title_field_in_link",
-   "fieldtype": "Check",
-   "label": "Show Title in Link and Table MultiSelect Field"
-=======
    "fieldname": "naming_rule",
    "fieldtype": "Select",
    "label": "Naming Rule",
@@ -589,7 +583,12 @@
    "fieldname": "document_states_section",
    "fieldtype": "Section Break",
    "label": "Document States"
->>>>>>> cee24f70
+  },
+  {
+   "default": "0",
+   "fieldname": "show_title_field_in_link",
+   "fieldtype": "Check",
+   "label": "Show Title in Link and Table MultiSelect Field"
   }
  ],
  "icon": "fa fa-bolt",
@@ -671,11 +670,7 @@
    "link_fieldname": "reference_doctype"
   }
  ],
-<<<<<<< HEAD
- "modified": "2021-08-03 13:41:50.319555",
-=======
- "modified": "2021-12-09 14:53:10.717788",
->>>>>>> cee24f70
+ "modified": "2021-12-15 14:53:10.717788",
  "modified_by": "Administrator",
  "module": "Core",
  "name": "DocType",
