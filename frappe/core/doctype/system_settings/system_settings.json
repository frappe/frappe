--- conflicted
+++ resolved
@@ -467,11 +467,7 @@
  "icon": "fa fa-cog",
  "issingle": 1,
  "links": [],
-<<<<<<< HEAD
- "modified": "2021-10-08 14:04:11.406725",
-=======
  "modified": "2021-10-21 19:24:15.232430",
->>>>>>> 8b7629c0
  "modified_by": "Administrator",
  "module": "Core",
  "name": "System Settings",
