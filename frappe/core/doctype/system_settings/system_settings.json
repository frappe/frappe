{
 "actions": [],
 "creation": "2022-01-06 03:18:16.326761",
 "doctype": "DocType",
 "document_type": "System",
 "engine": "InnoDB",
 "field_order": [
  "localization",
  "app_name",
  "country",
  "language",
  "column_break_3",
  "time_zone",
  "enable_onboarding",
  "setup_complete",
  "disable_document_sharing",
  "date_and_number_format",
  "date_format",
  "time_format",
  "number_format",
  "first_day_of_the_week",
  "column_break_7",
  "float_precision",
  "currency_precision",
  "rounding_method",
  "sec_backup_limit",
  "backup_limit",
  "encrypt_backup",
  "background_workers",
  "enable_scheduler",
  "dormant_days",
  "permissions",
  "apply_strict_user_permissions",
  "column_break_21",
  "allow_guests_to_upload_files",
  "force_web_capture_mode_for_uploads",
  "security",
  "session_expiry",
  "document_share_key_expiry",
  "column_break_13",
  "deny_multiple_sessions",
  "allow_login_using_mobile_number",
  "allow_login_using_user_name",
  "disable_user_pass_login",
  "login_with_email_link",
  "login_with_email_link_expiry",
  "allow_error_traceback",
  "strip_exif_metadata_from_uploaded_images",
  "allow_older_web_view_links",
  "apply_perm_level_on_api_calls",
  "password_settings",
  "logout_on_password_reset",
  "force_user_to_reset_password",
  "reset_password_link_expiry_duration",
  "password_reset_limit",
  "column_break_31",
  "enable_password_policy",
  "minimum_password_score",
  "brute_force_security",
  "allow_consecutive_login_attempts",
  "column_break_34",
  "allow_login_after_fail",
  "two_factor_authentication",
  "enable_two_factor_auth",
  "bypass_2fa_for_retricted_ip_users",
  "bypass_restrict_ip_check_if_2fa_enabled",
  "two_factor_method",
  "lifespan_qrcode_image",
  "otp_issuer_name",
  "email",
  "email_footer_address",
  "email_retry_limit",
  "column_break_18",
  "disable_standard_email_footer",
  "hide_footer_in_auto_email_reports",
  "attach_view_link",
  "welcome_email_template",
  "reset_password_template",
  "prepared_report_section",
  "max_auto_email_report_per_user",
  "system_updates_section",
  "disable_system_update_notification",
  "disable_change_log_notification",
  "telemetry_section",
  "enable_telemetry",
  "files_section",
  "max_file_size",
<<<<<<< HEAD
  "column_break_uqma"
=======
  "column_break_uqma",
  "allowed_file_extensions"
>>>>>>> 9ef10818
 ],
 "fields": [
  {
   "fieldname": "localization",
   "fieldtype": "Section Break"
  },
  {
   "fieldname": "country",
   "fieldtype": "Link",
   "label": "Country",
   "options": "Country"
  },
  {
   "fieldname": "language",
   "fieldtype": "Link",
   "in_list_view": 1,
   "label": "Language",
   "options": "Language",
   "reqd": 1
  },
  {
   "fieldname": "column_break_3",
   "fieldtype": "Column Break"
  },
  {
   "fieldname": "time_zone",
   "fieldtype": "Select",
   "label": "Time Zone",
   "read_only": 1,
   "reqd": 1
  },
  {
   "default": "0",
   "fieldname": "setup_complete",
   "fieldtype": "Check",
   "hidden": 1,
   "label": "Setup Complete",
   "read_only": 1
  },
  {
   "collapsible": 1,
   "fieldname": "date_and_number_format",
   "fieldtype": "Section Break",
   "label": "Date and Number Format"
  },
  {
   "fieldname": "date_format",
   "fieldtype": "Select",
   "label": "Date Format",
   "options": "yyyy-mm-dd\ndd-mm-yyyy\ndd/mm/yyyy\ndd.mm.yyyy\nmm/dd/yyyy\nmm-dd-yyyy",
   "reqd": 1
  },
  {
   "default": "HH:mm:ss",
   "fieldname": "time_format",
   "fieldtype": "Select",
   "label": "Time Format",
   "options": "HH:mm:ss\nHH:mm",
   "reqd": 1
  },
  {
   "fieldname": "column_break_7",
   "fieldtype": "Column Break"
  },
  {
   "fieldname": "number_format",
   "fieldtype": "Select",
   "label": "Number Format",
   "options": "#,###.##\n#.###,##\n# ###.##\n# ###,##\n#'###.##\n#, ###.##\n#,##,###.##\n#,###.###\n#.###\n#,###",
   "reqd": 1
  },
  {
   "fieldname": "float_precision",
   "fieldtype": "Select",
   "label": "Float Precision",
   "options": "\n2\n3\n4\n5\n6\n7\n8\n9"
  },
  {
   "description": "If not set, the currency precision will depend on number format",
   "fieldname": "currency_precision",
   "fieldtype": "Select",
   "label": "Currency Precision",
   "options": "\n0\n1\n2\n3\n4\n5\n6\n7\n8\n9"
  },
  {
   "collapsible": 1,
   "fieldname": "sec_backup_limit",
   "fieldtype": "Section Break",
   "label": "Backups"
  },
  {
   "default": "3",
   "description": "Older backups will be automatically deleted",
   "fieldname": "backup_limit",
   "fieldtype": "Int",
   "label": "Number of Backups"
  },
  {
   "collapsible": 1,
   "fieldname": "background_workers",
   "fieldtype": "Section Break",
   "label": "Background Workers"
  },
  {
   "default": "0",
   "description": "Run scheduled jobs only if checked",
   "fieldname": "enable_scheduler",
   "fieldtype": "Check",
   "hidden": 1,
   "label": "Enable Scheduled Jobs"
  },
  {
   "collapsible": 1,
   "fieldname": "permissions",
   "fieldtype": "Section Break",
   "label": "Permissions"
  },
  {
   "default": "0",
   "description": "If Apply Strict User Permission is checked and User Permission is defined for a DocType for a User, then all the documents where value of the link is blank, will not be shown to that User",
   "fieldname": "apply_strict_user_permissions",
   "fieldtype": "Check",
   "label": "Apply Strict User Permissions"
  },
  {
   "collapsible": 1,
   "fieldname": "security",
   "fieldtype": "Section Break",
   "label": "Security"
  },
  {
<<<<<<< HEAD
   "default": "60:00",
=======
   "default": "170:00",
>>>>>>> 9ef10818
   "description": "Example: Setting this to 24:00 will log out a user if they are not active for 24:00 hours.",
   "fieldname": "session_expiry",
   "fieldtype": "Data",
   "label": "Session Expiry (idle timeout)"
<<<<<<< HEAD
  },
  {
   "default": "720:00",
   "description": "In Hours",
   "fieldname": "session_expiry_mobile",
   "fieldtype": "Data",
   "label": "Session Expiry Mobile"
=======
>>>>>>> 9ef10818
  },
  {
   "fieldname": "column_break_13",
   "fieldtype": "Column Break"
  },
  {
   "default": "0",
   "description": "Note: Multiple sessions will be allowed in case of mobile device",
   "fieldname": "deny_multiple_sessions",
   "fieldtype": "Check",
   "label": "Allow only one session per user"
  },
  {
   "default": "0",
   "description": "User can login using Email id or Mobile number",
   "fieldname": "allow_login_using_mobile_number",
   "fieldtype": "Check",
   "label": "Allow Login using Mobile Number"
  },
  {
   "default": "0",
   "description": "User can login using Email id or User Name",
   "fieldname": "allow_login_using_user_name",
   "fieldtype": "Check",
   "label": "Allow Login using User Name"
  },
  {
   "default": "1",
   "fieldname": "allow_error_traceback",
   "fieldtype": "Check",
   "label": "Show Full Error and Allow Reporting of Issues to the Developer"
  },
  {
   "collapsible": 1,
   "fieldname": "password_settings",
   "fieldtype": "Section Break",
   "label": "Password"
  },
  {
   "description": "In Days",
   "fieldname": "force_user_to_reset_password",
   "fieldtype": "Int",
   "label": "Force User to Reset Password"
  },
  {
   "fieldname": "column_break_31",
   "fieldtype": "Column Break"
  },
  {
   "default": "1",
   "description": "If enabled, the password strength will be enforced based on the Minimum Password Score value. A value of 2 being medium strong and 4 being very strong.",
   "fieldname": "enable_password_policy",
   "fieldtype": "Check",
   "label": "Enable Password Policy"
  },
  {
   "default": "2",
   "depends_on": "eval:doc.enable_password_policy==1",
   "fieldname": "minimum_password_score",
   "fieldtype": "Select",
   "label": "Minimum Password Score",
   "options": "2\n3\n4"
  },
  {
   "collapsible": 1,
   "fieldname": "brute_force_security",
   "fieldtype": "Section Break",
   "label": "Brute Force Security"
  },
  {
   "default": "10",
   "fieldname": "allow_consecutive_login_attempts",
   "fieldtype": "Int",
   "label": "Allow Consecutive Login Attempts "
  },
  {
   "fieldname": "column_break_34",
   "fieldtype": "Column Break"
  },
  {
   "default": "60",
   "description": "In seconds",
   "fieldname": "allow_login_after_fail",
   "fieldtype": "Int",
   "label": "Allow Login After Fail"
  },
  {
   "collapsible": 1,
   "fieldname": "two_factor_authentication",
   "fieldtype": "Section Break",
   "label": "Two Factor Authentication"
  },
  {
   "default": "0",
   "fieldname": "enable_two_factor_auth",
   "fieldtype": "Check",
   "label": "Enable Two Factor Auth"
  },
  {
   "default": "0",
   "depends_on": "enable_two_factor_auth",
   "description": "If enabled, users who login from Restricted IP Address, won't be prompted for Two Factor Auth",
   "fieldname": "bypass_2fa_for_retricted_ip_users",
   "fieldtype": "Check",
   "label": "Bypass Two Factor Auth for users who login from restricted IP Address"
  },
  {
   "default": "0",
   "depends_on": "enable_two_factor_auth",
   "description": "If enabled, all users can login from any IP Address using Two Factor Auth. This can also be set only for specific user(s) in User Page",
   "fieldname": "bypass_restrict_ip_check_if_2fa_enabled",
   "fieldtype": "Check",
   "label": "Bypass restricted IP Address check If Two Factor Auth Enabled"
  },
  {
   "default": "OTP App",
   "description": "Choose authentication method to be used by all users",
   "fieldname": "two_factor_method",
   "fieldtype": "Select",
   "label": "Two Factor Authentication method",
   "options": "OTP App\nSMS\nEmail"
  },
  {
   "depends_on": "eval:doc.two_factor_method == \"OTP App\"",
   "description": "Time in seconds to retain QR code image on server. Min:<strong>240</strong>",
   "fieldname": "lifespan_qrcode_image",
   "fieldtype": "Int",
   "label": "Expiry time of QR Code Image Page"
  },
  {
   "default": "Frappe Framework",
   "depends_on": "enable_two_factor_auth",
   "fieldname": "otp_issuer_name",
   "fieldtype": "Data",
   "label": "OTP Issuer Name"
  },
  {
   "collapsible": 1,
   "fieldname": "email",
   "fieldtype": "Section Break",
   "label": "Email"
  },
  {
   "description": "Your organization name and address for the email footer.",
   "fieldname": "email_footer_address",
   "fieldtype": "Small Text",
   "label": "Email Footer Address"
  },
  {
   "fieldname": "column_break_18",
   "fieldtype": "Column Break"
  },
  {
   "default": "0",
   "fieldname": "disable_standard_email_footer",
   "fieldtype": "Check",
   "label": "Disable Standard Email Footer"
  },
  {
   "default": "0",
   "fieldname": "hide_footer_in_auto_email_reports",
   "fieldtype": "Check",
   "label": "Hide footer in auto email reports"
  },
  {
   "fieldname": "column_break_21",
   "fieldtype": "Column Break"
  },
  {
   "default": "0",
   "description": "When enabled this will allow guests to upload files to your application, You can enable this if you wish to collect files from user without having them to log in, for example in job applications web form.",
   "fieldname": "allow_guests_to_upload_files",
   "fieldtype": "Check",
   "label": "Allow Guests to Upload Files"
  },
  {
   "default": "4",
   "description": "Will run scheduled jobs only once a day for inactive sites. Default 4 days if set to 0.",
   "fieldname": "dormant_days",
   "fieldtype": "Int",
   "label": "Run Jobs only Daily if Inactive For (Days)"
  },
  {
   "default": "3",
   "description": "Hourly rate limit for generating password reset links",
   "fieldname": "password_reset_limit",
   "fieldtype": "Int",
   "label": "Password Reset Link Generation Limit"
  },
  {
   "default": "1",
   "fieldname": "logout_on_password_reset",
   "fieldtype": "Check",
   "label": "Logout All Sessions on Password Reset"
  },
  {
   "default": "0",
   "fieldname": "enable_onboarding",
   "fieldtype": "Check",
   "label": "Enable Onboarding"
  },
  {
   "default": "1",
   "fieldname": "attach_view_link",
   "fieldtype": "Check",
   "label": "Include Web View Link in Email"
  },
  {
    "collapsible": 1,
    "fieldname": "prepared_report_section",
    "fieldtype": "Section Break",
    "label": "Reports"
   },
  {
   "default": "Frappe",
   "description": "The application name will be used in the Login page.",
   "fieldname": "app_name",
   "fieldtype": "Data",
   "hidden": 1,
   "label": "Application Name"
  },
  {
   "default": "1",
   "fieldname": "strip_exif_metadata_from_uploaded_images",
   "fieldtype": "Check",
   "label": "Strip EXIF tags from uploaded images"
  },
  {
   "default": "0",
   "fieldname": "encrypt_backup",
   "fieldtype": "Check",
   "label": "Encrypt Backups"
  },
  {
   "collapsible": 1,
   "fieldname": "system_updates_section",
   "fieldtype": "Section Break",
   "label": "System Updates"
  },
  {
   "default": "0",
   "fieldname": "disable_system_update_notification",
   "fieldtype": "Check",
   "label": "Disable System Update Notification"
  },
  {
   "default": "Sunday",
   "fieldname": "first_day_of_the_week",
   "fieldtype": "Select",
   "label": "First Day of the Week",
   "options": "Sunday\nMonday\nTuesday\nWednesday\nThursday\nFriday\nSaturday"
  },
  {
   "default": "30",
   "description": "Number of days after which the document Web View link shared on email will be expired",
   "fieldname": "document_share_key_expiry",
   "fieldtype": "Int",
   "label": "Document Share Key Expiry (in Days)"
  },
  {
   "default": "0",
   "fieldname": "allow_older_web_view_links",
   "fieldtype": "Check",
   "label": "Allow Older Web View Links (Insecure)"
  },
  {
   "default": "20",
   "fieldname": "max_auto_email_report_per_user",
   "fieldtype": "Int",
   "label": "Max auto email report per user"
  },
  {
   "default": "0",
   "fieldname": "disable_change_log_notification",
   "fieldtype": "Check",
   "label": "Disable Change Log Notification"
  },
  {
   "default": "1200",
   "fieldname": "reset_password_link_expiry_duration",
   "fieldtype": "Duration",
   "label": "Reset Password Link Expiry Duration",
   "non_negative": 1
  },
  {
   "default": "3",
   "fieldname": "email_retry_limit",
   "fieldtype": "Int",
   "label": "Email Retry Limit"
  },
  {
   "default": "0",
   "description": "Make sure to configure a Social Login Key before disabling to prevent lockout",
   "fieldname": "disable_user_pass_login",
   "fieldtype": "Check",
   "label": "Disable Username/Password Login"
  },
  {
<<<<<<< HEAD
   "default": "0",
   "fieldname": "apply_perm_level_on_api_calls",
   "fieldtype": "Check",
   "label": "Apply Perm Level on API calls (Recommended)"
=======
   "default": "1",
   "description": "Allow users to log in without a password, using a login link sent to their email",
   "fieldname": "login_with_email_link",
   "fieldtype": "Check",
   "label": "Login with email link"
  },
  {
   "default": "10",
   "depends_on": "login_with_email_link",
   "fieldname": "login_with_email_link_expiry",
   "fieldtype": "Int",
   "label": "Login with email link expiry (in minutes)"
>>>>>>> 9ef10818
  },
  {
   "default": "Banker's Rounding (legacy)",
   "fieldname": "rounding_method",
   "fieldtype": "Select",
   "label": "Rounding Method",
   "options": "Banker's Rounding (legacy)\nBanker's Rounding\nCommercial Rounding"
  },
  {
   "default": "0",
   "fieldname": "disable_document_sharing",
   "fieldtype": "Check",
   "label": "Disable Document Sharing"
  },
  {
<<<<<<< HEAD
   "default": "0",
   "description": "Allow users to log in without a password, using a login link sent to their email",
   "fieldname": "login_with_email_link",
   "fieldtype": "Check",
   "label": "Login with email link"
  },
  {
   "default": "10",
   "depends_on": "login_with_email_link",
   "fieldname": "login_with_email_link_expiry",
   "fieldtype": "Int",
   "label": "Login with email link expiry (in minutes)"
  },
  {
=======
>>>>>>> 9ef10818
   "collapsible": 1,
   "fieldname": "telemetry_section",
   "fieldtype": "Section Break",
   "label": "Telemetry"
  },
  {
   "default": "1",
   "fieldname": "enable_telemetry",
   "fieldtype": "Check",
   "label": "Allow Sending Usage Data for Improving Applications"
  },
  {
<<<<<<< HEAD
=======
   "fieldname": "welcome_email_template",
   "fieldtype": "Link",
   "label": "Welcome Email Template",
   "options": "Email Template"
  },
  {
   "fieldname": "reset_password_template",
   "fieldtype": "Link",
   "label": "Reset Password Template",
   "options": "Email Template"
  },
  {
>>>>>>> 9ef10818
   "default": "0",
   "description": "When uploading files, force the use of the web-based image capture. If this is unchecked, the default behavior is to use the mobile native camera when use from a mobile is detected.",
   "fieldname": "force_web_capture_mode_for_uploads",
   "fieldtype": "Check",
   "label": "Force Web Capture Mode for Uploads"
  },
  {
   "collapsible": 1,
   "fieldname": "files_section",
   "fieldtype": "Section Break",
   "label": "Files"
  },
  {
   "fieldname": "max_file_size",
   "fieldtype": "Int",
   "label": "Max File Size (MB)",
   "non_negative": 1
  },
  {
   "fieldname": "column_break_uqma",
   "fieldtype": "Column Break"
<<<<<<< HEAD
=======
  },
  {
   "description": "Provide a list of allowed file extensions for file uploads. Each line should contain one allowed file type. If unset, all file extensions are allowed. Example: <br>CSV<br>JPG<br>PNG",
   "fieldname": "allowed_file_extensions",
   "fieldtype": "Small Text",
   "label": "Allowed File Extensions"
>>>>>>> 9ef10818
  }
 ],
 "icon": "fa fa-cog",
 "issingle": 1,
 "links": [],
 "modified": "2023-10-17 16:12:28.145496",
 "modified_by": "Administrator",
 "module": "Core",
 "name": "System Settings",
 "owner": "Administrator",
 "permissions": [
  {
   "create": 1,
   "read": 1,
   "role": "System Manager",
   "share": 1,
   "write": 1
  }
 ],
 "quick_entry": 1,
 "sort_field": "modified",
 "sort_order": "ASC",
 "states": [],
 "track_changes": 1
}<|MERGE_RESOLUTION|>--- conflicted
+++ resolved
@@ -47,7 +47,6 @@
   "allow_error_traceback",
   "strip_exif_metadata_from_uploaded_images",
   "allow_older_web_view_links",
-  "apply_perm_level_on_api_calls",
   "password_settings",
   "logout_on_password_reset",
   "force_user_to_reset_password",
@@ -85,12 +84,8 @@
   "enable_telemetry",
   "files_section",
   "max_file_size",
-<<<<<<< HEAD
-  "column_break_uqma"
-=======
   "column_break_uqma",
   "allowed_file_extensions"
->>>>>>> 9ef10818
  ],
  "fields": [
   {
@@ -222,25 +217,11 @@
    "label": "Security"
   },
   {
-<<<<<<< HEAD
-   "default": "60:00",
-=======
    "default": "170:00",
->>>>>>> 9ef10818
    "description": "Example: Setting this to 24:00 will log out a user if they are not active for 24:00 hours.",
    "fieldname": "session_expiry",
    "fieldtype": "Data",
    "label": "Session Expiry (idle timeout)"
-<<<<<<< HEAD
-  },
-  {
-   "default": "720:00",
-   "description": "In Hours",
-   "fieldname": "session_expiry_mobile",
-   "fieldtype": "Data",
-   "label": "Session Expiry Mobile"
-=======
->>>>>>> 9ef10818
   },
   {
    "fieldname": "column_break_13",
@@ -449,11 +430,11 @@
    "label": "Include Web View Link in Email"
   },
   {
-    "collapsible": 1,
-    "fieldname": "prepared_report_section",
-    "fieldtype": "Section Break",
-    "label": "Reports"
-   },
+   "collapsible": 1,
+   "fieldname": "prepared_report_section",
+   "fieldtype": "Section Break",
+   "label": "Reports"
+  },
   {
    "default": "Frappe",
    "description": "The application name will be used in the Login page.",
@@ -539,12 +520,6 @@
    "label": "Disable Username/Password Login"
   },
   {
-<<<<<<< HEAD
-   "default": "0",
-   "fieldname": "apply_perm_level_on_api_calls",
-   "fieldtype": "Check",
-   "label": "Apply Perm Level on API calls (Recommended)"
-=======
    "default": "1",
    "description": "Allow users to log in without a password, using a login link sent to their email",
    "fieldname": "login_with_email_link",
@@ -557,7 +532,6 @@
    "fieldname": "login_with_email_link_expiry",
    "fieldtype": "Int",
    "label": "Login with email link expiry (in minutes)"
->>>>>>> 9ef10818
   },
   {
    "default": "Banker's Rounding (legacy)",
@@ -573,23 +547,6 @@
    "label": "Disable Document Sharing"
   },
   {
-<<<<<<< HEAD
-   "default": "0",
-   "description": "Allow users to log in without a password, using a login link sent to their email",
-   "fieldname": "login_with_email_link",
-   "fieldtype": "Check",
-   "label": "Login with email link"
-  },
-  {
-   "default": "10",
-   "depends_on": "login_with_email_link",
-   "fieldname": "login_with_email_link_expiry",
-   "fieldtype": "Int",
-   "label": "Login with email link expiry (in minutes)"
-  },
-  {
-=======
->>>>>>> 9ef10818
    "collapsible": 1,
    "fieldname": "telemetry_section",
    "fieldtype": "Section Break",
@@ -602,8 +559,6 @@
    "label": "Allow Sending Usage Data for Improving Applications"
   },
   {
-<<<<<<< HEAD
-=======
    "fieldname": "welcome_email_template",
    "fieldtype": "Link",
    "label": "Welcome Email Template",
@@ -616,7 +571,6 @@
    "options": "Email Template"
   },
   {
->>>>>>> 9ef10818
    "default": "0",
    "description": "When uploading files, force the use of the web-based image capture. If this is unchecked, the default behavior is to use the mobile native camera when use from a mobile is detected.",
    "fieldname": "force_web_capture_mode_for_uploads",
@@ -638,15 +592,12 @@
   {
    "fieldname": "column_break_uqma",
    "fieldtype": "Column Break"
-<<<<<<< HEAD
-=======
   },
   {
    "description": "Provide a list of allowed file extensions for file uploads. Each line should contain one allowed file type. If unset, all file extensions are allowed. Example: <br>CSV<br>JPG<br>PNG",
    "fieldname": "allowed_file_extensions",
    "fieldtype": "Small Text",
    "label": "Allowed File Extensions"
->>>>>>> 9ef10818
   }
  ],
  "icon": "fa fa-cog",
