--- conflicted
+++ resolved
@@ -109,9 +109,6 @@
    "options": "Module Def"
   },
   {
-<<<<<<< HEAD
-   "depends_on": "eval:doc.event_frequency==='Cron'",
-=======
    "depends_on": "eval:doc.script_type==='API'",
    "fieldname": "rate_limiting_section",
    "fieldtype": "Section Break",
@@ -140,7 +137,6 @@
   {
    "depends_on": "eval:doc.event_frequency==='Cron'",
    "description": "<pre>*  *  *  *  *\n\u252c  \u252c  \u252c  \u252c  \u252c\n\u2502  \u2502  \u2502  \u2502  \u2502\n\u2502  \u2502  \u2502  \u2502  \u2514 day of week (0 - 6) (0 is Sunday)\n\u2502  \u2502  \u2502  \u2514\u2500\u2500\u2500\u2500\u2500 month (1 - 12)\n\u2502  \u2502  \u2514\u2500\u2500\u2500\u2500\u2500\u2500\u2500\u2500\u2500\u2500 day of month (1 - 31)\n\u2502  \u2514\u2500\u2500\u2500\u2500\u2500\u2500\u2500\u2500\u2500\u2500\u2500\u2500\u2500\u2500\u2500 hour (0 - 23)\n\u2514\u2500\u2500\u2500\u2500\u2500\u2500\u2500\u2500\u2500\u2500\u2500\u2500\u2500\u2500\u2500\u2500\u2500\u2500\u2500\u2500 minute (0 - 59)\n\n---\n\n* - Any value\n/ - Step values\n</pre>\n",
->>>>>>> 9ef10818
    "fieldname": "cron_format",
    "fieldtype": "Data",
    "label": "Cron Format"
