{
 "actions": [],
 "autoname": "hash",
 "creation": "2013-02-22 01:27:33",
 "doctype": "DocType",
 "document_type": "Setup",
 "editable_grid": 1,
 "engine": "InnoDB",
 "field_order": [
  "label_and_type",
  "label",
  "fieldtype",
  "fieldname",
  "precision",
  "length",
  "non_negative",
  "hide_years",
  "hide_months",
  "hide_weeks",
  "hide_days",
  "hide_hours",
  "hide_minutes",
  "hide_seconds",
  "reqd",
  "is_virtual",
  "search_index",
  "not_nullable",
  "column_break_18",
  "options",
  "sort_options",
  "show_dashboard",
  "link_filters",
  "defaults_section",
  "default",
  "column_break_6",
  "fetch_from",
  "fetch_if_empty",
  "visibility_section",
  "hidden",
  "bold",
  "allow_in_quick_entry",
  "translatable",
  "print_hide",
  "print_hide_if_no_value",
  "report_hide",
  "column_break_28",
  "depends_on",
  "collapsible",
  "collapsible_depends_on",
  "hide_border",
  "list__search_settings_section",
  "in_list_view",
  "in_standard_filter",
  "in_preview",
  "column_break_35",
  "in_filter",
  "in_global_search",
  "permissions",
  "read_only",
  "allow_on_submit",
  "ignore_user_permissions",
  "allow_bulk_edit",
  "column_break_13",
  "permlevel",
  "ignore_xss_filter",
  "constraints_section",
  "unique",
  "no_copy",
  "set_only_once",
  "remember_last_selected_value",
  "column_break_38",
  "mandatory_depends_on",
  "read_only_depends_on",
  "display",
  "print_width",
  "width",
  "max_height",
  "columns",
  "column_break_22",
  "description",
  "documentation_url",
  "oldfieldname",
  "oldfieldtype"
 ],
 "fields": [
  {
   "fieldname": "label_and_type",
   "fieldtype": "Section Break"
  },
  {
   "bold": 1,
   "fieldname": "label",
   "fieldtype": "Data",
   "in_list_view": 1,
   "label": "Label",
   "oldfieldname": "label",
   "oldfieldtype": "Data",
   "print_width": "163",
   "search_index": 1,
   "width": "163"
  },
  {
   "bold": 1,
   "default": "Data",
   "fieldname": "fieldtype",
   "fieldtype": "Select",
   "in_list_view": 1,
   "label": "Type",
   "oldfieldname": "fieldtype",
   "oldfieldtype": "Select",
   "options": "Autocomplete\nAttach\nAttach Image\nBarcode\nButton\nCheck\nCode\nColor\nColumn Break\nCurrency\nData\nDate\nDatetime\nDuration\nDynamic Link\nFloat\nFold\nGeolocation\nHeading\nHTML\nHTML Editor\nIcon\nImage\nInt\nJSON\nLink\nLong Text\nMarkdown Editor\nPassword\nPercent\nPhone\nRead Only\nRating\nSection Break\nSelect\nSignature\nSmall Text\nTab Break\nTable\nTable MultiSelect\nText\nText Editor\nTime",
   "reqd": 1,
   "search_index": 1,
   "sort_options": 1
  },
  {
   "bold": 1,
   "fieldname": "fieldname",
   "fieldtype": "Data",
   "in_list_view": 1,
   "label": "Name",
   "oldfieldname": "fieldname",
   "oldfieldtype": "Data",
   "search_index": 1
  },
  {
   "default": "0",
   "depends_on": "eval:!in_list([\"Section Break\", \"Column Break\", \"Button\", \"HTML\"], doc.fieldtype)",
   "fieldname": "reqd",
   "fieldtype": "Check",
   "in_list_view": 1,
   "label": "Mandatory",
   "oldfieldname": "reqd",
   "oldfieldtype": "Check",
   "print_width": "50px",
   "width": "50px"
  },
  {
   "depends_on": "eval:in_list([\"Float\", \"Currency\", \"Percent\"], doc.fieldtype)",
   "description": "Set non-standard precision for a Float or Currency field",
   "fieldname": "precision",
   "fieldtype": "Select",
   "label": "Precision",
   "options": "\n0\n1\n2\n3\n4\n5\n6\n7\n8\n9",
   "print_hide": 1
  },
  {
   "depends_on": "eval:in_list(['Data', 'Link', 'Dynamic Link', 'Password', 'Select', 'Read Only', 'Attach', 'Attach Image', 'Int'], doc.fieldtype)",
   "fieldname": "length",
   "fieldtype": "Int",
   "label": "Length"
  },
  {
   "default": "0",
   "fieldname": "search_index",
   "fieldtype": "Check",
   "label": "Index",
   "oldfieldname": "search_index",
   "oldfieldtype": "Check",
   "print_width": "50px",
   "width": "50px"
  },
  {
   "default": "0",
   "fieldname": "in_list_view",
   "fieldtype": "Check",
   "label": "In List View",
   "print_width": "70px",
   "width": "70px"
  },
  {
   "default": "0",
   "fieldname": "in_standard_filter",
   "fieldtype": "Check",
   "label": "In List Filter"
  },
  {
   "default": "0",
   "depends_on": "eval:([\"Data\", \"Select\", \"Table\", \"Text\", \"Text Editor\", \"Link\", \"Small Text\", \"Long Text\", \"Read Only\", \"Heading\", \"Dynamic Link\"].indexOf(doc.fieldtype) !== -1)",
   "fieldname": "in_global_search",
   "fieldtype": "Check",
   "label": "In Global Search"
  },
  {
   "default": "0",
   "depends_on": "eval:!in_list(['Table', 'Table MultiSelect'], doc.fieldtype);",
   "fieldname": "in_preview",
   "fieldtype": "Check",
   "label": "In Preview"
  },
  {
   "default": "0",
   "fieldname": "allow_in_quick_entry",
   "fieldtype": "Check",
   "label": "Allow in Quick Entry"
  },
  {
   "default": "0",
   "fieldname": "bold",
   "fieldtype": "Check",
   "label": "Bold"
  },
  {
   "default": "0",
   "depends_on": "eval:['Data', 'Select', 'Text', 'Small Text', 'Text Editor'].includes(doc.fieldtype)",
   "fieldname": "translatable",
   "fieldtype": "Check",
   "label": "Translatable"
  },
  {
   "default": "0",
   "depends_on": "eval:doc.fieldtype===\"Section Break\"",
   "fieldname": "collapsible",
   "fieldtype": "Check",
   "label": "Collapsible",
   "length": 255
  },
  {
   "depends_on": "eval:doc.fieldtype==\"Section Break\" && doc.collapsible",
   "fieldname": "collapsible_depends_on",
   "fieldtype": "Code",
   "label": "Collapsible Depends On (JS)",
   "max_height": "3rem",
   "options": "JS"
  },
  {
   "fieldname": "column_break_6",
   "fieldtype": "Column Break"
  },
  {
   "description": "For Links, enter the DocType as range.\nFor Select, enter list of Options, each on a new line.",
   "fieldname": "options",
   "fieldtype": "Small Text",
   "in_list_view": 1,
   "label": "Options",
   "oldfieldname": "options",
   "oldfieldtype": "Text"
  },
  {
   "fieldname": "default",
   "fieldtype": "Small Text",
   "label": "Default",
   "max_height": "3rem",
   "oldfieldname": "default",
   "oldfieldtype": "Text"
  },
  {
   "fieldname": "fetch_from",
   "fieldtype": "Small Text",
   "label": "Fetch From"
  },
  {
   "default": "0",
   "description": "If unchecked, the value will always be re-fetched on save.",
   "fieldname": "fetch_if_empty",
   "fieldtype": "Check",
   "label": "Fetch on Save if Empty"
  },
  {
   "fieldname": "permissions",
   "fieldtype": "Section Break",
   "label": "Permissions"
  },
  {
   "fieldname": "depends_on",
   "fieldtype": "Code",
   "label": "Display Depends On (JS)",
   "length": 255,
   "max_height": "3rem",
   "oldfieldname": "depends_on",
   "oldfieldtype": "Data",
   "options": "JS"
  },
  {
   "default": "0",
   "fieldname": "hidden",
   "fieldtype": "Check",
   "label": "Hidden",
   "oldfieldname": "hidden",
   "oldfieldtype": "Check",
   "print_width": "50px",
   "width": "50px"
  },
  {
   "default": "0",
   "fieldname": "read_only",
   "fieldtype": "Check",
   "label": "Read Only",
   "print_width": "50px",
   "width": "50px"
  },
  {
   "default": "0",
   "fieldname": "unique",
   "fieldtype": "Check",
   "label": "Unique"
  },
  {
   "default": "0",
   "fieldname": "set_only_once",
   "fieldtype": "Check",
   "label": "Set only once"
  },
  {
   "default": "0",
   "depends_on": "eval: doc.fieldtype == \"Table\"",
   "fieldname": "allow_bulk_edit",
   "fieldtype": "Check",
   "label": "Allow Bulk Edit"
  },
  {
   "fieldname": "column_break_13",
   "fieldtype": "Column Break"
  },
  {
   "default": "0",
   "depends_on": "eval:!in_list(['Section Break', 'Column Break', 'Tab Break'], doc.fieldtype)",
   "fieldname": "permlevel",
   "fieldtype": "Int",
   "label": "Perm Level",
   "oldfieldname": "permlevel",
   "oldfieldtype": "Int",
   "print_width": "50px",
   "width": "50px"
  },
  {
   "default": "0",
   "fieldname": "ignore_user_permissions",
   "fieldtype": "Check",
   "label": "Ignore User Permissions"
  },
  {
   "default": "0",
   "depends_on": "eval: parent.is_submittable",
   "fieldname": "allow_on_submit",
   "fieldtype": "Check",
   "label": "Allow on Submit",
   "oldfieldname": "allow_on_submit",
   "oldfieldtype": "Check",
   "print_width": "50px",
   "width": "50px"
  },
  {
   "default": "0",
   "fieldname": "report_hide",
   "fieldtype": "Check",
   "label": "Report Hide",
   "oldfieldname": "report_hide",
   "oldfieldtype": "Check",
   "print_width": "50px",
   "width": "50px"
  },
  {
   "default": "0",
   "depends_on": "eval:(doc.fieldtype == 'Link')",
   "fieldname": "remember_last_selected_value",
   "fieldtype": "Check",
   "label": "Remember Last Selected Value"
  },
  {
   "default": "0",
   "description": "Don't encode HTML tags like &lt;script&gt; or just characters like &lt; or &gt;, as they could be intentionally used in this field",
   "fieldname": "ignore_xss_filter",
   "fieldtype": "Check",
   "label": "Ignore XSS Filter"
  },
  {
   "fieldname": "display",
   "fieldtype": "Section Break",
   "label": "Display"
  },
  {
   "default": "0",
   "fieldname": "in_filter",
   "fieldtype": "Check",
   "label": "In Filter",
   "oldfieldname": "in_filter",
   "oldfieldtype": "Check",
   "print_width": "50px",
   "width": "50px"
  },
  {
   "default": "0",
   "fieldname": "no_copy",
   "fieldtype": "Check",
   "label": "No Copy",
   "oldfieldname": "no_copy",
   "oldfieldtype": "Check",
   "print_width": "50px",
   "width": "50px"
  },
  {
   "default": "0",
   "fieldname": "print_hide",
   "fieldtype": "Check",
   "label": "Print Hide",
   "oldfieldname": "print_hide",
   "oldfieldtype": "Check",
   "print_width": "50px",
   "width": "50px"
  },
  {
   "default": "0",
   "depends_on": "eval:[\"Int\", \"Float\", \"Currency\", \"Percent\"].indexOf(doc.fieldtype)!==-1",
   "fieldname": "print_hide_if_no_value",
   "fieldtype": "Check",
   "label": "Print Hide If No Value"
  },
  {
   "fieldname": "print_width",
   "fieldtype": "Data",
   "label": "Print Width",
   "length": 10
  },
  {
   "fieldname": "width",
   "fieldtype": "Data",
   "label": "Width",
   "length": 10,
   "oldfieldname": "width",
   "oldfieldtype": "Data",
   "print_width": "50px",
   "width": "50px"
  },
  {
   "description": "Number of columns for a field in a List View or a Grid (Total Columns should be less than 11)",
   "fieldname": "columns",
   "fieldtype": "Int",
   "label": "Columns"
  },
  {
   "fieldname": "column_break_22",
   "fieldtype": "Column Break"
  },
  {
   "fieldname": "description",
   "fieldtype": "Small Text",
   "in_list_view": 1,
   "label": "Description",
   "oldfieldname": "description",
   "oldfieldtype": "Text",
   "print_width": "300px",
   "width": "300px"
  },
  {
   "fieldname": "oldfieldname",
   "fieldtype": "Data",
   "hidden": 1,
   "oldfieldname": "oldfieldname",
   "oldfieldtype": "Data"
  },
  {
   "fieldname": "oldfieldtype",
   "fieldtype": "Data",
   "hidden": 1,
   "oldfieldname": "oldfieldtype",
   "oldfieldtype": "Data"
  },
  {
   "fieldname": "mandatory_depends_on",
   "fieldtype": "Code",
   "label": "Mandatory Depends On (JS)",
   "max_height": "3rem",
   "options": "JS"
  },
  {
   "fieldname": "read_only_depends_on",
   "fieldtype": "Code",
   "label": "Read Only Depends On (JS)",
   "max_height": "3rem",
   "options": "JS"
  },
  {
   "fieldname": "column_break_38",
   "fieldtype": "Column Break"
  },
  {
   "default": "1",
   "depends_on": "eval:doc.fieldtype=='Duration'",
   "fieldname": "hide_years",
   "fieldtype": "Check",
   "label": "Hide Years"
  },
  {
   "default": "1",
   "depends_on": "eval:doc.fieldtype=='Duration'",
   "fieldname": "hide_months",
   "fieldtype": "Check",
   "label": "Hide Months"
  },
  {
   "default": "1",
   "depends_on": "eval:doc.fieldtype=='Duration'",
   "fieldname": "hide_weeks",
   "fieldtype": "Check",
   "label": "Hide Weeks"
  },
  {
   "default": "0",
   "depends_on": "eval:doc.fieldtype=='Duration'",
   "fieldname": "hide_days",
   "fieldtype": "Check",
   "label": "Hide Days"
  },
  {
   "default": "0",
   "depends_on": "eval:doc.fieldtype=='Duration'",
   "fieldname": "hide_hours",
   "fieldtype": "Check",
   "label": "Hide Hours"
  },
  {
   "default": "0",
   "depends_on": "eval:doc.fieldtype=='Duration'",
   "fieldname": "hide_minutes",
   "fieldtype": "Check",
   "label": "Hide Minutes"
  },
  {
   "default": "0",
   "depends_on": "eval:doc.fieldtype=='Duration'",
   "fieldname": "hide_seconds",
   "fieldtype": "Check",
   "label": "Hide Seconds"
  },
  {
   "default": "0",
   "depends_on": "eval:doc.fieldtype=='Section Break'",
   "fieldname": "hide_border",
   "fieldtype": "Check",
   "label": "Hide Border"
  },
  {
   "default": "0",
   "depends_on": "eval:in_list([\"Int\", \"Float\", \"Currency\"], doc.fieldtype)",
   "fieldname": "non_negative",
   "fieldtype": "Check",
   "label": "Non Negative"
  },
  {
   "fieldname": "column_break_18",
   "fieldtype": "Column Break"
  },
  {
   "fieldname": "defaults_section",
   "fieldtype": "Section Break",
   "label": "Defaults",
   "max_height": "2rem"
  },
  {
   "fieldname": "visibility_section",
   "fieldtype": "Section Break",
   "label": "Visibility"
  },
  {
   "fieldname": "column_break_28",
   "fieldtype": "Column Break"
  },
  {
   "fieldname": "constraints_section",
   "fieldtype": "Section Break",
   "label": "Constraints"
  },
  {
   "fieldname": "max_height",
   "fieldtype": "Data",
   "label": "Max Height",
   "length": 10
  },
  {
   "fieldname": "list__search_settings_section",
   "fieldtype": "Section Break",
   "label": "List / Search Settings"
  },
  {
   "fieldname": "column_break_35",
   "fieldtype": "Column Break"
  },
  {
   "default": "0",
   "depends_on": "eval:doc.fieldtype===\"Tab Break\"",
   "fieldname": "show_dashboard",
   "fieldtype": "Check",
   "label": "Show Dashboard"
  },
  {
   "default": "0",
   "fieldname": "is_virtual",
   "fieldtype": "Check",
   "label": "Virtual"
  },
  {
   "depends_on": "eval:!in_list([\"Tab Break\", \"Section Break\", \"Column Break\", \"Button\", \"HTML\"], doc.fieldtype)",
   "fieldname": "documentation_url",
   "fieldtype": "Data",
   "label": "Documentation URL",
   "options": "URL"
  },
  {
   "default": "0",
   "depends_on": "eval: doc.fieldtype === 'Select'",
   "fieldname": "sort_options",
   "fieldtype": "Check",
   "label": "Sort Options"
  },
  {
   "fieldname": "link_filters",
   "fieldtype": "JSON",
   "label": "Link Filters"
  },
  {
   "default": "0",
   "depends_on": "eval:!in_list([\"Check\", \"Currency\", \"Float\", \"Int\", \"Percent\", \"Rating\", \"Select\", \"Table\", \"Table MultiSelect\"], doc.fieldtype)",
   "fieldname": "not_nullable",
   "fieldtype": "Check",
   "label": "Not Nullable"
  }
 ],
 "idx": 1,
 "index_web_pages_for_search": 1,
 "istable": 1,
 "links": [],
<<<<<<< HEAD
 "modified": "2023-11-02 00:18:18.207256",
=======
 "modified": "2023-11-16 11:26:56.364594",
>>>>>>> b54b6867
 "modified_by": "Administrator",
 "module": "Core",
 "name": "DocField",
 "naming_rule": "Random",
 "owner": "Administrator",
 "permissions": [],
 "sort_field": "modified",
 "sort_order": "ASC",
 "states": []
}<|MERGE_RESOLUTION|>--- conflicted
+++ resolved
@@ -620,11 +620,7 @@
  "index_web_pages_for_search": 1,
  "istable": 1,
  "links": [],
-<<<<<<< HEAD
- "modified": "2023-11-02 00:18:18.207256",
-=======
  "modified": "2023-11-16 11:26:56.364594",
->>>>>>> b54b6867
  "modified_by": "Administrator",
  "module": "Core",
  "name": "DocField",
