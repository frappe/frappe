--- conflicted
+++ resolved
@@ -56,23 +56,12 @@
 
 
 def get_meta(doctype, cached=True) -> "Meta":
-<<<<<<< HEAD
-	if not cached:
-		return Meta(doctype)
-
-	if meta := frappe.cache().hget("doctype_meta", doctype):
-		return meta
-
-	meta = Meta(doctype)
-	frappe.cache().hset("doctype_meta", doctype, meta)
-=======
 	cached = cached and isinstance(doctype, str)
 	if cached and (meta := frappe.cache.hget("doctype_meta", doctype)):
 		return meta
 
 	meta = Meta(doctype)
 	frappe.cache.hset("doctype_meta", meta.name, meta)
->>>>>>> 9ef10818
 	return meta
 
 
@@ -105,17 +94,6 @@
 class Meta(Document):
 	_metaclass = True
 	default_fields = list(default_fields)[1:]
-<<<<<<< HEAD
-	special_doctypes = {
-		"DocField",
-		"DocPerm",
-		"DocType",
-		"Module Def",
-		"DocType Action",
-		"DocType Link",
-		"DocType State",
-	}
-=======
 	special_doctypes = frozenset(
 		(
 			"DocField",
@@ -127,7 +105,6 @@
 			"DocType State",
 		)
 	)
->>>>>>> 9ef10818
 	standard_set_once_fields = [
 		frappe._dict(fieldname="creation", fieldtype="Datetime"),
 		frappe._dict(fieldname="owner", fieldtype="Data"),
@@ -267,21 +244,13 @@
 
 	def get_label(self, fieldname):
 		"""Get label of the given fieldname"""
-<<<<<<< HEAD
-
-=======
->>>>>>> 9ef10818
 		if df := self.get_field(fieldname):
 			return df.get("label")
 
 		if fieldname in DEFAULT_FIELD_LABELS:
 			return DEFAULT_FIELD_LABELS[fieldname]()
 
-<<<<<<< HEAD
-		return _("No Label")
-=======
 		return "No Label"
->>>>>>> 9ef10818
 
 	def get_options(self, fieldname):
 		return self.get_field(fieldname).options
@@ -481,7 +450,6 @@
 		- `insert_after` computed based on default order for standard fields
 		- `insert_after` property for custom fields
 		"""
-<<<<<<< HEAD
 
 		if field_order := getattr(self, "field_order", []):
 			field_order = [fieldname for fieldname in json.loads(field_order) if fieldname in self._fields]
@@ -496,22 +464,6 @@
 				fields_to_prepend = []
 				standard_field_found = False
 
-=======
-
-		if field_order := getattr(self, "field_order", []):
-			field_order = [fieldname for fieldname in json.loads(field_order) if fieldname in self._fields]
-
-			# all fields match, best case scenario
-			if len(field_order) == len(self.fields):
-				self._update_fields_based_on_order(field_order)
-				return
-
-			# if the first few standard fields are not in the field order, prepare to prepend them
-			if self.fields[0].fieldname not in field_order:
-				fields_to_prepend = []
-				standard_field_found = False
-
->>>>>>> 9ef10818
 				for fieldname, field in self._fields.items():
 					if getattr(field, "is_custom_field", False):
 						# all custom fields from here on
@@ -636,18 +588,11 @@
 			self.get_permlevel_access(permission_type=permission_type, parenttype=parenttype, user=user)
 		)
 
-<<<<<<< HEAD
-		for df in self.get_fieldnames_with_value(with_field_meta=True, with_virtual_fields=True):
-			if df.permlevel in permlevel_access:
-				permitted_fieldnames.append(df.fieldname)
-
-=======
 		permitted_fieldnames.extend(
 			df.fieldname
 			for df in self.get_fieldnames_with_value(with_field_meta=True, with_virtual_fields=True)
 			if df.permlevel in permlevel_access
 		)
->>>>>>> 9ef10818
 		return permitted_fieldnames
 
 	def get_permlevel_access(self, permission_type="read", parenttype=None, *, user=None):
