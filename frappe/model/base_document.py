--- conflicted
+++ resolved
@@ -8,15 +8,10 @@
 from frappe import _
 from frappe.model import (
 	child_table_fields,
-<<<<<<< HEAD
-	default_fields,
-	display_fieldtypes,
-=======
 	datetime_fields,
 	default_fields,
 	display_fieldtypes,
 	float_like_fields,
->>>>>>> a59e5d7a
 	table_fields,
 )
 from frappe.model.docstatus import DocStatus
@@ -122,10 +117,10 @@
 		"""Update multiple fields of a doctype using a dictionary of key-value pairs.
 
 		Example:
-		        doc.update({
-		                "user": "admin",
-		                "balance": 42000
-		        })
+				doc.update({
+						"user": "admin",
+						"balance": 42000
+				})
 		"""
 
 		# set name first, as it is used a reference in child document
@@ -199,11 +194,11 @@
 		"""Append an item to a child table.
 
 		Example:
-		        doc.append("childtable", {
-		                "child_table_field": "value",
-		                "child_table_int_field": 0,
-		                ...
-		        })
+				doc.append("childtable", {
+						"child_table_field": "value",
+						"child_table_int_field": 0,
+						...
+				})
 		"""
 		if value is None:
 			value = {}
@@ -438,9 +433,9 @@
 		"""INSERT the document (with valid columns) in the database.
 
 		args:
-		        ignore_if_duplicate: ignore primary key collision
-		                                        at database level (postgres)
-		                                        in python (mariadb)
+				ignore_if_duplicate: ignore primary key collision
+												at database level (postgres)
+												in python (mariadb)
 		"""
 		if not self.name:
 			# name will be set by document class in most cases
@@ -563,13 +558,13 @@
 		This function returns the `column_name` associated with the `key_name` passed
 
 		Args:
-		        key_name (str): The name of the database index.
+				key_name (str): The name of the database index.
 
 		Raises:
-		        IndexError: If the key is not found in the table.
+				IndexError: If the key is not found in the table.
 
 		Returns:
-		        str: The column name associated with the key.
+				str: The column name associated with the key.
 		"""
 		return frappe.db.sql(
 			f"""
@@ -590,10 +585,10 @@
 		"""Returns the associated label for fieldname
 
 		Args:
-		        fieldname (str): The fieldname in the DocType to use to pull the label.
+				fieldname (str): The fieldname in the DocType to use to pull the label.
 
 		Returns:
-		        str: The label associated with the fieldname, if found, otherwise `None`.
+				str: The label associated with the fieldname, if found, otherwise `None`.
 		"""
 		df = self.meta.get_field(fieldname)
 		if df:
@@ -1080,9 +1075,9 @@
 		Print Hide can be set via the Print Format Builder or in the controller as a list
 		of hidden fields. Example
 
-		        class MyDoc(Document):
-		                def __setup__(self):
-		                        self.print_hide = ["field1", "field2"]
+				class MyDoc(Document):
+						def __setup__(self):
+								self.print_hide = ["field1", "field2"]
 
 		:param fieldname: Fieldname to be checked if hidden.
 		"""
@@ -1156,7 +1151,6 @@
 			for df in self.meta.get("fields", {"fieldtype": ("=", "Text Editor")}):
 				extract_images_from_doc(self, df.fieldname)
 
-<<<<<<< HEAD
 	def _cast_date_and_time_fields(self) -> None:
 		"""
 		Converts datetime/string value to date and time respectively for Date and Time fields only.
@@ -1207,8 +1201,6 @@
 
 			self.set(field.fieldname, value)
 
-=======
->>>>>>> a59e5d7a
 
 def _filter(data, filters, limit=None):
 	"""pass filters as:
