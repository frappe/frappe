--- conflicted
+++ resolved
@@ -3,10 +3,7 @@
 import datetime
 import json
 from functools import cached_property
-<<<<<<< HEAD
-=======
 from typing import TYPE_CHECKING, TypeVar
->>>>>>> 9ef10818
 
 import frappe
 from frappe import _, _dict
@@ -36,15 +33,12 @@
 )
 from frappe.utils.html_utils import unescape_html
 
-<<<<<<< HEAD
-=======
 if TYPE_CHECKING:
 	from frappe.model.document import Document
 
 D = TypeVar("D", bound="Document")
 
 
->>>>>>> 9ef10818
 max_positive_value = {"smallint": 2**15 - 1, "int": 2**31 - 1, "bigint": 2**63 - 1}
 
 DOCTYPE_TABLE_FIELDS = [
@@ -70,23 +64,13 @@
 	if frappe.local.dev_server or frappe.flags.in_migrate:
 		return import_controller(doctype)
 
-<<<<<<< HEAD
-		module_name, custom = frappe.db.get_value(
-			"DocType", doctype, ("module", "custom"), cache=not frappe.flags.in_migrate
-		) or ("Core", False)
-=======
 	site_controllers = frappe.controllers.setdefault(frappe.local.site, {})
 	if doctype not in site_controllers:
 		site_controllers[doctype] = import_controller(doctype)
->>>>>>> 9ef10818
 
 	return site_controllers[doctype]
 
 
-<<<<<<< HEAD
-	if frappe.local.dev_server or frappe.flags.in_migrate:
-		return _get_controller()
-=======
 def import_controller(doctype):
 	from frappe.model.document import Document
 	from frappe.utils.nestedset import NestedSet
@@ -117,7 +101,6 @@
 			if module_path is None
 			else f"{doctype}: {classname} does not exist in module {module_path}"
 		)
->>>>>>> 9ef10818
 
 	if not issubclass(class_, BaseDocument):
 		raise ImportError(f"{doctype}: {classname} is not a subclass of BaseDocument")
@@ -126,21 +109,6 @@
 
 
 class BaseDocument:
-<<<<<<< HEAD
-	_reserved_keywords = {
-		"doctype",
-		"meta",
-		"flags",
-		"parent_doc",
-		"_table_fields",
-		"_valid_columns",
-		"_doc_before_save",
-		"_table_fieldnames",
-		"_reserved_keywords",
-		"permitted_fieldnames",
-		"dont_update_if_missing",
-	}
-=======
 	_reserved_keywords = frozenset(
 		(
 			"doctype",
@@ -156,7 +124,6 @@
 			"dont_update_if_missing",
 		)
 	)
->>>>>>> 9ef10818
 
 	def __init__(self, d):
 		if d.get("doctype"):
