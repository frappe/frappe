# Copyright (c) 2022, Frappe Technologies Pvt. Ltd. and Contributors
# License: MIT. See LICENSE
import datetime
import json
from typing import Dict, List

import frappe
<<<<<<< HEAD
from frappe import _, _dict
from frappe.model import child_table_fields, default_fields, display_fieldtypes, table_fields
=======
from frappe import _
from frappe.model import (
	child_table_fields,
	datetime_fields,
	default_fields,
	display_fieldtypes,
	float_like_fields,
	table_fields,
)
>>>>>>> 672bd8a5
from frappe.model.docstatus import DocStatus
from frappe.model.naming import set_new_name
from frappe.model.utils.link_count import notify_link_count
from frappe.modules import load_doctype_module
from frappe.utils import cast_fieldtype, cint, cstr, flt, now, sanitize_html, strip_html
from frappe.utils.html_utils import unescape_html

max_positive_value = {"smallint": 2**15, "int": 2**31, "bigint": 2**63}

DOCTYPES_FOR_DOCTYPE = {"DocType", "DocField", "DocPerm", "DocType Action", "DocType Link"}

DOCTYPE_TABLE_FIELDS = [
	_dict(fieldname="fields", options="DocField"),
	_dict(fieldname="permissions", options="DocPerm"),
	_dict(fieldname="actions", options="DocType Action"),
	_dict(fieldname="links", options="DocType Link"),
	_dict(fieldname="states", options="DocType State"),
]


def get_controller(doctype):
	"""Returns the **class** object of the given DocType.
	For `custom` type, returns `frappe.model.document.Document`.

	:param doctype: DocType name as string."""

	def _get_controller():
		from frappe.model.document import Document
		from frappe.utils.nestedset import NestedSet

		module_name, custom = frappe.db.get_value(
			"DocType", doctype, ("module", "custom"), cache=True
		) or ("Core", False)

		if custom:
			is_tree = frappe.db.get_value("DocType", doctype, "is_tree", ignore=True, cache=True)
			_class = NestedSet if is_tree else Document
		else:
			class_overrides = frappe.get_hooks("override_doctype_class")
			if class_overrides and class_overrides.get(doctype):
				import_path = class_overrides[doctype][-1]
				module_path, classname = import_path.rsplit(".", 1)
				module = frappe.get_module(module_path)
				if not hasattr(module, classname):
					raise ImportError(
						"{0}: {1} does not exist in module {2}".format(doctype, classname, module_path)
					)
			else:
				module = load_doctype_module(doctype, module_name)
				classname = doctype.replace(" ", "").replace("-", "")

			if hasattr(module, classname):
				_class = getattr(module, classname)
				if issubclass(_class, BaseDocument):
					_class = getattr(module, classname)
				else:
					raise ImportError(doctype)
			else:
				raise ImportError(doctype)
		return _class

	if frappe.local.dev_server:
		return _get_controller()

	site_controllers = frappe.controllers.setdefault(frappe.local.site, {})
	if doctype not in site_controllers:
		site_controllers[doctype] = _get_controller()

	return site_controllers[doctype]


class BaseDocument(object):
	_ignore_in_setter = {
		"doctype",
		"_meta",
		"meta",
		"_table_fields",
		"_valid_columns",
		"_ignore_in_setter",
		"_table_fieldnames",
		"dont_update_if_missing",
		"flags",
	}

	def __init__(self, d):
		if d.get("doctype"):
			self.doctype = d["doctype"]

		self._table_fieldnames = (
			d["_table_fieldnames"]  # from cache
			if "_table_fieldnames" in d
			else {df.fieldname for df in self._get_table_fields()}
		)

		self.update(d)
		self.dont_update_if_missing = []

		if hasattr(self, "__setup__"):
			self.__setup__()

	@property
	def meta(self):
		if not (meta := getattr(self, "_meta", None)):
			meta = frappe.get_meta(self.doctype)
			self._meta = meta

		return meta

	def __getstate__(self):
		self._meta = None
		return self.__dict__

	def update(self, d):
		"""Update multiple fields of a doctype using a dictionary of key-value pairs.

		Example:
		        doc.update({
		                "user": "admin",
		                "balance": 42000
		        })
		"""

		# set name first, as it is used a reference in child document
		if "name" in d:
			self.name = d["name"]

		for key, value in d.items():
			self.set(key, value)

		return self

	def update_if_missing(self, d):
		"""Set default values for fields without existing values"""
		if isinstance(d, BaseDocument):
			d = d.get_valid_dict()

		for key, value in d.items():
			if (
				value is not None
				and self.get(key) is None
				# dont_update_if_missing is a list of fieldnames
				# for which you don't want to set default value
				and key not in self.dont_update_if_missing
			):
				self.set(key, value)

	def get_db_value(self, key):
		return frappe.db.get_value(self.doctype, self.name, key)

	def get(self, key, filters=None, limit=None, default=None):
		if isinstance(key, dict):
			return _filter(self.get_all_children(), key, limit=limit)

		if filters:
			if isinstance(filters, dict):
				return _filter(self.__dict__.get(key, []), filters, limit=limit)

			# perhaps you wanted to set a default instead
			default = filters
			filters = None

		value = self.__dict__.get(key, default)

		if limit and isinstance(value, (list, tuple)) and len(value) > limit:
			value = value[:limit]

		return value

	def getone(self, key, filters=None):
		return self.get(key, filters=filters, limit=1)[0]

	def set(self, key, value, as_value=False):
		if key in self._ignore_in_setter:
			return

		if not as_value and key in self._table_fieldnames:
			self.__dict__[key] = []

			if value is not None:
				self.extend(key, value)

			return

		self.__dict__[key] = value

	def delete_key(self, key):
		if key in self.__dict__:
			del self.__dict__[key]

	def append(self, key, value=None):
		"""Append an item to a child table.

		Example:
		        doc.append("childtable", {
		                "child_table_field": "value",
		                "child_table_int_field": 0,
		                ...
		        })
		"""
		if value is None:
			value = {}

		if (table := self.__dict__.get(key)) is None:
			self.__dict__[key] = table = []

		value = self._init_child(value, key)
		table.append(value)

		# reference parent document
		value.parent_doc = self

		return value

	def extend(self, key, value):
		try:
			value = iter(value)
		except TypeError:
			raise ValueError

		for v in value:
			self.append(key, v)

	def remove(self, doc):
		# Usage: from the parent doc, pass the child table doc
		# to remove that child doc from the child table, thus removing it from the parent doc
		if doc.get("parentfield"):
			self.get(doc.parentfield).remove(doc)

	def _init_child(self, value, key):
		if not isinstance(value, BaseDocument):
			if not (doctype := self.get_table_field_doctype(key)):
				raise AttributeError(key)

<<<<<<< HEAD
			value["doctype"] = doctype
			value = get_controller(doctype)(value)
=======
			value = get_controller(value["doctype"])(value)
>>>>>>> 672bd8a5

		value.parent = self.name
		value.parenttype = self.doctype
		value.parentfield = key

		if value.docstatus is None:
			value.docstatus = DocStatus.draft()

		if not getattr(value, "idx", None):
			if table := getattr(self, key, None):
				value.idx = len(table) + 1
			else:
				value.idx = 1

		if not getattr(value, "name", None):
			value.__dict__["__islocal"] = 1

		return value

	def _get_table_fields(self):
		"""
		To get table fields during Document init
		Meta.get_table_fields goes into recursion for special doctypes
		"""

		if self.doctype == "DocType":
			return DOCTYPE_TABLE_FIELDS

		# child tables don't have child tables
		if self.doctype in DOCTYPES_FOR_DOCTYPE or getattr(self, "parentfield", None):
			return ()

		return self.meta.get_table_fields()

	def get_valid_dict(
		self, sanitize=True, convert_dates_to_str=False, ignore_nulls=False, ignore_virtual=False
<<<<<<< HEAD
	):
		d = _dict()
=======
	) -> Dict:
		d = frappe._dict()
>>>>>>> 672bd8a5
		for fieldname in self.meta.get_valid_columns():
			# column is valid, we can use getattr
			d[fieldname] = getattr(self, fieldname, None)

			# if no need for sanitization and value is None, continue
			if not sanitize and d[fieldname] is None:
				continue

			df = self.meta.get_field(fieldname)

			if df:
				if getattr(df, "is_virtual", False):
					if ignore_virtual:
						del d[fieldname]
						continue

					if d[fieldname] is None and (options := getattr(df, "options", None)):
						from frappe.utils.safe_exec import get_safe_globals

						d[fieldname] = frappe.safe_eval(
							code=options,
							eval_globals=get_safe_globals(),
							eval_locals={"doc": self},
						)

				if isinstance(d[fieldname], list) and df.fieldtype not in table_fields:
					frappe.throw(_("Value for {0} cannot be a list").format(_(df.label)))

				if df.fieldtype == "Check":
					d[fieldname] = 1 if cint(d[fieldname]) else 0

				elif df.fieldtype == "Int" and not isinstance(d[fieldname], int):
					d[fieldname] = cint(d[fieldname])

				elif df.fieldtype == "JSON" and isinstance(d[fieldname], dict):
					d[fieldname] = json.dumps(d[fieldname], sort_keys=True, indent=4, separators=(",", ": "))

				elif df.fieldtype in float_like_fields and not isinstance(d[fieldname], float):
					d[fieldname] = flt(d[fieldname])

				elif (df.fieldtype in datetime_fields and d[fieldname] == "") or (
					getattr(df, "unique", False) and cstr(d[fieldname]).strip() == ""
				):
					d[fieldname] = None

			if convert_dates_to_str and isinstance(
				d[fieldname], (datetime.datetime, datetime.date, datetime.time, datetime.timedelta)
			):
				d[fieldname] = str(d[fieldname])

			if ignore_nulls and d[fieldname] is None:
				del d[fieldname]

		return d

	def init_child_tables(self):
		"""
		This is needed so that one can loop over child table properties
		without worrying about whether or not they have values
		"""

		for fieldname in self._table_fieldnames:
			if self.__dict__.get(fieldname) is None:
				self.__dict__[fieldname] = []

	def init_valid_columns(self):
		for key in default_fields:
			if key not in self.__dict__:
				self.__dict__[key] = None

			if self.__dict__[key] is None:
				if key == "docstatus":
					self.docstatus = DocStatus.draft()
				elif key == "idx":
					self.__dict__[key] = 0

		for key in self.get_valid_columns():
			if key not in self.__dict__:
				self.__dict__[key] = None

	def get_valid_columns(self) -> List[str]:
		if self.doctype not in frappe.local.valid_columns:
			if self.doctype in DOCTYPES_FOR_DOCTYPE:
				from frappe.model.meta import get_table_columns

				valid = get_table_columns(self.doctype)
			else:
				valid = self.meta.get_valid_columns()

			frappe.local.valid_columns[self.doctype] = valid

		return frappe.local.valid_columns[self.doctype]

	def is_new(self) -> bool:
		return self.get("__islocal")

	@property
	def docstatus(self):
		return DocStatus(cint(self.get("docstatus")))

	@docstatus.setter
	def docstatus(self, value):
		self.__dict__["docstatus"] = DocStatus(cint(value))

	def as_dict(
		self,
		no_nulls=False,
		no_default_fields=False,
		convert_dates_to_str=False,
		no_child_table_fields=False,
	) -> Dict:
		doc = self.get_valid_dict(convert_dates_to_str=convert_dates_to_str, ignore_nulls=no_nulls)
		doc["doctype"] = self.doctype

		for fieldname in self._table_fieldnames:
			children = self.get(fieldname) or []
			doc[fieldname] = [
				d.as_dict(
					convert_dates_to_str=convert_dates_to_str,
					no_nulls=no_nulls,
					no_default_fields=no_default_fields,
					no_child_table_fields=no_child_table_fields,
				)
				for d in children
			]

		if no_default_fields:
			for key in default_fields:
				if key in doc:
					del doc[key]

		if no_child_table_fields:
			for key in child_table_fields:
				if key in doc:
					del doc[key]

		for key in (
			"_user_tags",
			"__islocal",
			"__onload",
			"_liked_by",
			"__run_link_triggers",
			"__unsaved",
		):
			if value := getattr(self, key, None):
				doc[key] = value

		return doc

	def as_json(self):
		return frappe.as_json(self.as_dict())

	def get_table_field_doctype(self, fieldname):
		try:
			return self.meta.get_field(fieldname).options
		except AttributeError:
			if self.doctype == "DocType":
				return dict(links="DocType Link", actions="DocType Action", states="DocType State").get(
					fieldname
				)
			raise

	def get_parentfield_of_doctype(self, doctype):
		fieldname = [df.fieldname for df in self.meta.get_table_fields() if df.options == doctype]
		return fieldname[0] if fieldname else None

	def db_insert(self, ignore_if_duplicate=False):
		"""INSERT the document (with valid columns) in the database.

		args:
		        ignore_if_duplicate: ignore primary key collision
		                                        at database level (postgres)
		                                        in python (mariadb)
		"""
		if not self.name:
			# name will be set by document class in most cases
			set_new_name(self)

		conflict_handler = ""
		# On postgres we can't implcitly ignore PK collision
		# So instruct pg to ignore `name` field conflicts
		if ignore_if_duplicate and frappe.db.db_type == "postgres":
			conflict_handler = "on conflict (name) do nothing"

		if not self.creation:
			self.creation = self.modified = now()
			self.created_by = self.modified_by = frappe.session.user

		# if doctype is "DocType", don't insert null values as we don't know who is valid yet
		d = self.get_valid_dict(
			convert_dates_to_str=True,
			ignore_nulls=self.doctype in DOCTYPES_FOR_DOCTYPE,
			ignore_virtual=True,
		)

		columns = list(d)
		try:
			frappe.db.sql(
				"""INSERT INTO `tab{doctype}` ({columns})
					VALUES ({values}) {conflict_handler}""".format(
					doctype=self.doctype,
					columns=", ".join("`" + c + "`" for c in columns),
					values=", ".join(["%s"] * len(columns)),
					conflict_handler=conflict_handler,
				),
				list(d.values()),
			)
		except Exception as e:
			if frappe.db.is_primary_key_violation(e):
				if self.meta.autoname == "hash":
					# hash collision? try again
					frappe.flags.retry_count = (frappe.flags.retry_count or 0) + 1
					if frappe.flags.retry_count > 5 and not frappe.flags.in_test:
						raise
					self.name = None
					self.db_insert()
					return

				if not ignore_if_duplicate:
					frappe.msgprint(
						_("{0} {1} already exists").format(self.doctype, frappe.bold(self.name)),
						title=_("Duplicate Name"),
						indicator="red",
					)
					raise frappe.DuplicateEntryError(self.doctype, self.name, e)

			elif frappe.db.is_unique_key_violation(e):
				# unique constraint
				self.show_unique_validation_message(e)

			else:
				raise

		self.set("__islocal", False)

	def db_update(self):
		if self.get("__islocal") or not self.name:
			self.db_insert()
			return

		d = self.get_valid_dict(
			convert_dates_to_str=True, ignore_nulls=self.doctype in DOCTYPES_FOR_DOCTYPE
		)

		# don't update name, as case might've been changed
		name = cstr(d["name"])
		del d["name"]

		columns = list(d)

		try:
			frappe.db.sql(
				"""UPDATE `tab{doctype}`
				SET {values} WHERE `name`=%s""".format(
					doctype=self.doctype, values=", ".join("`" + c + "`=%s" for c in columns)
				),
				list(d.values()) + [name],
			)
		except Exception as e:
			if frappe.db.is_unique_key_violation(e):
				self.show_unique_validation_message(e)
			else:
				raise

	def db_update_all(self):
		"""Raw update parent + children
		DOES NOT VALIDATE AND CALL TRIGGERS"""
		self.db_update()
		for fieldname in self._table_fieldnames:
			for doc in self.get(fieldname):
				doc.db_update()

	def show_unique_validation_message(self, e):
		if frappe.db.db_type != "postgres":
			fieldname = str(e).split("'")[-2]
			label = None

			# MariaDB gives key_name in error. Extracting fieldname from key name
			try:
				fieldname = self.get_field_name_by_key_name(fieldname)
			except IndexError:
				pass

			label = self.get_label_from_fieldname(fieldname)

			frappe.msgprint(_("{0} must be unique").format(label or fieldname))

		# this is used to preserve traceback
		raise frappe.UniqueValidationError(self.doctype, self.name, e)

	def get_field_name_by_key_name(self, key_name):
		"""MariaDB stores a mapping between `key_name` and `column_name`.
		This function returns the `column_name` associated with the `key_name` passed

		Args:
		        key_name (str): The name of the database index.

		Raises:
		        IndexError: If the key is not found in the table.

		Returns:
		        str: The column name associated with the key.
		"""
		return frappe.db.sql(
			f"""
			SHOW
				INDEX
			FROM
				`tab{self.doctype}`
			WHERE
				key_name=%s
			AND
				Non_unique=0
			""",
			key_name,
			as_dict=True,
		)[0].get("Column_name")

	def get_label_from_fieldname(self, fieldname):
		"""Returns the associated label for fieldname

		Args:
		        fieldname (str): The fieldname in the DocType to use to pull the label.

		Returns:
		        str: The label associated with the fieldname, if found, otherwise `None`.
		"""
		df = self.meta.get_field(fieldname)
		if df:
			return df.label

	def update_modified(self):
		"""Update modified timestamp"""
		self.set("modified", now())
		frappe.db.set_value(self.doctype, self.name, "modified", self.modified, update_modified=False)

	def _fix_numeric_types(self):
		for df in self.meta.get("fields"):
			if df.fieldtype == "Check":
				self.set(df.fieldname, cint(self.get(df.fieldname)))

			elif self.get(df.fieldname) is not None:
				if df.fieldtype == "Int":
					self.set(df.fieldname, cint(self.get(df.fieldname)))

				elif df.fieldtype in ("Float", "Currency", "Percent"):
					self.set(df.fieldname, flt(self.get(df.fieldname)))

		if self.docstatus is not None:
			self.docstatus = DocStatus(cint(self.docstatus))

	def _get_missing_mandatory_fields(self):
		"""Get mandatory fields that do not have any values"""

		def get_msg(df):
			if df.fieldtype in table_fields:
				return "{}: {}: {}".format(_("Error"), _("Data missing in table"), _(df.label))

			# check if parentfield exists (only applicable for child table doctype)
			elif self.get("parentfield"):
				return "{}: {} {} #{}: {}: {}".format(
					_("Error"),
					frappe.bold(_(self.doctype)),
					_("Row"),
					self.idx,
					_("Value missing for"),
					_(df.label),
				)

			return _("Error: Value missing for {0}: {1}").format(_(df.parent), _(df.label))

		missing = []

		for df in self.meta.get("fields", {"reqd": ("=", 1)}):
			if self.get(df.fieldname) in (None, []) or not strip_html(cstr(self.get(df.fieldname))).strip():
				missing.append((df.fieldname, get_msg(df)))

		# check for missing parent and parenttype
		if self.meta.istable:
			for fieldname in ("parent", "parenttype"):
				if not self.get(fieldname):
					missing.append((fieldname, get_msg(_dict(label=fieldname))))

		return missing

	def get_invalid_links(self, is_submittable=False):
		"""Returns list of invalid links and also updates fetch values if not set"""

		def get_msg(df, docname):
			# check if parentfield exists (only applicable for child table doctype)
			if self.get("parentfield"):
				return "{} #{}: {}: {}".format(_("Row"), self.idx, _(df.label), docname)

			return "{}: {}".format(_(df.label), docname)

		invalid_links = []
		cancelled_links = []

		for df in self.meta.get_link_fields() + self.meta.get(
			"fields", {"fieldtype": ("=", "Dynamic Link")}
		):
			docname = self.get(df.fieldname)

			if docname:
				if df.fieldtype == "Link":
					doctype = df.options
					if not doctype:
						frappe.throw(_("Options not set for link field {0}").format(df.fieldname))
				else:
					doctype = self.get(df.options)
					if not doctype:
						frappe.throw(_("{0} must be set first").format(self.meta.get_label(df.options)))

				# MySQL is case insensitive. Preserve case of the original docname in the Link Field.

				# get a map of values ot fetch along with this link query
				# that are mapped as link_fieldname.source_fieldname in Options of
				# Readonly or Data or Text type fields

				fields_to_fetch = [
					_df
					for _df in self.meta.get_fields_to_fetch(df.fieldname)
					if not _df.get("fetch_if_empty")
					or (_df.get("fetch_if_empty") and not self.get(_df.fieldname))
				]
				if not frappe.get_meta(doctype).get("is_virtual"):
					if not fields_to_fetch:
						# cache a single value type
						values = _dict(name=frappe.db.get_value(doctype, docname, "name", cache=True))
					else:
						values_to_fetch = ["name"] + [_df.fetch_from.split(".")[-1] for _df in fields_to_fetch]

						# don't cache if fetching other values too
						values = frappe.db.get_value(doctype, docname, values_to_fetch, as_dict=True)

				if frappe.get_meta(doctype).issingle:
					values.name = doctype

				if frappe.get_meta(doctype).get("is_virtual"):
					values = frappe.get_doc(doctype, docname)

				if values:
					setattr(self, df.fieldname, values.name)

					for _df in fields_to_fetch:
						if self.is_new() or not self.docstatus.is_submitted() or _df.allow_on_submit:
							self.set_fetch_from_value(doctype, _df, values)

					notify_link_count(doctype, docname)

					if not values.name:
						invalid_links.append((df.fieldname, docname, get_msg(df, docname)))

					elif (
						df.fieldname != "amended_from"
						and (is_submittable or self.meta.is_submittable)
						and frappe.get_meta(doctype).is_submittable
						and cint(frappe.db.get_value(doctype, docname, "docstatus")) == DocStatus.cancelled()
					):

						cancelled_links.append((df.fieldname, docname, get_msg(df, docname)))

		return invalid_links, cancelled_links

	def set_fetch_from_value(self, doctype, df, values):
		fetch_from_fieldname = df.fetch_from.split(".")[-1]
		value = values[fetch_from_fieldname]
		if df.fieldtype in ["Small Text", "Text", "Data"]:
			from frappe.model.meta import get_default_df

			fetch_from_df = get_default_df(fetch_from_fieldname) or frappe.get_meta(doctype).get_field(
				fetch_from_fieldname
			)

			if not fetch_from_df:
				frappe.throw(
					_('Please check the value of "Fetch From" set for field {0}').format(frappe.bold(df.label)),
					title=_("Wrong Fetch From value"),
				)

			fetch_from_ft = fetch_from_df.get("fieldtype")
			if fetch_from_ft == "Text Editor" and value:
				value = unescape_html(strip_html(value))
		setattr(self, df.fieldname, value)

	def _validate_selects(self):
		if frappe.flags.in_import:
			return

		for df in self.meta.get_select_fields():
			if df.fieldname == "naming_series" or not (self.get(df.fieldname) and df.options):
				continue

			options = (df.options or "").split("\n")

			# if only empty options
			if not filter(None, options):
				continue

			# strip and set
			self.set(df.fieldname, cstr(self.get(df.fieldname)).strip())
			value = self.get(df.fieldname)

			if value not in options and not (frappe.flags.in_test and value.startswith("_T-")):
				# show an elaborate message
				prefix = _("Row #{0}:").format(self.idx) if self.get("parentfield") else ""
				label = _(self.meta.get_label(df.fieldname))
				comma_options = '", "'.join(_(each) for each in options)

				frappe.throw(
					_('{0} {1} cannot be "{2}". It should be one of "{3}"').format(
						prefix, label, value, comma_options
					)
				)

	def _validate_data_fields(self):
		# data_field options defined in frappe.model.data_field_options
		for phone_field in self.meta.get_phone_fields():
			phone = self.get(phone_field.fieldname)
			frappe.utils.validate_phone_number_with_country_code(phone, phone_field.fieldname)

		for data_field in self.meta.get_data_fields():
			data = self.get(data_field.fieldname)
			data_field_options = data_field.get("options")
			old_fieldtype = data_field.get("oldfieldtype")

			if old_fieldtype and old_fieldtype != "Data":
				continue

			if data_field_options == "Email":
				if (self.owner in frappe.STANDARD_USERS) and (data in frappe.STANDARD_USERS):
					continue
				for email_address in frappe.utils.split_emails(data):
					frappe.utils.validate_email_address(email_address, throw=True)

			if data_field_options == "Name":
				frappe.utils.validate_name(data, throw=True)

			if data_field_options == "Phone":
				frappe.utils.validate_phone_number(data, throw=True)

			if data_field_options == "URL":
				if not data:
					continue

				frappe.utils.validate_url(data, throw=True)

	def _validate_constants(self):
		if frappe.flags.in_import or self.is_new() or self.flags.ignore_validate_constants:
			return

		constants = [d.fieldname for d in self.meta.get("fields", {"set_only_once": ("=", 1)})]
		if constants:
			values = frappe.db.get_value(self.doctype, self.name, constants, as_dict=True)

		for fieldname in constants:
			df = self.meta.get_field(fieldname)

			# This conversion to string only when fieldtype is Date
			if df.fieldtype == "Date" or df.fieldtype == "Datetime":
				value = str(values.get(fieldname))

			else:
				value = values.get(fieldname)

			if self.get(fieldname) != value:
				frappe.throw(
					_("Value cannot be changed for {0}").format(self.meta.get_label(fieldname)),
					frappe.CannotChangeConstantError,
				)

	def _validate_length(self):
		if frappe.flags.in_install:
			return

		if self.meta.issingle:
			# single doctype value type is mediumtext
			return

		type_map = frappe.db.type_map

		for fieldname, value in self.get_valid_dict(ignore_virtual=True).items():
			df = self.meta.get_field(fieldname)

			if not df or df.fieldtype == "Check":
				# skip standard fields and Check fields
				continue

			column_type = type_map[df.fieldtype][0] or None

			if column_type == "varchar":
				default_column_max_length = type_map[df.fieldtype][1] or None
				max_length = cint(df.get("length")) or cint(default_column_max_length)

				if len(cstr(value)) > max_length:
					self.throw_length_exceeded_error(df, max_length, value)

			elif column_type in ("int", "bigint", "smallint"):
				max_length = max_positive_value[column_type]

				if abs(cint(value)) > max_length:
					self.throw_length_exceeded_error(df, max_length, value)

	def _validate_code_fields(self):
		for field in self.meta.get_code_fields():
			code_string = self.get(field.fieldname)
			language = field.get("options")

			if language == "Python":
				frappe.utils.validate_python_code(code_string, fieldname=field.label, is_expression=False)

			elif language == "PythonExpression":
				frappe.utils.validate_python_code(code_string, fieldname=field.label)

	def _sync_autoname_field(self):
		"""Keep autoname field in sync with `name`"""
		autoname = self.meta.autoname or ""
		_empty, _field_specifier, fieldname = autoname.partition("field:")

		if fieldname and self.name and self.name != self.get(fieldname):
			self.set(fieldname, self.name)

	def throw_length_exceeded_error(self, df, max_length, value):
		# check if parentfield exists (only applicable for child table doctype)
		if self.get("parentfield"):
			reference = _("{0}, Row {1}").format(_(self.doctype), self.idx)
		else:
			reference = "{0} {1}".format(_(self.doctype), self.name)

		frappe.throw(
			_("{0}: '{1}' ({3}) will get truncated, as max characters allowed is {2}").format(
				reference, _(df.label), max_length, value
			),
			frappe.CharacterLengthExceededError,
			title=_("Value too big"),
		)

	def _validate_update_after_submit(self):
		# get the full doc with children
		db_values = frappe.get_doc(self.doctype, self.name).as_dict()

		for key in self.as_dict():
			df = self.meta.get_field(key)
			db_value = db_values.get(key)

			if df and not df.allow_on_submit and (self.get(key) or db_value):
				if df.fieldtype in table_fields:
					# just check if the table size has changed
					# individual fields will be checked in the loop for children
					self_value = len(self.get(key))
					db_value = len(db_value)

				else:
					self_value = self.get_value(key)
				# Postgres stores values as `datetime.time`, MariaDB as `timedelta`
				if isinstance(self_value, datetime.timedelta) and isinstance(db_value, datetime.time):
					db_value = datetime.timedelta(
						hours=db_value.hour,
						minutes=db_value.minute,
						seconds=db_value.second,
						microseconds=db_value.microsecond,
					)
				if self_value != db_value:
					frappe.throw(
						_("Not allowed to change {0} after submission").format(df.label),
						frappe.UpdateAfterSubmitError,
					)

	def _sanitize_content(self):
		"""Sanitize HTML and Email in field values. Used to prevent XSS.

		- Ignore if 'Ignore XSS Filter' is checked or fieldtype is 'Code'
		"""
		from bs4 import BeautifulSoup

		if frappe.flags.in_install:
			return

		for fieldname, value in self.get_valid_dict(ignore_virtual=True).items():
			if not value or not isinstance(value, str):
				continue

			value = frappe.as_unicode(value)

			if "<" not in value and ">" not in value:
				# doesn't look like html so no need
				continue

			elif "<!-- markdown -->" in value and not bool(BeautifulSoup(value, "html.parser").find()):
				# should be handled separately via the markdown converter function
				continue

			df = self.meta.get_field(fieldname)
			sanitized_value = value

			if df and (
				df.get("ignore_xss_filter")
				or (df.get("fieldtype") in ("Data", "Small Text", "Text") and df.get("options") == "Email")
				or df.get("fieldtype") in ("Attach", "Attach Image", "Barcode", "Code")
				# cancelled and submit but not update after submit should be ignored
				or self.docstatus.is_cancelled()
				or (self.docstatus.is_submitted() and not df.get("allow_on_submit"))
			):
				continue

			else:
				sanitized_value = sanitize_html(value, linkify=df and df.fieldtype == "Text Editor")

			self.set(fieldname, sanitized_value)

	def _save_passwords(self):
		"""Save password field values in __Auth table"""
		from frappe.utils.password import remove_encrypted_password, set_encrypted_password

		if self.flags.ignore_save_passwords is True:
			return

		for df in self.meta.get("fields", {"fieldtype": ("=", "Password")}):
			if self.flags.ignore_save_passwords and df.fieldname in self.flags.ignore_save_passwords:
				continue
			new_password = self.get(df.fieldname)

			if not new_password:
				remove_encrypted_password(self.doctype, self.name, df.fieldname)

			if new_password and not self.is_dummy_password(new_password):
				# is not a dummy password like '*****'
				set_encrypted_password(self.doctype, self.name, new_password, df.fieldname)

				# set dummy password like '*****'
				self.set(df.fieldname, "*" * len(new_password))

	def get_password(self, fieldname="password", raise_exception=True):
		from frappe.utils.password import get_decrypted_password

		if self.get(fieldname) and not self.is_dummy_password(self.get(fieldname)):
			return self.get(fieldname)

		return get_decrypted_password(
			self.doctype, self.name, fieldname, raise_exception=raise_exception
		)

	def is_dummy_password(self, pwd):
		return "".join(set(pwd)) == "*"

	def precision(self, fieldname, parentfield=None):
		"""Returns float precision for a particular field (or get global default).

		:param fieldname: Fieldname for which precision is required.
		:param parentfield: If fieldname is in child table."""
		from frappe.model.meta import get_field_precision

		if parentfield and not isinstance(parentfield, str) and parentfield.get("parentfield"):
			parentfield = parentfield.parentfield

		cache_key = parentfield or "main"

		if not hasattr(self, "_precision"):
			self._precision = _dict()

		if cache_key not in self._precision:
			self._precision[cache_key] = _dict()

		if fieldname not in self._precision[cache_key]:
			self._precision[cache_key][fieldname] = None

			doctype = self.meta.get_field(parentfield).options if parentfield else self.doctype
			df = frappe.get_meta(doctype).get_field(fieldname)

			if df.fieldtype in ("Currency", "Float", "Percent"):
				self._precision[cache_key][fieldname] = get_field_precision(df, self)

		return self._precision[cache_key][fieldname]

	def get_formatted(
		self, fieldname, doc=None, currency=None, absolute_value=False, translated=False, format=None
	):
		from frappe.utils.formatters import format_value

		df = self.meta.get_field(fieldname)
		if not df:
			from frappe.model.meta import get_default_df

			df = get_default_df(fieldname)

		if (
			df.fieldtype == "Currency"
			and not currency
			and (currency_field := df.get("options"))
			and (currency_value := self.get(currency_field))
		):
			currency = frappe.db.get_value("Currency", currency_value, cache=True)

		val = self.get(fieldname)

		if translated:
			val = _(val)

		if not doc:
			doc = getattr(self, "parent_doc", None) or self

		if (absolute_value or doc.get("absolute_value")) and isinstance(val, (int, float)):
			val = abs(self.get(fieldname))

		return format_value(val, df=df, doc=doc, currency=currency, format=format)

	def is_print_hide(self, fieldname, df=None, for_print=True):
		"""Returns true if fieldname is to be hidden for print.

		Print Hide can be set via the Print Format Builder or in the controller as a list
		of hidden fields. Example

		        class MyDoc(Document):
		                def __setup__(self):
		                        self.print_hide = ["field1", "field2"]

		:param fieldname: Fieldname to be checked if hidden.
		"""
		meta_df = self.meta.get_field(fieldname)
		if meta_df and meta_df.get("__print_hide"):
			return True

		print_hide = 0

		if self.get(fieldname) == 0 and not self.meta.istable:
			print_hide = (df and df.print_hide_if_no_value) or (meta_df and meta_df.print_hide_if_no_value)

		if not print_hide:
			if df and df.print_hide is not None:
				print_hide = df.print_hide
			elif meta_df:
				print_hide = meta_df.print_hide

		return print_hide

	def in_format_data(self, fieldname):
		"""Returns True if shown via Print Format::`format_data` property.
		Called from within standard print format."""
		doc = getattr(self, "parent_doc", self)

		if hasattr(doc, "format_data_map"):
			return fieldname in doc.format_data_map
		else:
			return True

	def reset_values_if_no_permlevel_access(self, has_access_to, high_permlevel_fields):
		"""If the user does not have permissions at permlevel > 0, then reset the values to original / default"""
		to_reset = []

		for df in high_permlevel_fields:
			if (
				df.permlevel not in has_access_to
				and df.fieldtype not in display_fieldtypes
				and df.fieldname not in self.flags.get("ignore_permlevel_for_fields", [])
			):
				to_reset.append(df)

		if to_reset:
			if self.is_new():
				# if new, set default value
				ref_doc = frappe.new_doc(self.doctype)
			else:
				# get values from old doc
				if self.get("parent_doc"):
					parent_doc = self.parent_doc.get_latest()
					ref_doc = [d for d in parent_doc.get(self.parentfield) if d.name == self.name][0]
				else:
					ref_doc = self.get_latest()

			for df in to_reset:
				self.set(df.fieldname, ref_doc.get(df.fieldname))

	def get_value(self, fieldname):
		df = self.meta.get_field(fieldname)
		val = self.get(fieldname)

		return self.cast(val, df)

	def cast(self, value, df):
		return cast_fieldtype(df.fieldtype, value, show_warning=False)

	def _extract_images_from_text_editor(self):
		from frappe.core.doctype.file.file import extract_images_from_doc

		if self.doctype != "DocType":
			for df in self.meta.get("fields", {"fieldtype": ("=", "Text Editor")}):
				extract_images_from_doc(self, df.fieldname)


def _filter(data, filters, limit=None):
	"""pass filters as:
	{"key": "val", "key": ["!=", "val"],
	"key": ["in", "val"], "key": ["not in", "val"], "key": "^val",
	"key" : True (exists), "key": False (does not exist) }"""

	out, _filters = [], {}

	if not data:
		return out

	# setup filters as tuples
	if filters:
		for f in filters:
			fval = filters[f]

			if not isinstance(fval, (tuple, list)):
				if fval is True:
					fval = ("not None", fval)
				elif fval is False:
					fval = ("None", fval)
				elif isinstance(fval, str) and fval.startswith("^"):
					fval = ("^", fval[1:])
				else:
					fval = ("=", fval)

			_filters[f] = fval

	for d in data:
		for f, fval in _filters.items():
			if not frappe.compare(getattr(d, f, None), fval[0], fval[1]):
				break
		else:
			out.append(d)
			if limit and len(out) >= limit:
				break

	return out<|MERGE_RESOLUTION|>--- conflicted
+++ resolved
@@ -5,11 +5,7 @@
 from typing import Dict, List
 
 import frappe
-<<<<<<< HEAD
 from frappe import _, _dict
-from frappe.model import child_table_fields, default_fields, display_fieldtypes, table_fields
-=======
-from frappe import _
 from frappe.model import (
 	child_table_fields,
 	datetime_fields,
@@ -18,7 +14,6 @@
 	float_like_fields,
 	table_fields,
 )
->>>>>>> 672bd8a5
 from frappe.model.docstatus import DocStatus
 from frappe.model.naming import set_new_name
 from frappe.model.utils.link_count import notify_link_count
@@ -252,12 +247,8 @@
 			if not (doctype := self.get_table_field_doctype(key)):
 				raise AttributeError(key)
 
-<<<<<<< HEAD
 			value["doctype"] = doctype
 			value = get_controller(doctype)(value)
-=======
-			value = get_controller(value["doctype"])(value)
->>>>>>> 672bd8a5
 
 		value.parent = self.name
 		value.parenttype = self.doctype
@@ -294,13 +285,8 @@
 
 	def get_valid_dict(
 		self, sanitize=True, convert_dates_to_str=False, ignore_nulls=False, ignore_virtual=False
-<<<<<<< HEAD
-	):
+	) -> Dict:
 		d = _dict()
-=======
-	) -> Dict:
-		d = frappe._dict()
->>>>>>> 672bd8a5
 		for fieldname in self.meta.get_valid_columns():
 			# column is valid, we can use getattr
 			d[fieldname] = getattr(self, fieldname, None)
