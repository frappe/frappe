# Copyright (c) 2015, Frappe Technologies Pvt. Ltd. and Contributors
# License: MIT. See LICENSE
import frappe
import datetime
from frappe import _
from frappe.model import default_fields, table_fields
from frappe.model.naming import set_new_name
from frappe.model.utils.link_count import notify_link_count
from frappe.modules import load_doctype_module
from frappe.model import display_fieldtypes
from frappe.utils import (cint, flt, now, cstr, strip_html,
	sanitize_html, sanitize_email, cast_fieldtype)
from frappe.utils.html_utils import unescape_html

max_positive_value = {
	'smallint': 2 ** 15,
	'int': 2 ** 31,
	'bigint': 2 ** 63
}

DOCTYPES_FOR_DOCTYPE = ('DocType', 'DocField', 'DocPerm', 'DocType Action', 'DocType Link')

def get_controller(doctype):
	"""Returns the **class** object of the given DocType.
	For `custom` type, returns `frappe.model.document.Document`.

	:param doctype: DocType name as string."""

	def _get_controller():
		from frappe.model.document import Document
		from frappe.utils.nestedset import NestedSet

		module_name, custom = frappe.db.get_value(
			"DocType", doctype, ("module", "custom"), cache=True
		) or ["Core", False]

		if custom:
			if frappe.db.field_exists("DocType", "is_tree"):
				is_tree = frappe.db.get_value("DocType", doctype, "is_tree", cache=True)
			else:
				is_tree = False
			_class = NestedSet if is_tree else Document
		else:
			class_overrides = frappe.get_hooks('override_doctype_class')
			if class_overrides and class_overrides.get(doctype):
				import_path = class_overrides[doctype][-1]
				module_path, classname = import_path.rsplit('.', 1)
				module = frappe.get_module(module_path)
				if not hasattr(module, classname):
					raise ImportError('{0}: {1} does not exist in module {2}'.format(doctype, classname, module_path))
			else:
				module = load_doctype_module(doctype, module_name)
				classname = doctype.replace(" ", "").replace("-", "")

			if hasattr(module, classname):
				_class = getattr(module, classname)
				if issubclass(_class, BaseDocument):
					_class = getattr(module, classname)
				else:
					raise ImportError(doctype)
			else:
				raise ImportError(doctype)
		return _class

	if frappe.local.dev_server:
		return _get_controller()

	site_controllers = frappe.controllers.setdefault(frappe.local.site, {})
	if doctype not in site_controllers:
		site_controllers[doctype] = _get_controller()

	return site_controllers[doctype]

class BaseDocument(object):
	ignore_in_getter = ("doctype", "_meta", "meta", "_table_fields", "_valid_columns")

	def __init__(self, d):
		self.update(d)
		self.dont_update_if_missing = []

		if hasattr(self, "__setup__"):
			self.__setup__()

	def __getitem__(self, key):
		return self.get(key) if hasattr(self, key) else frappe.throw(msg=key, exc=KeyError)

	@property
	def meta(self):
		if not getattr(self, "_meta", None):
			self._meta = frappe.get_meta(self.doctype)

		return self._meta

	def __getstate__(self):
		self._meta = None
		return self.__dict__

	def update(self, d):
		""" Update multiple fields of a doctype using a dictionary of key-value pairs.

		Example:
			doc.update({
				"user": "admin",
				"balance": 42000
			})
		"""
		if "doctype" in d:
			self.set("doctype", d.get("doctype"))

		# first set default field values of base document
		for key in default_fields:
			if key in d:
				self.set(key, d.get(key))

		for key, value in d.items():
			self.set(key, value)

		return self

	def update_if_missing(self, d):
		if isinstance(d, BaseDocument):
			d = d.get_valid_dict()

		if "doctype" in d:
			self.set("doctype", d.get("doctype"))
		for key, value in d.items():
			# dont_update_if_missing is a list of fieldnames, for which, you don't want to set default value
			if (self.get(key) is None) and (value is not None) and (key not in self.dont_update_if_missing):
				self.set(key, value)

	def get_db_value(self, key):
		return frappe.db.get_value(self.doctype, self.name, key)

	def get(self, key=None, filters=None, limit=None, default=None):
		if key:
			if isinstance(key, dict):
				return _filter(self.get_all_children(), key, limit=limit)
			if filters:
				if isinstance(filters, dict):
					value = _filter(self.__dict__.get(key, []), filters, limit=limit)
				else:
					default = filters
					filters = None
					value = self.__dict__.get(key, default)
			else:
				value = self.__dict__.get(key, default)

			if value is None and key not in self.ignore_in_getter \
				and key in (d.fieldname for d in self.meta.get_table_fields()):
				self.set(key, [])
				value = self.__dict__.get(key)

			return value
		else:
			return self.__dict__

	def getone(self, key, filters=None):
		return self.get(key, filters=filters, limit=1)[0]

	def set(self, key, value, as_value=False):
		if isinstance(value, list) and not as_value:
			self.__dict__[key] = []
			self.extend(key, value)
		else:
			self.__dict__[key] = value

	def delete_key(self, key):
		if key in self.__dict__:
			del self.__dict__[key]

	def append(self, key, value=None):
		""" Append an item to a child table.

		Example:
			doc.append("childtable", {
				"child_table_field": "value",
				"child_table_int_field": 0,
				...
			})
		"""
		if value==None:
			value={}
		if isinstance(value, (dict, BaseDocument)):
			if not self.__dict__.get(key):
				self.__dict__[key] = []
			value = self._init_child(value, key)
			self.__dict__[key].append(value)

			# reference parent document
			value.parent_doc = self

			return value
		else:

			# metaclasses may have arbitrary lists
			# which we can ignore
			if (getattr(self, '_metaclass', None)
				or self.__class__.__name__ in ('Meta', 'FormMeta', 'DocField')):
				return value

			raise ValueError(
				'Document for field "{0}" attached to child table of "{1}" must be a dict or BaseDocument, not {2} ({3})'.format(key,
					self.name, str(type(value))[1:-1], value)
			)

	def extend(self, key, value):
		if isinstance(value, list):
			for v in value:
				self.append(key, v)
		else:
			raise ValueError

	def remove(self, doc):
		self.get(doc.parentfield).remove(doc)

	def _init_child(self, value, key):
		if not self.doctype:
			return value
		if not isinstance(value, BaseDocument):
			if "doctype" not in value or value['doctype'] is None:
				value["doctype"] = self.get_table_field_doctype(key)
				if not value["doctype"]:
					raise AttributeError(key)

			value = get_controller(value["doctype"])(value)
			value.init_valid_columns()

		value.parent = self.name
		value.parenttype = self.doctype
		value.parentfield = key

		if value.docstatus is None:
			value.docstatus = 0

		if not getattr(value, "idx", None):
			value.idx = len(self.get(key) or []) + 1

		if not getattr(value, "name", None):
			value.__dict__['__islocal'] = 1

		return value

	def get_valid_dict(self, sanitize=True, convert_dates_to_str=False, ignore_nulls = False):
		d = frappe._dict()
		for fieldname in self.meta.get_valid_columns():
			d[fieldname] = self.get(fieldname)

			# if no need for sanitization and value is None, continue
			if not sanitize and d[fieldname] is None:
				continue

			df = self.meta.get_field(fieldname)
			if df:
				if df.fieldtype=="Check":
					d[fieldname] = 1 if cint(d[fieldname]) else 0

				elif df.fieldtype=="Int" and not isinstance(d[fieldname], int):
					d[fieldname] = cint(d[fieldname])

				elif df.fieldtype in ("Currency", "Float", "Percent") and not isinstance(d[fieldname], float):
					d[fieldname] = flt(d[fieldname])

				elif df.fieldtype in ("Datetime", "Date", "Time") and d[fieldname]=="":
					d[fieldname] = None

				elif df.get("unique") and cstr(d[fieldname]).strip()=="":
					# unique empty field should be set to None
					d[fieldname] = None

				if isinstance(d[fieldname], list) and df.fieldtype not in table_fields:
					frappe.throw(_('Value for {0} cannot be a list').format(_(df.label)))

			if convert_dates_to_str and isinstance(d[fieldname], (
				datetime.datetime,
				datetime.date,
				datetime.time,
				datetime.timedelta
			)):
				d[fieldname] = str(d[fieldname])

			if d[fieldname] == None and ignore_nulls:
				del d[fieldname]

		return d

	def init_valid_columns(self):
		for key in default_fields:
			if key not in self.__dict__:
				self.__dict__[key] = None

			if key in ("idx", "docstatus") and self.__dict__[key] is None:
				self.__dict__[key] = 0

		for key in self.get_valid_columns():
			if key not in self.__dict__:
				self.__dict__[key] = None

	def get_valid_columns(self):
		if self.doctype not in frappe.local.valid_columns:
			if self.doctype in DOCTYPES_FOR_DOCTYPE:
				from frappe.model.meta import get_table_columns
				valid = get_table_columns(self.doctype)
			else:
				valid = self.meta.get_valid_columns()

			frappe.local.valid_columns[self.doctype] = valid

		return frappe.local.valid_columns[self.doctype]

	def is_new(self):
		return self.get("__islocal")

	def as_dict(self, no_nulls=False, no_default_fields=False, convert_dates_to_str=False):
		doc = self.get_valid_dict(convert_dates_to_str=convert_dates_to_str)
		doc["doctype"] = self.doctype
		for df in self.meta.get_table_fields():
			children = self.get(df.fieldname) or []
			doc[df.fieldname] = [d.as_dict(convert_dates_to_str=convert_dates_to_str, no_nulls=no_nulls, no_default_fields=no_default_fields) for d in children]

		if no_nulls:
			for k in list(doc):
				if doc[k] is None:
					del doc[k]

		if no_default_fields:
			for k in list(doc):
				if k in default_fields:
					del doc[k]

		for key in ("_user_tags", "__islocal", "__onload", "_liked_by", "__run_link_triggers", "__unsaved"):
			if self.get(key):
				doc[key] = self.get(key)

		return doc

	def as_json(self):
		return frappe.as_json(self.as_dict())

	def get_table_field_doctype(self, fieldname):
		try:
			return self.meta.get_field(fieldname).options
		except AttributeError:
			if self.doctype == 'DocType':
				return dict(links='DocType Link', actions='DocType Action').get(fieldname)
			raise

	def get_parentfield_of_doctype(self, doctype):
		fieldname = [df.fieldname for df in self.meta.get_table_fields() if df.options==doctype]
		return fieldname[0] if fieldname else None

	def db_insert(self):
		"""INSERT the document (with valid columns) in the database."""
		if not self.name:
			# name will be set by document class in most cases
			set_new_name(self)

		if not self.creation:
			self.creation = self.modified = now()
			self.created_by = self.modified_by = frappe.session.user

		# if doctype is "DocType", don't insert null values as we don't know who is valid yet
		d = self.get_valid_dict(convert_dates_to_str=True, ignore_nulls = self.doctype in DOCTYPES_FOR_DOCTYPE)

		columns = list(d)
		try:
			frappe.db.sql("""INSERT INTO `tab{doctype}` ({columns})
					VALUES ({values})""".format(
					doctype = self.doctype,
					columns = ", ".join("`"+c+"`" for c in columns),
					values = ", ".join(["%s"] * len(columns))
				), list(d.values()))
		except Exception as e:
			if frappe.db.is_primary_key_violation(e):
				if self.meta.autoname=="hash":
					# hash collision? try again
					frappe.flags.retry_count = (frappe.flags.retry_count or 0) + 1
					if frappe.flags.retry_count > 5 and not frappe.flags.in_test:
						raise
					self.name = None
					self.db_insert()
					return

				frappe.msgprint(_("{0} {1} already exists").format(self.doctype, frappe.bold(self.name)), title=_("Duplicate Name"), indicator="red")
				raise frappe.DuplicateEntryError(self.doctype, self.name, e)

			elif frappe.db.is_unique_key_violation(e):
				# unique constraint
				self.show_unique_validation_message(e)

			else:
				raise

		self.set("__islocal", False)

	def db_update(self):
		if self.get("__islocal") or not self.name:
			self.db_insert()
			return

		d = self.get_valid_dict(convert_dates_to_str=True, ignore_nulls = self.doctype in DOCTYPES_FOR_DOCTYPE)

		# don't update name, as case might've been changed
		name = d['name']
		del d['name']

		columns = list(d)

		try:
			frappe.db.sql("""UPDATE `tab{doctype}`
				SET {values} WHERE `name`=%s""".format(
					doctype = self.doctype,
					values = ", ".join("`"+c+"`=%s" for c in columns)
				), list(d.values()) + [name])
		except Exception as e:
			if frappe.db.is_unique_key_violation(e):
				self.show_unique_validation_message(e)
			else:
				raise

	def db_update_all(self):
		"""Raw update parent + children
		DOES NOT VALIDATE AND CALL TRIGGERS"""
		self.db_update()
		for df in self.meta.get_table_fields():
			for doc in self.get(df.fieldname):
				doc.db_update()

	def show_unique_validation_message(self, e):
		if frappe.db.db_type != 'postgres':
			fieldname = str(e).split("'")[-2]
			label = None

			# MariaDB gives key_name in error. Extracting fieldname from key name
			try:
				fieldname = self.get_field_name_by_key_name(fieldname)
			except IndexError:
				pass

			label = self.get_label_from_fieldname(fieldname)

			frappe.msgprint(_("{0} must be unique").format(label or fieldname))

		# this is used to preserve traceback
		raise frappe.UniqueValidationError(self.doctype, self.name, e)

	def get_field_name_by_key_name(self, key_name):
		"""MariaDB stores a mapping between `key_name` and `column_name`.
		This function returns the `column_name` associated with the `key_name` passed

		Args:
			key_name (str): The name of the database index.

		Raises:
			IndexError: If the key is not found in the table.

		Returns:
			str: The column name associated with the key.
		"""
		return frappe.db.sql(f"""
			SHOW
				INDEX
			FROM
				`tab{self.doctype}`
			WHERE
				key_name=%s
			AND
				Non_unique=0
			""", key_name, as_dict=True)[0].get("Column_name")

	def get_label_from_fieldname(self, fieldname):
		"""Returns the associated label for fieldname

		Args:
			fieldname (str): The fieldname in the DocType to use to pull the label.

		Returns:
			str: The label associated with the fieldname, if found, otherwise `None`.
		"""
		df = self.meta.get_field(fieldname)
		if df:
			return df.label

	def update_modified(self):
		"""Update modified timestamp"""
		self.set("modified", now())
		frappe.db.set_value(self.doctype, self.name, 'modified', self.modified, update_modified=False)

	def _fix_numeric_types(self):
		for df in self.meta.get("fields"):
			if df.fieldtype == "Check":
				self.set(df.fieldname, cint(self.get(df.fieldname)))

			elif self.get(df.fieldname) is not None:
				if df.fieldtype == "Int":
					self.set(df.fieldname, cint(self.get(df.fieldname)))

				elif df.fieldtype in ("Float", "Currency", "Percent"):
					self.set(df.fieldname, flt(self.get(df.fieldname)))

		if self.docstatus is not None:
			self.docstatus = cint(self.docstatus)

	def _get_missing_mandatory_fields(self):
		"""Get mandatory fields that do not have any values"""
		def get_msg(df):
			if df.fieldtype in table_fields:
				return "{}: {}: {}".format(_("Error"), _("Data missing in table"), _(df.label))

			elif self.parentfield:
				return "{}: {} {} #{}: {}: {}".format(_("Error"), frappe.bold(_(self.doctype)),
					_("Row"), self.idx, _("Value missing for"), _(df.label))

			else:
				return _("Error: Value missing for {0}: {1}").format(_(df.parent), _(df.label))

		missing = []

		for df in self.meta.get("fields", {"reqd": ('=', 1)}):
			if self.get(df.fieldname) in (None, []) or not strip_html(cstr(self.get(df.fieldname))).strip():
				missing.append((df.fieldname, get_msg(df)))

		# check for missing parent and parenttype
		if self.meta.istable:
			for fieldname in ("parent", "parenttype"):
				if not self.get(fieldname):
					missing.append((fieldname, get_msg(frappe._dict(label=fieldname))))

		return missing

	def get_invalid_links(self, is_submittable=False):
		"""Returns list of invalid links and also updates fetch values if not set"""
		def get_msg(df, docname):
			if self.parentfield:
				return "{} #{}: {}: {}".format(_("Row"), self.idx, _(df.label), docname)
			else:
				return "{}: {}".format(_(df.label), docname)

		invalid_links = []
		cancelled_links = []

		for df in (self.meta.get_link_fields()
				+ self.meta.get("fields", {"fieldtype": ('=', "Dynamic Link")})):
			docname = self.get(df.fieldname)

			if docname:
				if df.fieldtype=="Link":
					doctype = df.options
					if not doctype:
						frappe.throw(_("Options not set for link field {0}").format(df.fieldname))
				else:
					doctype = self.get(df.options)
					if not doctype:
						frappe.throw(_("{0} must be set first").format(self.meta.get_label(df.options)))

				# MySQL is case insensitive. Preserve case of the original docname in the Link Field.

				# get a map of values ot fetch along with this link query
				# that are mapped as link_fieldname.source_fieldname in Options of
				# Readonly or Data or Text type fields

				fields_to_fetch = [
					_df for _df in self.meta.get_fields_to_fetch(df.fieldname)
					if
						not _df.get('fetch_if_empty')
						or (_df.get('fetch_if_empty') and not self.get(_df.fieldname))
				]
				if not frappe.get_meta(doctype).get('is_virtual'):
					if not fields_to_fetch:
						# cache a single value type
						values = frappe._dict(name=frappe.db.get_value(doctype, docname,
							'name', cache=True))
					else:
						values_to_fetch = ['name'] + [_df.fetch_from.split('.')[-1]
							for _df in fields_to_fetch]

						# don't cache if fetching other values too
						values = frappe.db.get_value(doctype, docname,
							values_to_fetch, as_dict=True)

				if frappe.get_meta(doctype).issingle:
					values.name = doctype

				if frappe.get_meta(doctype).get('is_virtual'):
					values = frappe.get_doc(doctype, docname)

				if values:
					setattr(self, df.fieldname, values.name)

					for _df in fields_to_fetch:
						if self.is_new() or self.docstatus != 1 or _df.allow_on_submit:
							self.set_fetch_from_value(doctype, _df, values)

					notify_link_count(doctype, docname)

					if not values.name:
						invalid_links.append((df.fieldname, docname, get_msg(df, docname)))

					elif (df.fieldname != "amended_from"
						and (is_submittable or self.meta.is_submittable) and frappe.get_meta(doctype).is_submittable
						and cint(frappe.db.get_value(doctype, docname, "docstatus"))==2):

						cancelled_links.append((df.fieldname, docname, get_msg(df, docname)))

		return invalid_links, cancelled_links

	def set_fetch_from_value(self, doctype, df, values):
		fetch_from_fieldname = df.fetch_from.split('.')[-1]
		value = values[fetch_from_fieldname]
		if df.fieldtype in ['Small Text', 'Text', 'Data']:
			if fetch_from_fieldname in default_fields:
				from frappe.model.meta import get_default_df
				fetch_from_df = get_default_df(fetch_from_fieldname)
			else:
				fetch_from_df = frappe.get_meta(doctype).get_field(fetch_from_fieldname)

			if not fetch_from_df:
				frappe.throw(
					_('Please check the value of "Fetch From" set for field {0}').format(frappe.bold(df.label)),
					title = _('Wrong Fetch From value')
				)

			fetch_from_ft = fetch_from_df.get('fieldtype')
			if fetch_from_ft == 'Text Editor' and value:
				value = unescape_html(strip_html(value))
		setattr(self, df.fieldname, value)

	def _validate_selects(self):
		if frappe.flags.in_import:
			return

		for df in self.meta.get_select_fields():
			if df.fieldname=="naming_series" or not (self.get(df.fieldname) and df.options):
				continue

			options = (df.options or "").split("\n")

			# if only empty options
			if not filter(None, options):
				continue

			# strip and set
			self.set(df.fieldname, cstr(self.get(df.fieldname)).strip())
			value = self.get(df.fieldname)

			if value not in options and not (frappe.flags.in_test and value.startswith("_T-")):
				# show an elaborate message
				prefix = _("Row #{0}:").format(self.idx) if self.get("parentfield") else ""
				label = _(self.meta.get_label(df.fieldname))
				comma_options = '", "'.join(_(each) for each in options)

				frappe.throw(_('{0} {1} cannot be "{2}". It should be one of "{3}"').format(prefix, label,
					value, comma_options))

	def _validate_data_fields(self):
		from frappe.core.doctype.user.user import STANDARD_USERS

		# data_field options defined in frappe.model.data_field_options
		for data_field in self.meta.get_data_fields():
			data = self.get(data_field.fieldname)
			data_field_options = data_field.get("options")
			old_fieldtype = data_field.get("oldfieldtype")

			if old_fieldtype and old_fieldtype != "Data":
				continue

			if data_field_options == "Email":
				if (self.owner in STANDARD_USERS) and (data in STANDARD_USERS):
					continue
				for email_address in frappe.utils.split_emails(data):
					frappe.utils.validate_email_address(email_address, throw=True)

			if data_field_options == "Name":
				frappe.utils.validate_name(data, throw=True)

			if data_field_options == "Phone":
				frappe.utils.validate_phone_number(data, throw=True)

			if data_field_options == "URL":
				if not data:
					continue
<<<<<<< HEAD
				
=======

>>>>>>> 77e0b595
				frappe.utils.validate_url(data, throw=True)

	def _validate_constants(self):
		if frappe.flags.in_import or self.is_new() or self.flags.ignore_validate_constants:
			return

		constants = [d.fieldname for d in self.meta.get("fields", {"set_only_once": ('=',1)})]
		if constants:
			values = frappe.db.get_value(self.doctype, self.name, constants, as_dict=True)

		for fieldname in constants:
			df = self.meta.get_field(fieldname)

			# This conversion to string only when fieldtype is Date
			if df.fieldtype == 'Date' or df.fieldtype == 'Datetime':
				value = str(values.get(fieldname))

			else:
				value  = values.get(fieldname)

			if self.get(fieldname) != value:
				frappe.throw(_("Value cannot be changed for {0}").format(self.meta.get_label(fieldname)),
					frappe.CannotChangeConstantError)

	def _validate_length(self):
		if frappe.flags.in_install:
			return

		if self.meta.issingle:
			# single doctype value type is mediumtext
			return

		type_map = frappe.db.type_map

		for fieldname, value in self.get_valid_dict().items():
			df = self.meta.get_field(fieldname)

			if not df or df.fieldtype == 'Check':
				# skip standard fields and Check fields
				continue

			column_type = type_map[df.fieldtype][0] or None

			if column_type == 'varchar':
				default_column_max_length = type_map[df.fieldtype][1] or None
				max_length = cint(df.get("length")) or cint(default_column_max_length)

				if len(cstr(value)) > max_length:
					self.throw_length_exceeded_error(df, max_length, value)

			elif column_type in ('int', 'bigint', 'smallint'):
				max_length = max_positive_value[column_type]

				if abs(cint(value)) > max_length:
					self.throw_length_exceeded_error(df, max_length, value)

	def _validate_code_fields(self):
		for field in self.meta.get_code_fields():
			code_string = self.get(field.fieldname)
			language = field.get("options")

			if language == "Python":
				frappe.utils.validate_python_code(code_string, fieldname=field.label, is_expression=False)

			elif language == "PythonExpression":
				frappe.utils.validate_python_code(code_string, fieldname=field.label)


	def throw_length_exceeded_error(self, df, max_length, value):
		if self.parentfield and self.idx:
			reference = _("{0}, Row {1}").format(_(self.doctype), self.idx)

		else:
			reference = "{0} {1}".format(_(self.doctype), self.name)

		frappe.throw(_("{0}: '{1}' ({3}) will get truncated, as max characters allowed is {2}")\
			.format(reference, _(df.label), max_length, value), frappe.CharacterLengthExceededError, title=_('Value too big'))

	def _validate_update_after_submit(self):
		# get the full doc with children
		db_values = frappe.get_doc(self.doctype, self.name).as_dict()

		for key in self.as_dict():
			df = self.meta.get_field(key)
			db_value = db_values.get(key)

			if df and not df.allow_on_submit and (self.get(key) or db_value):
				if df.fieldtype in table_fields:
					# just check if the table size has changed
					# individual fields will be checked in the loop for children
					self_value = len(self.get(key))
					db_value = len(db_value)

				else:
					self_value = self.get_value(key)

				if self_value != db_value:
					frappe.throw(_("Not allowed to change {0} after submission").format(df.label),
						frappe.UpdateAfterSubmitError)

	def _sanitize_content(self):
		"""Sanitize HTML and Email in field values. Used to prevent XSS.

			- Ignore if 'Ignore XSS Filter' is checked or fieldtype is 'Code'
		"""
		from bs4 import BeautifulSoup

		if frappe.flags.in_install:
			return

		for fieldname, value in self.get_valid_dict().items():
			if not value or not isinstance(value, str):
				continue

			value = frappe.as_unicode(value)

			if (u"<" not in value and u">" not in value):
				# doesn't look like html so no need
				continue

			elif "<!-- markdown -->" in value and not bool(BeautifulSoup(value, "html.parser").find()):
				# should be handled separately via the markdown converter function
				continue

			df = self.meta.get_field(fieldname)
			sanitized_value = value

			if df and (df.get("ignore_xss_filter")
				or (df.get("fieldtype") in ("Data", "Small Text", "Text") and df.get("options")=="Email")
				or df.get("fieldtype") in ("Attach", "Attach Image", "Barcode", "Code")

				# cancelled and submit but not update after submit should be ignored
				or self.docstatus==2
				or (self.docstatus==1 and not df.get("allow_on_submit"))):
				continue

			else:
				sanitized_value = sanitize_html(value, linkify=df and df.fieldtype=='Text Editor')

			self.set(fieldname, sanitized_value)

	def _save_passwords(self):
		"""Save password field values in __Auth table"""
		from frappe.utils.password import set_encrypted_password, remove_encrypted_password

		if self.flags.ignore_save_passwords is True:
			return

		for df in self.meta.get('fields', {'fieldtype': ('=', 'Password')}):
			if self.flags.ignore_save_passwords and df.fieldname in self.flags.ignore_save_passwords: continue
			new_password = self.get(df.fieldname)

			if not new_password:
				remove_encrypted_password(self.doctype, self.name, df.fieldname)

			if new_password and not self.is_dummy_password(new_password):
				# is not a dummy password like '*****'
				set_encrypted_password(self.doctype, self.name, new_password, df.fieldname)

				# set dummy password like '*****'
				self.set(df.fieldname, '*'*len(new_password))

	def get_password(self, fieldname='password', raise_exception=True):
		from frappe.utils.password import get_decrypted_password

		if self.get(fieldname) and not self.is_dummy_password(self.get(fieldname)):
			return self.get(fieldname)

		return get_decrypted_password(self.doctype, self.name, fieldname, raise_exception=raise_exception)

	def is_dummy_password(self, pwd):
		return ''.join(set(pwd))=='*'

	def precision(self, fieldname, parentfield=None):
		"""Returns float precision for a particular field (or get global default).

		:param fieldname: Fieldname for which precision is required.
		:param parentfield: If fieldname is in child table."""
		from frappe.model.meta import get_field_precision

		if parentfield and not isinstance(parentfield, str):
			parentfield = parentfield.parentfield

		cache_key = parentfield or "main"

		if not hasattr(self, "_precision"):
			self._precision = frappe._dict()

		if cache_key not in self._precision:
			self._precision[cache_key] = frappe._dict()

		if fieldname not in self._precision[cache_key]:
			self._precision[cache_key][fieldname] = None

			doctype = self.meta.get_field(parentfield).options if parentfield else self.doctype
			df = frappe.get_meta(doctype).get_field(fieldname)

			if df.fieldtype in ("Currency", "Float", "Percent"):
				self._precision[cache_key][fieldname] = get_field_precision(df, self)

		return self._precision[cache_key][fieldname]


	def get_formatted(self, fieldname, doc=None, currency=None, absolute_value=False, translated=False, format=None):
		from frappe.utils.formatters import format_value

		df = self.meta.get_field(fieldname)
		if not df and fieldname in default_fields:
			from frappe.model.meta import get_default_df
			df = get_default_df(fieldname)

<<<<<<< HEAD
		if df and not currency:
=======
		if not currency and df:
>>>>>>> 77e0b595
			currency = self.get(df.get("options"))
			if not frappe.db.exists('Currency', currency, cache=True):
				currency = None

		val = self.get(fieldname)

		if translated:
			val = _(val)

		if not doc:
			doc = getattr(self, "parent_doc", None) or self

		if (absolute_value or doc.get('absolute_value')) and isinstance(val, (int, float)):
			val = abs(self.get(fieldname))

		return format_value(val, df=df, doc=doc, currency=currency, format=format)

	def is_print_hide(self, fieldname, df=None, for_print=True):
		"""Returns true if fieldname is to be hidden for print.

		Print Hide can be set via the Print Format Builder or in the controller as a list
		of hidden fields. Example

			class MyDoc(Document):
				def __setup__(self):
					self.print_hide = ["field1", "field2"]

		:param fieldname: Fieldname to be checked if hidden.
		"""
		meta_df = self.meta.get_field(fieldname)
		if meta_df and meta_df.get("__print_hide"):
			return True

		print_hide = 0

		if self.get(fieldname)==0 and not self.meta.istable:
			print_hide = ( df and df.print_hide_if_no_value ) or ( meta_df and meta_df.print_hide_if_no_value )

		if not print_hide:
			if df and df.print_hide is not None:
				print_hide = df.print_hide
			elif meta_df:
				print_hide = meta_df.print_hide

		return print_hide

	def in_format_data(self, fieldname):
		"""Returns True if shown via Print Format::`format_data` property.
			Called from within standard print format."""
		doc = getattr(self, "parent_doc", self)

		if hasattr(doc, "format_data_map"):
			return fieldname in doc.format_data_map
		else:
			return True

	def reset_values_if_no_permlevel_access(self, has_access_to, high_permlevel_fields):
		"""If the user does not have permissions at permlevel > 0, then reset the values to original / default"""
		to_reset = []

		for df in high_permlevel_fields:
			if df.permlevel not in has_access_to and df.fieldtype not in display_fieldtypes:
				to_reset.append(df)

		if to_reset:
			if self.is_new():
				# if new, set default value
				ref_doc = frappe.new_doc(self.doctype)
			else:
				# get values from old doc
				if self.get('parent_doc'):
					parent_doc = self.parent_doc.get_latest()
					ref_doc = [d for d in parent_doc.get(self.parentfield) if d.name == self.name][0]
				else:
					ref_doc = self.get_latest()

			for df in to_reset:
				self.set(df.fieldname, ref_doc.get(df.fieldname))

	def get_value(self, fieldname):
		df = self.meta.get_field(fieldname)
		val = self.get(fieldname)

		return self.cast(val, df)

	def cast(self, value, df):
		return cast_fieldtype(df.fieldtype, value, show_warning=False)

	def _extract_images_from_text_editor(self):
		from frappe.core.doctype.file.file import extract_images_from_doc
		if self.doctype != "DocType":
			for df in self.meta.get("fields", {"fieldtype": ('=', "Text Editor")}):
				extract_images_from_doc(self, df.fieldname)

def _filter(data, filters, limit=None):
	"""pass filters as:
		{"key": "val", "key": ["!=", "val"],
		"key": ["in", "val"], "key": ["not in", "val"], "key": "^val",
		"key" : True (exists), "key": False (does not exist) }"""

	out, _filters = [], {}

	if not data:
		return out

	# setup filters as tuples
	if filters:
		for f in filters:
			fval = filters[f]

			if not isinstance(fval, (tuple, list)):
				if fval is True:
					fval = ("not None", fval)
				elif fval is False:
					fval = ("None", fval)
				elif isinstance(fval, str) and fval.startswith("^"):
					fval = ("^", fval[1:])
				else:
					fval = ("=", fval)

			_filters[f] = fval

	for d in data:
		add = True
		for f, fval in _filters.items():
			if not frappe.compare(getattr(d, f, None), fval[0], fval[1]):
				add = False
				break

		if add:
			out.append(d)
			if limit and (len(out)-1)==limit:
				break

	return out<|MERGE_RESOLUTION|>--- conflicted
+++ resolved
@@ -678,11 +678,6 @@
 			if data_field_options == "URL":
 				if not data:
 					continue
-<<<<<<< HEAD
-				
-=======
-
->>>>>>> 77e0b595
 				frappe.utils.validate_url(data, throw=True)
 
 	def _validate_constants(self):
@@ -894,11 +889,7 @@
 			from frappe.model.meta import get_default_df
 			df = get_default_df(fieldname)
 
-<<<<<<< HEAD
-		if df and not currency:
-=======
 		if not currency and df:
->>>>>>> 77e0b595
 			currency = self.get(df.get("options"))
 			if not frappe.db.exists('Currency', currency, cache=True):
 				currency = None
