--- conflicted
+++ resolved
@@ -28,16 +28,12 @@
 
 	doc.run_method("before_naming")
 
-<<<<<<< HEAD
 	if set_draft_name:
 		doc.name = "({0})".format(make_autoname('hash', doc.doctype))
 		return
 
-	autoname = frappe.get_meta(doc.doctype).autoname or ""
-=======
 	meta = frappe.get_meta(doc.doctype)
 	autoname = meta.autoname or ""
->>>>>>> dd02496d
 
 	if autoname.lower() != "prompt" and not frappe.flags.in_import:
 		doc.name = None
