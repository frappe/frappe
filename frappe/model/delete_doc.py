--- conflicted
+++ resolved
@@ -260,19 +260,6 @@
 		try:
 			meta = frappe.get_meta(link_dt)
 		except frappe.DoesNotExistError:
-<<<<<<< HEAD
-			# This mostly happens when app do not remove their customizations, we shouldn't
-			# prevent link checks from failing in those cases
-			continue
-
-		if issingle:
-			if frappe.db.get_value(link_dt, None, link_field) == doc.name:
-				raise_link_exists_exception(doc, link_dt, link_dt)
-			continue
-
-		fields = ["name", "docstatus"]
-
-=======
 			frappe.clear_last_message()
 			# This mostly happens when app do not remove their customizations, we shouldn't
 			# prevent link checks from failing in those cases
@@ -285,25 +272,15 @@
 
 		fields = ["name", "docstatus"]
 
->>>>>>> 9ef10818
 		if meta.istable:
 			fields.extend(["parent", "parenttype"])
 
 		for item in frappe.db.get_values(link_dt, {link_field: doc.name}, fields, as_dict=True):
 			# available only in child table cases
 			item_parent = getattr(item, "parent", None)
-<<<<<<< HEAD
-			linked_doctype = item.parenttype if item_parent else link_dt
-
-			if linked_doctype in frappe.get_hooks("ignore_links_on_delete") or (
-				linked_doctype in ignore_linked_doctypes and method == "Cancel"
-			):
-				# don't check for communication and todo!
-=======
 			linked_parent_doctype = item.parenttype if item_parent else link_dt
 
 			if linked_parent_doctype in ignored_doctypes:
->>>>>>> 9ef10818
 				continue
 
 			if method != "Delete" and (method != "Cancel" or not DocStatus(item.docstatus).is_submitted()):
@@ -316,11 +293,7 @@
 				continue
 			else:
 				reference_docname = item_parent or item.name
-<<<<<<< HEAD
-				raise_link_exists_exception(doc, linked_doctype, reference_docname)
-=======
 				raise_link_exists_exception(doc, linked_parent_doctype, reference_docname)
->>>>>>> 9ef10818
 
 
 def check_if_doc_is_dynamically_linked(doc, method="Delete"):
