--- conflicted
+++ resolved
@@ -1,7 +1,2 @@
 from __future__ import unicode_literals
-<<<<<<< HEAD
-
-__version__ = "5.0.0-alpha"
-=======
-__version__ = "4.13.2"
->>>>>>> f20dc43f
+__version__ = "5.0.0-alpha"