frappe.ui.OnboardingTour = class OnboardingTour {
	constructor() {
		this.driver_steps = [];
		this.last_step_saved = null;
		this.last_element_clicked = null;
	}

	init_driver() {
		this.driver = new frappe.Driver({
			className: "frappe-driver",
			allowClose: false,
			padding: 10,
			overlayClickNext: false,
			keyboardControl: true,
<<<<<<< HEAD
			closeBtnText: __("Close"),
			nextBtnText: __("Next"),
			prevBtnText: __("Previous"),
=======
			nextBtnText: __("Next"),
			prevBtnText: __("Previous"),
			doneBtnText: __("Done"),
			closeBtnText: __("Close"),
>>>>>>> 88c5c754
			opacity: 0.5,
			onHighlighted: (step) => {
				frappe.ui.next_form_tour = step.options.step_info?.next_form_tour;
				const wait_for_node = setInterval(() => {
					if (!step.popover.node) return;
					if (step.options.step_info?.offset_x) {
						step.popover.node.style.left = `${
							step.popover.node.offsetLeft + step.options.step_info.offset_x
						}px`;
					}
					if (step.options.step_info?.offset_y) {
						step.popover.node.style.top = `${
							step.popover.node.offsetTop + step.options.step_info.offset_y
						}px`;
					}
					if (step.popover.node.offsetLeft < 0) {
						step.popover.node.style.minWidth = "200px";
						step.popover.node.style.maxWidth = `${
							350 + step.popover.node.offsetLeft
						}px`;
						step.popover.node.style.left = "0px";
					}
					if (step.popover.closeBtnNode) {
						step.popover.closeBtnNode.onclick = () => {
							this.on_finish && this.on_finish();
							!frappe.boot.user.onboarding_status[this.tour.name] &&
								(frappe.boot.user.onboarding_status[this.tour.name] = {});
							frappe.boot.user.onboarding_status[this.tour.name].is_complete = true;
							if (!this.driver.hasNextStep()) {
								frappe.boot.user.onboarding_status[
									this.tour.name
								].all_steps_completed = true;
							}

							frappe.call({
								method: "frappe.desk.doctype.form_tour.form_tour.update_user_status",
								args: {
									value: JSON.stringify(frappe.boot.user.onboarding_status),
									step: JSON.stringify(step.options.step_info),
								},
							});
						};
					}
					clearInterval(wait_for_node);
				}, 300);

				// focus on first input.
				// TODO : later add option to select which input to focus as well.
				const $input = $(step.node).find("input").get(0);
				if ($input) frappe.utils.sleep(200).then(() => $input.focus());
			},
		});
	}

	async init({ tour_name, start_step }) {
		this.tour = await frappe.db.get_doc("Form Tour", tour_name);
		this.init_driver();
		this.build_steps();
		this.update_driver_steps();
		if (!this.tour.track_steps) {
			start_step = 0;
		}
		this.start(start_step);
	}

	build_steps() {
		this.driver_steps = [];
		this.tour.steps.forEach((step) => {
			const on_next = async (el) => {
				const step_index = this.driver.steps.indexOf(el);
				if (step_index == -1 || this.last_step_saved?.name == step.name) return;
				frappe.boot.user.onboarding_status[this.tour.name] = {
					steps_complete: step_index,
				};
				if (!this.driver.hasNextStep()) {
					this.on_finish && this.on_finish();
					frappe.boot.user.onboarding_status[this.tour.name].is_complete = true;
				}
				this.last_step_saved = step;
				frappe.call({
					method: "frappe.desk.doctype.form_tour.form_tour.update_user_status",
					args: {
						value: JSON.stringify(frappe.boot.user.onboarding_status),
						step: JSON.stringify(step),
					},
				});
			};
			const driver_step = this.get_step(step, on_next);
			driver_step.element && this.driver_steps.push(driver_step);
		});
	}

	get_step(step_info, on_next) {
		const {
			name,
			element_selector,
			title,
			description,
			ondemand_description,
			position,
			parent_element_selector,
			hide_buttons,
			next_on_click,
			popover_element,
			modal_trigger,
		} = step_info;
		let element = cur_page?.page.querySelector(element_selector);
		!element && (element = document.querySelector(element_selector));
		if (parent_element_selector) {
			element = element.closest(parent_element_selector);
		}
		if (element && (next_on_click || hide_buttons || modal_trigger)) {
			$(element).on("click", () => {
				if (
					!this.driver.getHighlightedElement() ||
					this.driver.getHighlightedElement().node.id?.startsWith("popover")
				)
					return;

				if (
					modal_trigger &&
					(!this.last_element_clicked ||
						new Date().getTime() - new Date(this.last_element_clicked).getTime() >
							1000)
				) {
					this.last_element_clicked = new Date().getTime();
					this.handle_modal_steps(this.driver.currentStep, title, ondemand_description);
					return;
				}

				if (!popover_element) {
					on_next(this.driver.getHighlightedElement());
					this.driver.moveNext();
					this.driver.overlay.refresh();
				}

				if (!this.driver.getHighlightedElement()) return;
				on_next(this.driver.getHighlightedElement());
				let popover = this.driver
					.getHighlightedElement()
					.node.getAttribute("aria-describedby")
					? this.driver.getHighlightedElement().node
					: this.driver
							.getHighlightedElement()
							.node.querySelector('[aria-describedby^="popover"]');

				if (!popover) return;

				let popover_id = popover.getAttribute("aria-describedby");
				let step_index = this.driver.steps.indexOf(this.driver.getHighlightedElement());

				if (this.driver_steps[step_index + 1]?.element.id == popover_id) return;

				this.driver_steps = this.driver_steps.filter(
					(step) => !step.element.id?.startsWith("popover")
				);

				let new_step = { ...this.driver_steps[step_index] };
				new_step.element = document.getElementById(popover_id);
				new_step.showButtons = false;
				ondemand_description && (new_step.popover.description = ondemand_description);

				this.driver_steps.splice(this.driver.currentStep + 1, 0, new_step);
				this.update_driver_steps();
				this.driver.moveNext();
				this.driver.overlay.refresh();

				$(popover).one("hide.bs.popover", (e) => {
					this.driver_steps.splice(this.driver.currentStep, 1);
					this.driver_steps[this.driver.currentStep - 1].showButtons = true;
					new_step.popover.description = description;
					this.update_driver_steps();
					this.driver.movePrevious();
					this.driver.overlay.refresh();
				});
			});
		}

		let showButtons = true;
		if (popover_element || hide_buttons) {
			showButtons = false;
		}
		return {
			element,
			name,
			popover: {
				title: __(title),
				description: __(description),
				position: frappe.router.slug(position || "Bottom"),
			},
			onNext: on_next,
			step_info: step_info,
			showButtons,
		};
	}

	update_driver_steps(steps = []) {
		if (steps.length == 0) {
			steps = this.driver_steps;
		}
		this.driver.defineSteps(steps);
	}

	start(idx = 0) {
		if (this.driver_steps.length == 0) {
			return;
		}
		this.driver.start(idx);
	}

	handle_modal_steps(step, title, description) {
		setTimeout(() => {
			const modal_element = $(".modal-content");
			const attach_dialog_step = {
				element: modal_element[0],
				allowClose: false,
				overlayClickNext: false,
				popover: {
					title,
					description,
					position: "left-center",
					doneBtnText: __("Next"),
				},
			};
			this.driver_steps.splice(step + 1, 0, attach_dialog_step);
			this.update_driver_steps(); // need to define again, since driver.js only considers steps which are inside DOM
			this.driver.reset();
			this.driver.start(step + 1);
			this.driver.overlay.refresh();
			modal_element.closest(".modal").one("hide.bs.modal", () => {
				this.driver_steps.splice(this.driver.currentStep, 1);
				this.update_driver_steps();
				this.driver.movePrevious();
				this.driver.moveNext();
				this.driver.overlay.refresh();
			});
		}, 500);
	}
};

frappe.ui.init_onboarding_tour = () => {
	// As of now Tours are only for desktop as it is annoying on mobile.
	// Also lot of elements are hidden on mobile so until we find a better way to do it.
	if (!window.matchMedia("(min-device-width: 992px)").matches) return;

	typeof frappe.boot.onboarding_tours == "undefined" && frappe.boot.onboarding_tours == [];
	typeof frappe.boot.user.onboarding_status == "undefined" &&
		frappe.boot.user.onboarding_status == {};
	let route = frappe.router.current_route;
	if (route[0] === "") return;

	let tour_name;
	let matching_tours = [];
	let start_step;
	if (route[0] == "query-report") {
		route = ["List", route[1], "Report"];
	}
	if (route[0] != "dashboard-view") {
		frappe.boot.onboarding_tours &&
			frappe.boot.onboarding_tours.forEach((tour) => {
				let tour_route = tour[1];
				let length = Math.min(route.length, tour_route.length);
				if (length >= 1 && route[0] != tour_route[0]) return;
				if (length >= 2 && tour_route[1] != "*" && route[1] != tour_route[1]) return;
				if (
					length >= 3 &&
					["*", "new-*"].indexOf(tour_route[2]) == -1 &&
					route[2] != tour_route[2]
				)
					return;
				matching_tours.push(tour);
			});
	}
	matching_tours = matching_tours.filter((tour) => {
		if (frappe.boot.user.onboarding_status[tour[0]]?.is_complete == true) return false;
		return true;
	});
	matching_tours = matching_tours.map((tour) => {
		if (frappe.boot.user.onboarding_status[tour[0]]?.steps_complete != undefined) {
			tour.push(frappe.boot.user.onboarding_status[tour[0]].steps_complete);
		}
		return tour;
	});
	if (matching_tours.length == 0) return;
	let current_tour = matching_tours.find(
		(tour) => tour[0] == frappe.ui.currentTourInstance?.tour?.name
	);
	let next_tour = matching_tours.find((tour) => tour[0] == frappe.ui.next_form_tour);
	if (current_tour) {
		tour_name = current_tour[0];
		start_step = current_tour.at(-1);
		if (typeof start_step != "number") {
			start_step = 0;
		}
	} else if (next_tour) {
		tour_name = next_tour[0];
		start_step = next_tour.at(-1);
		if (typeof start_step != "number") {
			start_step = 0;
		} else {
			start_step += 1;
		}
		frappe.ui.next_form_tour = undefined;
	} else {
		tour_name = matching_tours[0][0];
		start_step = matching_tours[0].at(-1);
		if (typeof start_step != "number") {
			start_step = 0;
		} else {
			start_step += 1;
		}
	}
	if (!tour_name) return;
	if (frappe.ui.currentTourInstance?.driver) {
		frappe.ui.currentTourInstance.driver_steps = [];
		frappe.ui.currentTourInstance.driver.reset(true);
		frappe.ui.currentTourInstance.update_driver_steps();
	}
	const tour = (frappe.ui.currentTourInstance = new frappe.ui.OnboardingTour());
	// wait for workspace and/or data to load.
	const wait_for_data = setInterval(() => {
		if (cur_page?.page.querySelector(".workspace-sidebar-skeleton")) return;
		if (cur_page?.page.querySelector(".workspace-skeleton")) return;
		if (document.body.getAttribute("data-ajax-state") === "complete") {
			frappe.utils.sleep(500).then(() => {
				tour.init({
					tour_name,
					start_step,
				});
				clearInterval(wait_for_data);
			});
		}
	}, 100);
};

frappe.router.on("change", () => {
	frappe.ui.init_onboarding_tour();
});<|MERGE_RESOLUTION|>--- conflicted
+++ resolved
@@ -12,16 +12,10 @@
 			padding: 10,
 			overlayClickNext: false,
 			keyboardControl: true,
-<<<<<<< HEAD
-			closeBtnText: __("Close"),
-			nextBtnText: __("Next"),
-			prevBtnText: __("Previous"),
-=======
-			nextBtnText: __("Next"),
+      nextBtnText: __("Next"),
 			prevBtnText: __("Previous"),
 			doneBtnText: __("Done"),
 			closeBtnText: __("Close"),
->>>>>>> 88c5c754
 			opacity: 0.5,
 			onHighlighted: (step) => {
 				frappe.ui.next_form_tour = step.options.step_info?.next_form_tour;
