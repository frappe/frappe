--- conflicted
+++ resolved
@@ -1,46 +1,6 @@
 <ul class="list-unstyled sidebar-menu user-actions hide">
 	<li class="divider"></li>
 </ul>
-<<<<<<< HEAD
-<ul class="list-unstyled sidebar-menu standard-actions">
-	{% if frappe.model.can_get_report(doctype) %}
-	<li class="list-sidebar-label">{{__("Views")}}</li>
-	<li class="divider visible-sm visible-xs"></li>
-	<li class="list-link">
-		<div class="btn-group">
-			<a class="dropdown-toggle" data-toggle="dropdown" aria-haspopup="true" aria-expanded="false" href="#" onclick="return false;">
-				{{ __("Reports") }} <span class="caret"></span>
-			</a>
-			<ul class="dropdown-menu reports-dropdown" role="menu">
-				<li><a href="#List/{{ doctype }}/Report">{{ __("Report Builder") }}</a></li>
-			</ul>
-		</div>
-	</li>
-	{% endif %}
-	<li class="divider"></li>
-	<li class="list-link" data-view="List">
-		<a href="#List/{%= doctype %}/List">{%= __("List") %}</a></li>
-	<li class="list-link" data-view="Dashboard">
-		<a href="#List/{%= doctype %}/Dashboard">{%= __("Dashboard") %}</a></li>
-	<li class="hide list-link" data-view="Image">
-		<a href="#List/{%= doctype %}/Image">{%= __("Images") %}</a></li>
-    <li class="hide list-link" data-view="Map">
-		<a href="#List/{%= doctype %}/Map">{%= __("Map") %}</a></li>
-	<li class="hide list-link" data-view="Gantt">
-		<a href="#List/{%= doctype %}/Gantt">{%= __("Gantt") %}</a></li>
-	<li class="hide tree-link">
-		<a href="#Tree/{%= doctype %}">{%= __("Tree") %}</a></li>
-	<li class="hide list-link" data-view="Calendar">
-		<a href="#List/{%= doctype %}/Calendar">{%= __("Calendar") %}</a></li>
-	<li class="hide list-link" data-view="Kanban">
-		<div class="btn-group">
-			<a class="dropdown-toggle" data-toggle="dropdown" aria-haspopup="true" aria-expanded="false" href="#" onclick="return false;">
-				{{ __("Kanban") }} <span class="caret"></span>
-			</a>
-			<ul class="dropdown-menu kanban-dropdown" style="max-height: 300px; overflow-y: auto;" role="menu">
-				<li class="new-kanban-board"><a href="#" onclick="return false;">{{ __("New Kanban Board") }}</a></li>
-			</ul>
-=======
 <ul class="list-unstyled sidebar-menu">
 	<div class="sidebar-section views-section hide">
 		<li class="sidebar-label">
@@ -67,7 +27,6 @@
 			<li class="sidebar-action">
 				<a class="view-action"></a>
 			</li>
->>>>>>> cb3e57f9
 		</div>
 	</div>
 
