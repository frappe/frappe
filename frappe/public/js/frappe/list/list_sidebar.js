--- conflicted
+++ resolved
@@ -275,11 +275,7 @@
 			this.insights_banner = $(`
 				<div style="position: relative;">
 					<div class="pr-3">
-<<<<<<< HEAD
-						${message} <a href="${link}" target="_blank" style="color: var(--primary-color)">${cta} &rarr; </a>
-=======
 						${message} <a href="${link}" target="_blank" style="color: var(--text-color)">${cta} &rarr; </a>
->>>>>>> 9ef10818
 					</div>
 					<div style="position: absolute; top: -1px; right: -4px; cursor: pointer;" title="Dismiss"
 						onclick="localStorage.setItem('show_insights_banner', 'false') || this.parentElement.remove()">
