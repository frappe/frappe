--- conflicted
+++ resolved
@@ -1339,18 +1339,11 @@
 				return;
 			}
 
-<<<<<<< HEAD
-=======
 			// if some bulk operation is happening by selecting list items, don't refresh
 			if (this.$checks && this.$checks.length) {
 				return;
 			}
 
-			if (!frappe.get_doc(data?.doctype, data?.name)?.__unsaved) {
-				frappe.model.remove_from_locals(data.doctype, data.name);
-			}
-
->>>>>>> f8533010
 			if (this.avoid_realtime_update()) {
 				return;
 			}
