--- conflicted
+++ resolved
@@ -280,41 +280,15 @@
 	}
 
 	before_refresh() {
-		this.filters = this.get_filters_to_apply();
-
-		if (this.filters.length) {
+		if (frappe.route_options) {
+			this.filters = this.parse_filters_from_route_options();
+
 			return this.filter_area.clear(false)
 				.then(() => this.filter_area.set(this.filters));
 		}
 
 		return Promise.resolve();
 	}
-
-	get_filters_to_apply() {
-		let filters = [];
-
-		if (frappe.route_options) {
-<<<<<<< HEAD
-			// Priority 1: route filters
-			filters = this.parse_filters_from_route_options();
-		} else if (this.view_user_settings.filters && this.view_user_settings.filters.length) {
-			// Priority 2: saved filters
-			const saved_filters = this.view_user_settings.filters;
-			filters = this.validate_filters(saved_filters);
-		} else {
-			// Priority 3: filters in listview_settings
-			filters = this.parse_filters_from_settings();
-		}
-
-		return filters;
-	}
-=======
-			this.filters = this.parse_filters_from_route_options();
-
-			return this.filter_area.clear(false)
-				.then(() => this.filter_area.set(this.filters));
-		}
->>>>>>> 17e3e6f5
 
 	parse_filters_from_settings() {
 		return (this.settings.filters || []).map(f => {
