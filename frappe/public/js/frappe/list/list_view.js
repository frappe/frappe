--- conflicted
+++ resolved
@@ -508,8 +508,11 @@
 	}
 
 	get_form_link(doc) {
-<<<<<<< HEAD
-		return '#Form/' + this.doctype + '/' + doc.name;
+		const docname = doc.name.match(/[%'"]/)
+			? encodeURIComponent(doc.name)
+			: doc.name;
+
+		return '#Form/' + this.doctype + '/' + docname;
 	}
 
 	get_subject_html(doc) {
@@ -565,68 +568,6 @@
 		return `<span class='indicator ${indicator[1]}' title='${__(indicator[0])}'></span>`;
 	}
 
-=======
-		const docname = doc.name.match(/[%'"]/)
-			? encodeURIComponent(doc.name)
-			: doc.name;
-
-		return '#Form/' + this.doctype + '/' + docname;
-	}
-
-	get_subject_html(doc) {
-		let user = frappe.session.user;
-		let subject_field = this.columns[0].df;
-		let value = doc[subject_field.fieldname] || doc.name;
-		let subject = strip_html(value);
-		let escaped_subject = frappe.utils.escape_html(value);
-
-		const liked_by = JSON.parse(doc._liked_by || '[]');
-		let heart_class = liked_by.includes(user) ?
-			'liked-by' : 'text-extra-muted not-liked';
-
-		const seen = JSON.parse(doc._seen || '[]')
-			.includes(user) ? 'seen' : '';
-
-		let subject_html = `
-			<input class="level-item list-row-checkbox hidden-xs" type="checkbox" data-name="${doc.name}">
-			<span class="level-item" style="margin-bottom: 1px;">
-				<i class="octicon octicon-heart like-action ${heart_class}"
-					data-name="${doc.name}" data-doctype="${this.doctype}"
-					data-liked-by="${encodeURI(doc._liked_by) || '[]'}"
-				>
-				</i>
-				<span class="likes-count">
-					${ liked_by.length > 99 ? __("99") + '+' : __(liked_by.length || '')}
-				</span>
-			</span>
-			<span class="level-item ${seen} ellipsis" title="${escaped_subject}">
-				<a class="ellipsis" href="${this.get_form_link(doc)}" title="${escaped_subject}">
-				${subject}
-				</a>
-			</span>
-		`;
-
-		return subject_html;
-	}
-
-	get_indicator_html(doc) {
-		const indicator = frappe.get_indicator(doc, this.doctype);
-		if (indicator) {
-			return `<span class="indicator ${indicator[1]} filterable"
-				data-filter='${indicator[2]}'>
-				${__(indicator[0])}
-			<span>`;
-		}
-		return '';
-	}
-
-	get_indicator_dot(doc) {
-		const indicator = frappe.get_indicator(doc, this.doctype);
-		if (!indicator) return '';
-		return `<span class='indicator ${indicator[1]}' title='${__(indicator[0])}'></span>`;
-	}
-
->>>>>>> 1b7a6fe2
 	setup_events() {
 		// filterable events
 		this.$result.on('click', '.filterable', e => {
