--- conflicted
+++ resolved
@@ -894,15 +894,9 @@
 			return this.settings.get_form_link(doc);
 		}
 
-<<<<<<< HEAD
-		return `/app/${frappe.router.slug(frappe.router.doctype_layout || this.doctype)}/${encodeURIComponent(doc.name)}`;
-=======
-		const docname = cstr(doc.name).match(/[%'"#\s]/) ? encodeURIComponent(doc.name) : doc.name;
-
 		return `/app/${frappe.router.slug(
 			frappe.router.doctype_layout || this.doctype
-		)}/${docname}`;
->>>>>>> 0f3a1fde
+		)}/${encodeURIComponent(cstr(doc.name))`;
 	}
 
 	get_seen_class(doc) {
