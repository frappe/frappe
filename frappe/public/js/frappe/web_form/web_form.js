--- conflicted
+++ resolved
@@ -139,8 +139,6 @@
 					this.handle_success(response.message);
 					frappe.web_form.events.trigger('after_save');
 					this.after_save && this.after_save();
-<<<<<<< HEAD
-=======
 					// args doctype and docname added to link doctype in file manager
 					frappe.call({
 						type: 'POST',
@@ -151,7 +149,6 @@
 							docname: response.message.name
 						}
 					});
->>>>>>> e5a87aa4
 				}
 			},
 			always: function() {
