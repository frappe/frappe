--- conflicted
+++ resolved
@@ -106,11 +106,8 @@
 	}
 
 	render() {
-<<<<<<< HEAD
-=======
 		if (frappe.is_mobile()) return;
 
->>>>>>> 9ef10818
 		this.wrapper = document.createElement("div");
 		this.new("onboarding");
 
