<!-- title -->
{% if title %}
<h2>{{ __(title) }}</h2>
<hr>
{% endif %}
{% if subtitle %}
{{ subtitle }}
<hr>
{% endif %}
<table class="table table-bordered">
    <!-- heading -->
    <thead>
        <tr>
        {% for col in columns %}
            {% if col.name && col._id !== "_check" %}
            <th style="min-width: {{ col.minWidth }}px"
                {% if col.docfield && frappe.model.is_numeric_field(col.docfield) %}
                    class="text-right"
                {% endif %}>{{ __(col.name) }}</th>
            {% endif %}
        {% endfor %}
        </tr>
    </thead>
    <!-- body -->
    <tbody>
        {% for row in data %}
            <tr>
            {%  var i = 0;
                var indent = row.indent || 0;
            %}
            {% for col in columns %}
                {% if col.name && col._id !== "_check" %}
                    {% var value = col.fieldname ? row[col.fieldname] : row[col.id]; %}

                    <td>
<<<<<<< HEAD
                    {% if indent && i == 0 %}<div style="padding-left:{{ 15 * row.indent }}px">{% endif %}
                        {{
                            col.formatter
                                ? col.formatter(row._index, col._index, value, col, row, true)
                                : col.format
                                    ? col.format(value, row, col, data)
                                    : col.docfield
                                        ? frappe.format(value, col.docfield)
                                        : value
                        }}
                        {% if indent && i == 0 %}</div>{% endif %}
=======
                        <span {% if col._index == 0 %} style="padding-left: {%= cint(row.indent) * 2 %}em" {% endif %}>
                            {{
                                col.formatter
                                    ? col.formatter(row._index, col._index, value, col, row, true)
                                    : col.format
                                        ? col.format(value, row, col, data)
                                        : col.docfield
                                            ? frappe.format(value, col.docfield)
                                            : value
                            }}
                        </span>
>>>>>>> e0353970
                    </td>

                    {% i++; %}
                {% endif %}
            {% endfor %}
            </tr>
        {% endfor %}
    </tbody>
</table>
<|MERGE_RESOLUTION|>--- conflicted
+++ resolved
@@ -25,27 +25,12 @@
     <tbody>
         {% for row in data %}
             <tr>
-            {%  var i = 0;
-                var indent = row.indent || 0;
-            %}
             {% for col in columns %}
                 {% if col.name && col._id !== "_check" %}
+
                     {% var value = col.fieldname ? row[col.fieldname] : row[col.id]; %}
 
                     <td>
-<<<<<<< HEAD
-                    {% if indent && i == 0 %}<div style="padding-left:{{ 15 * row.indent }}px">{% endif %}
-                        {{
-                            col.formatter
-                                ? col.formatter(row._index, col._index, value, col, row, true)
-                                : col.format
-                                    ? col.format(value, row, col, data)
-                                    : col.docfield
-                                        ? frappe.format(value, col.docfield)
-                                        : value
-                        }}
-                        {% if indent && i == 0 %}</div>{% endif %}
-=======
                         <span {% if col._index == 0 %} style="padding-left: {%= cint(row.indent) * 2 %}em" {% endif %}>
                             {{
                                 col.formatter
@@ -57,10 +42,7 @@
                                             : value
                             }}
                         </span>
->>>>>>> e0353970
                     </td>
-
-                    {% i++; %}
                 {% endif %}
             {% endfor %}
             </tr>
