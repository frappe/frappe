--- conflicted
+++ resolved
@@ -41,10 +41,7 @@
 	}
 	change_to(label) {
 		cur_page = this;
-<<<<<<< HEAD
-=======
 		let page;
->>>>>>> 9ef10818
 		if (label.tagName) {
 			// if sent the div, get the table
 			page = label;
