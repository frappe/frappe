// Copyright (c) 2015, Frappe Technologies Pvt. Ltd. and Contributors
// MIT License. See license.txt

frappe.provide("frappe.treeview_settings");
frappe.provide("frappe.views.trees");
window.cur_tree = null;

frappe.views.TreeFactory = class TreeFactory extends frappe.views.Factory {
	make(route) {
		frappe.model.with_doctype(route[1], function () {
			var options = {
				doctype: route[1],
				meta: frappe.get_meta(route[1]),
			};

			if (
				!frappe.treeview_settings[route[1]] &&
				!frappe.meta.get_docfield(route[1], "is_group")
			) {
				frappe.msgprint(__("Tree view is not available for {0}", [route[1]]));
				return false;
			}
			$.extend(options, frappe.treeview_settings[route[1]] || {});
			frappe.views.trees[options.doctype] = new frappe.views.TreeView(options);
		});
	}

	on_show() {
		/**
		 * When the the treeview is visited using the previous button,
		 * the framework just show the treeview element that is hidden.
		 * Due to this, the data of the tree can be old.
		 * To deal with this, the tree will be refreshed whenever the
		 * treeview is visible.
		 */
		let route = frappe.get_route();
		let treeview = frappe.views.trees[route[1]];
		treeview && treeview.make_tree();
	}

	get view_name() {
		return "Tree";
	}
};

frappe.views.TreeView = class TreeView {
	constructor(opts) {
		var me = this;

		this.opts = {};
		this.opts.get_tree_root = true;
		this.opts.show_expand_all = true;
		$.extend(this.opts, opts);
		this.doctype = opts.doctype;
		this.args = { doctype: me.doctype };
		this.page_name = frappe.get_route_str();
		this.get_tree_nodes = me.opts.get_tree_nodes || "frappe.desk.treeview.get_children";

		this.get_permissions();

		this.make_page();
		this.make_filters();
		this.root_value = null;

		if (me.opts.get_tree_root) {
			this.get_root();
		}

		this.onload();

		if (!this.opts.do_not_setup_menu) {
			this.set_menu_item();
		}

		this.set_primary_action();
	}
	get_permissions() {
		this.can_read = frappe.model.can_read(this.doctype);
		this.can_create =
			frappe.boot.user.can_create.indexOf(this.doctype) !== -1 ||
			frappe.boot.user.in_create.indexOf(this.doctype) !== -1;
		this.can_write = frappe.model.can_write(this.doctype);
		this.can_delete = frappe.model.can_delete(this.doctype);
	}
	make_page() {
		var me = this;
<<<<<<< HEAD
		this.parent = frappe.container.add_page(this.page_name);
		frappe.ui.make_app_page({ parent: this.parent, single_column: true });

		this.page = this.parent.page;
		frappe.container.change_to(this.page_name);
		frappe.breadcrumbs.add(
			me.opts.breadcrumb || locals.DocType[me.doctype].module,
			me.doctype
		);
=======
		if (!this.opts || !this.opts.do_not_make_page) {
			this.parent = frappe.container.add_page(this.page_name);
			frappe.ui.make_app_page({ parent: this.parent, single_column: true });
			this.page = this.parent.page;
			frappe.container.change_to(this.page_name);
			frappe.breadcrumbs.add(
				me.opts.breadcrumb || locals.DocType[me.doctype].module,
				me.doctype
			);

			this.set_title();
>>>>>>> 9ef10818

			this.page.main.css({
				"min-height": "300px",
			});

			this.page.main.addClass("frappe-card");
		} else {
			this.page = this.opts.page;
			$(this.page[0]).addClass("frappe-card");
		}

<<<<<<< HEAD
		this.page.main.addClass("frappe-card");

		if (this.opts.show_expand_all) {
			this.page.add_inner_button(__("Collapse All"), function () {
				me.tree.load_children(me.tree.root_node, false);
			});

=======
		if (this.opts.show_expand_all) {
			this.page.add_inner_button(__("Collapse All"), function () {
				me.tree.load_children(me.tree.root_node, false);
			});

>>>>>>> 9ef10818
			this.page.add_inner_button(__("Expand All"), function () {
				me.tree.load_children(me.tree.root_node, true);
			});
		}

		if (this.opts.view_template) {
			var row = $('<div class="row"><div>').appendTo(this.page.main);
			this.body = $('<div class="col-sm-6 col-xs-12"></div>').appendTo(row);
			this.node_view = $('<div class="col-sm-6 hidden-xs"></div>').appendTo(row);
		} else {
			this.body = this.page.main;
		}
	}
	set_title() {
		this.page.set_title(this.opts.title || __("{0} Tree", [__(this.doctype)]));
	}
	onload() {
		var me = this;
		this.opts.onload && this.opts.onload(me);
	}
	make_filters() {
		var me = this;
		frappe.treeview_settings.filters = [];
		$.each(this.opts.filters || [], function (i, filter) {
			if (frappe.route_options && frappe.route_options[filter.fieldname]) {
				filter.default = frappe.route_options[filter.fieldname];
			}

			if (!filter.disable_onchange) {
				filter.change = function () {
					filter.onchange && filter.onchange();
					var val = this.get_value();
					me.args[filter.fieldname] = val;
					if (val) {
						me.root_label = val;
					} else {
						me.root_label = me.opts.root_label;
					}
					me.set_title();
					me.make_tree();
				};
			}

			me.page.add_field(filter);

			if (filter.default) {
				$("[data-fieldname='" + filter.fieldname + "']").trigger("change");
			}
		});
	}
	get_root() {
		var me = this;

		frappe.call({
			method: me.get_tree_nodes,
			args: me.args,
			callback: function (r) {
				if (r.message) {
					if (r.message.length > 1) {
						me.root_label = me.doctype;
						me.root_value = "";
					} else {
						me.root_label = r.message[0]["value"];
						me.root_value = me.root_label;
					}
					me.make_tree();
				}
			},
		});
	}
	make_tree() {
		$(this.parent).find(".tree").remove();

		var use_label = this.args[this.opts.root_label] || this.root_label || this.opts.root_label;
		var use_value = this.root_value;
		if (use_value == null) {
			use_value = use_label;
		}
		this.tree = new frappe.ui.Tree({
			parent: this.body,
			label: use_label,
			root_value: use_value,
			expandable: true,

			args: this.args,
			method: this.get_tree_nodes,

			// array of button props: {label, condition, click, btnClass}
			toolbar: this.get_toolbar(),

			get_label: this.opts.get_label,
			on_render: this.opts.onrender,
			on_get_node: this.opts.on_get_node,
			on_click: (node) => {
				this.select_node(node);
			},
		});

		cur_tree = this.tree;
		cur_tree.view_name = "Tree";
		this.post_render();
	}

	rebuild_tree() {
		let me = this;

		frappe.call({
			method: "frappe.utils.nestedset.rebuild_tree",
			args: {
				doctype: me.doctype,
				parent_field: "parent_" + me.doctype.toLowerCase().replace(/ /g, "_"),
			},
			callback: function (r) {
				if (!r.exc) {
					me.make_tree();
				}
			},
		});
	}

	post_render() {
		var me = this;
		me.opts.post_render && me.opts.post_render(me);
	}

	select_node(node) {
		var me = this;
		if (this.opts.click) {
			this.opts.click(node);
		}
		if (this.opts.view_template) {
			this.node_view.empty();
			$(
				frappe.render_template(me.opts.view_template, {
					data: node.data,
					doctype: me.doctype,
				})
			).appendTo(this.node_view);
		}
	}
	get_toolbar() {
		var me = this;

		var toolbar = [
			{
				label: __(me.can_write ? "Edit" : "Details"),
				condition: function (node) {
					return !node.is_root && me.can_read;
				},
				click: function (node) {
					frappe.set_route("Form", me.doctype, node.label);
				},
			},
			{
				label: __("Add Child"),
				condition: function (node) {
					return me.can_create && node.expandable && !node.hide_add;
				},
				click: function (node) {
					me.new_node();
				},
				btnClass: "hidden-xs",
			},
			{
				label: __("Rename"),
				condition: function (node) {
					let allow_rename = true;
					if (me.doctype && frappe.get_meta(me.doctype)) {
						if (!frappe.get_meta(me.doctype).allow_rename) allow_rename = false;
					}
					return !node.is_root && me.can_write && allow_rename;
				},
				click: function (node) {
					frappe.model.rename_doc(me.doctype, node.label, function (new_name) {
						node.$tree_link.find("a").text(new_name);
						node.label = new_name;
						me.tree.refresh();
					});
				},
				btnClass: "hidden-xs",
			},
			{
				label: __("Delete"),
				condition: function (node) {
					return !node.is_root && me.can_delete;
				},
				click: function (node) {
					frappe.model.delete_doc(me.doctype, node.label, function () {
						node.parent.remove();
					});
				},
				btnClass: "hidden-xs",
			},
		];

		if (this.opts.toolbar && this.opts.extend_toolbar) {
			toolbar = toolbar.filter((btn) => {
				return !me.opts.toolbar.find((d) => d["label"] == btn["label"]);
			});
			return toolbar.concat(this.opts.toolbar);
		} else if (this.opts.toolbar && !this.opts.extend_toolbar) {
			return this.opts.toolbar;
		} else {
			return toolbar;
		}
	}
	new_node() {
		var me = this;
		var node = me.tree.get_selected_node();

		if (!(node && node.expandable)) {
			frappe.msgprint(__("Select a group node first."));
			return;
		}

		this.prepare_fields();

		// the dialog
		var d = new frappe.ui.Dialog({
			title: __("New {0}", [__(me.doctype)]),
			fields: me.fields,
		});

		var args = $.extend({}, me.args);
		args["parent_" + me.doctype.toLowerCase().replace(/ /g, "_")] = me.args["parent"];

		d.set_value("is_group", 0);
		d.set_values(args);

		// create
		d.set_primary_action(__("Create New"), function () {
			var btn = this;
			var v = d.get_values();
			if (!v) return;

			v.parent = node.label;
			v.doctype = me.doctype;

			if (node.is_root) {
				v["is_root"] = node.is_root;
			} else {
				v["is_root"] = false;
			}

			d.hide();
			frappe.dom.freeze(__("Creating {0}", [me.doctype]));

			$.extend(args, v);
			return frappe.call({
				method: me.opts.add_tree_node || "frappe.desk.treeview.add_node",
				args: args,
				callback: function (r) {
					if (!r.exc) {
						me.tree.load_children(node);
					}
				},
				always: function () {
					frappe.dom.unfreeze();
				},
			});
		});
		d.show();
	}
	prepare_fields() {
		var me = this;

		this.fields = [
			{
				fieldtype: "Check",
				fieldname: "is_group",
				label: __("Group Node"),
				description: __("Further nodes can be only created under 'Group' type nodes"),
			},
		];

		if (this.opts.fields) {
			this.fields = this.opts.fields;
		}

		this.ignore_fields = this.opts.ignore_fields || [];

		var mandatory_fields = $.map(me.opts.meta.fields, function (d) {
			return d.reqd || (d.bold && !d.read_only && !!d.is_virtual) ? d : null;
		});

		var opts_field_names = this.fields.map(function (d) {
			return d.fieldname;
		});

		mandatory_fields.map(function (d) {
			if (
				$.inArray(d.fieldname, me.ignore_fields) === -1 &&
				$.inArray(d.fieldname, opts_field_names) === -1
			) {
				me.fields.push(d);
			}
		});
	}
	print_tree() {
		if (!frappe.model.can_print(this.doctype)) {
			frappe.msgprint(__("You are not allowed to print this report"));
			return false;
		}
		var tree = $(".tree:visible").html();
		var me = this;
		frappe.ui.get_print_settings(false, function (print_settings) {
			var title = __(me.docname || me.doctype);
			frappe.render_tree({ title: title, tree: tree, print_settings: print_settings });
			frappe.call({
				method: "frappe.core.doctype.access_log.access_log.make_access_log",
				args: {
					doctype: me.doctype,
					report_name: me.page_name,
					page: tree,
					method: "Print",
				},
			});
		});
	}
	set_primary_action() {
		var me = this;
		if (!this.opts.disable_add_node && this.can_create) {
			me.page.set_primary_action(
				__("New"),
				function () {
					me.new_node();
				},
				"add"
			);
		}
	}
	set_menu_item() {
		var me = this;

		this.menu_items = [
			{
				label: __("View List"),
				action: function () {
					frappe.set_route("List", me.doctype);
				},
			},
			{
				label: __("Print"),
				action: function () {
					me.print_tree();
				},
			},
			{
				label: __("Refresh"),
				action: function () {
					me.make_tree();
				},
			},
		];

		if (
			frappe.user.has_role("System Manager") &&
			frappe.meta.has_field(me.doctype, "lft") &&
			frappe.meta.has_field(me.doctype, "rgt")
		) {
			this.menu_items.push({
				label: __("Rebuild Tree"),
				action: function () {
					me.rebuild_tree();
				},
			});
		}

		if (me.opts.menu_items) {
			me.menu_items.push.apply(me.menu_items, me.opts.menu_items);
		}

		$.each(me.menu_items, function (i, menu_item) {
			var has_perm = true;
			if (menu_item["condition"]) {
				has_perm = eval(menu_item["condition"]);
			}

			if (has_perm) {
				me.page.add_menu_item(menu_item["label"], menu_item["action"]);
			}
		});
	}
};<|MERGE_RESOLUTION|>--- conflicted
+++ resolved
@@ -84,17 +84,6 @@
 	}
 	make_page() {
 		var me = this;
-<<<<<<< HEAD
-		this.parent = frappe.container.add_page(this.page_name);
-		frappe.ui.make_app_page({ parent: this.parent, single_column: true });
-
-		this.page = this.parent.page;
-		frappe.container.change_to(this.page_name);
-		frappe.breadcrumbs.add(
-			me.opts.breadcrumb || locals.DocType[me.doctype].module,
-			me.doctype
-		);
-=======
 		if (!this.opts || !this.opts.do_not_make_page) {
 			this.parent = frappe.container.add_page(this.page_name);
 			frappe.ui.make_app_page({ parent: this.parent, single_column: true });
@@ -106,7 +95,6 @@
 			);
 
 			this.set_title();
->>>>>>> 9ef10818
 
 			this.page.main.css({
 				"min-height": "300px",
@@ -118,21 +106,11 @@
 			$(this.page[0]).addClass("frappe-card");
 		}
 
-<<<<<<< HEAD
-		this.page.main.addClass("frappe-card");
-
 		if (this.opts.show_expand_all) {
 			this.page.add_inner_button(__("Collapse All"), function () {
 				me.tree.load_children(me.tree.root_node, false);
 			});
 
-=======
-		if (this.opts.show_expand_all) {
-			this.page.add_inner_button(__("Collapse All"), function () {
-				me.tree.load_children(me.tree.root_node, false);
-			});
-
->>>>>>> 9ef10818
 			this.page.add_inner_button(__("Expand All"), function () {
 				me.tree.load_children(me.tree.root_node, true);
 			});
