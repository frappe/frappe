--- conflicted
+++ resolved
@@ -216,16 +216,6 @@
 			} else {
 				route = ["List", doctype_route.doctype, "List"];
 			}
-<<<<<<< HEAD
-
-			if (doctype_route.doctype_layout) {
-				// set the layout
-				this.doctype_layout = doctype_route.doctype_layout;
-			}
-
-			return route;
-		});
-=======
 		} else if (frappe.model.is_single(doctype_route.doctype)) {
 			route = ["Form", doctype_route.doctype, doctype_route.doctype];
 		} else {
@@ -234,7 +224,6 @@
 		// reset the layout to avoid using incorrect views
 		this.doctype_layout = doctype_route.doctype_layout;
 		return route;
->>>>>>> c3644093
 	},
 
 	get_standard_route_for_list(route, doctype_route, default_view) {
