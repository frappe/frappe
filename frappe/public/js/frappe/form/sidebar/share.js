--- conflicted
+++ resolved
@@ -37,11 +37,7 @@
 			this.frm.share_doc();
 		});
 		// REDESIGN-TODO: handle "shared with everyone"
-<<<<<<< HEAD
-		this.shares.append(frappe.avatar_group(shared_users, 5, { align: "left", overlap: true }));
-=======
 		this.shares.append(avatar_group);
->>>>>>> 9ef10818
 	}
 	show() {
 		var me = this;
