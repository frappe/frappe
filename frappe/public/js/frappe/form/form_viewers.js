--- conflicted
+++ resolved
@@ -3,19 +3,6 @@
 		this.frm = frm;
 		this.parent = parent;
 		this.parent.tooltip({ title: __("Currently Viewing") });
-<<<<<<< HEAD
-	}
-
-	refresh() {
-		let users = this.frm.get_docinfo()["viewers"];
-		if (!users || !users.current || !users.current.length) {
-			this.parent.empty();
-			return;
-		}
-
-		let currently_viewing = users.current.filter((user) => user != frappe.session.user);
-		let avatar_group = frappe.avatar_group(currently_viewing, 5, {
-=======
 
 		this._past_users = {};
 		this._active_users = {};
@@ -50,47 +37,11 @@
 			return;
 		}
 		let avatar_group = frappe.avatar_group(this.active_users, 5, {
->>>>>>> 9ef10818
 			align: "left",
 			overlap: true,
 		});
 		this.parent.empty().append(avatar_group);
 	}
-<<<<<<< HEAD
-};
-
-frappe.ui.form.FormViewers.set_users = function (data, type) {
-	const doctype = data.doctype;
-	const docname = data.docname;
-	const docinfo = frappe.model.get_docinfo(doctype, docname);
-
-	const past_users = ((docinfo && docinfo[type]) || {}).past || [];
-	const users = data.users || [];
-	const new_users = users.filter((user) => !past_users.includes(user));
-
-	if (new_users.length === 0) return;
-
-	const set_and_refresh = () => {
-		const info = {
-			past: past_users.concat(new_users),
-			new: new_users,
-			current: users,
-		};
-
-		frappe.model.set_docinfo(doctype, docname, type, info);
-
-		if (
-			cur_frm &&
-			cur_frm.doc &&
-			cur_frm.doc.doctype === doctype &&
-			cur_frm.doc.name == docname &&
-			cur_frm.viewers
-		) {
-			cur_frm.viewers.refresh(true, type);
-		}
-	};
-=======
->>>>>>> 9ef10818
 
 	setup_events() {
 		let me = this;
@@ -119,18 +70,6 @@
 		}
 	}
 
-<<<<<<< HEAD
-	if (unknown_users.length === 0) {
-		set_and_refresh();
-	} else {
-		// load additional user info
-		frappe
-			.xcall("frappe.desk.form.load.get_user_info_for_viewers", { users: unknown_users })
-			.then((data) => {
-				Object.assign(frappe.boot.user_info, data);
-				set_and_refresh();
-			});
-=======
 	async fetch_user_info(users) {
 		let unknown_users = [];
 		for (let user of users) {
@@ -142,6 +81,5 @@
 			users: unknown_users,
 		});
 		Object.assign(frappe.boot.user_info, data);
->>>>>>> 9ef10818
 	}
 };