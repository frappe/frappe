// special features for link
// buttons
// autocomplete
// link validation
// custom queries
// add_fetches
import Awesomplete from "awesomplete";

frappe.ui.form.recent_link_validations = {};

frappe.ui.form.ControlLink = class ControlLink extends frappe.ui.form.ControlData {
	static trigger_change_on_input_event = false;
	make_input() {
		var me = this;
		$(`<div class="link-field ui-front" style="position: relative;">
			<input type="text" class="input-with-feedback form-control">
			<span class="link-btn">
				<a class="btn-open no-decoration" title="${__("Open Link")}">
					${frappe.utils.icon("arrow-right", "xs")}
				</a>
			</span>
		</div>`).prependTo(this.input_area);
		this.$input_area = $(this.input_area);
		this.$input = this.$input_area.find("input");
		this.$link = this.$input_area.find(".link-btn");
		this.$link_open = this.$link.find(".btn-open");
		this.set_input_attributes();
		this.$input.on("focus", function () {
			setTimeout(function () {
				if (me.$input.val() && me.get_options()) {
					let doctype = me.get_options();
					let name = me.get_input_value();
					me.$link.toggle(true);
					me.$link_open.attr("href", frappe.utils.get_form_link(doctype, name));
				}

				if (!me.$input.val()) {
					me.$input.val("").trigger("input");

					// hide link arrow to doctype if none is set
					me.$link.toggle(false);
				}
			}, 500);
		});
		this.$input.on("blur", function () {
			// if this disappears immediately, the user's click
			// does not register, hence timeout
			setTimeout(function () {
				me.$link.toggle(false);
			}, 500);
		});
		this.$input.attr("data-target", this.df.options);
		this.input = this.$input.get(0);
		this.has_input = true;
		this.translate_values = true;
		this.setup_buttons();
		this.setup_awesomeplete();
		this.bind_change_event();
	}
	get_options() {
		return this.df.options;
	}
	get_reference_doctype() {
		// this is used to get the context in which link field is loaded
		if (this.doctype) return this.doctype;
		else {
			return frappe.get_route && frappe.get_route()[0] === "List"
				? frappe.get_route()[1]
				: null;
		}
	}
	setup_buttons() {
		if (this.only_input && !this.with_link_btn) {
			this.$input_area.find(".link-btn").remove();
		}
	}
	set_formatted_input(value) {
		super.set_formatted_input();
		if (!value) return;

		if (!this.title_value_map) {
			this.title_value_map = {};
		}
		this.set_link_title(value);
	}
	get_translated(value) {
		return this.is_translatable() ? __(value) : value;
	}
	is_translatable() {
		return in_list(frappe.boot?.translated_doctypes || [], this.get_options());
	}
	is_title_link() {
<<<<<<< HEAD
		return in_list(frappe.boot.link_title_doctypes|| [], this.get_options());
=======
		return in_list(frappe.boot?.link_title_doctypes || [], this.get_options());
>>>>>>> 40ad9835
	}
	async set_link_title(value) {
		const doctype = this.get_options();

		if (!doctype || !this.is_title_link()) {
			this.translate_and_set_input_value(value, value);
			return;
		}

		const link_title =
			frappe.utils.get_link_title(doctype, value) ||
			(await frappe.utils.fetch_link_title(doctype, value));

		this.translate_and_set_input_value(link_title, value);
	}
	translate_and_set_input_value(link_title, value) {
		let translated_link_text = this.get_translated(link_title);
		this.title_value_map[translated_link_text] = value;

		this.set_input_value(translated_link_text);
	}
	parse_validate_and_set_in_model(value, e, label) {
		if (this.parse) value = this.parse(value, label);
		if (label) {
			this.label = this.get_translated(label);
			frappe.utils.add_link_title(this.df.options, value, label);
		}

		return this.validate_and_set_in_model(value, e, true);
	}
	parse(value) {
		return strip_html(value);
	}
	get_input_value() {
		if (this.$input) {
			const input_value = this.$input.val();
			return this.title_value_map?.[input_value] || input_value;
		}
		return null;
	}
	get_label_value() {
		return this.$input ? this.$input.val() : "";
	}
	set_input_value(value) {
		this.$input && this.$input.val(value);
	}
	open_advanced_search() {
		var doctype = this.get_options();
		if (!doctype) return;
		new frappe.ui.form.LinkSelector({
			doctype: doctype,
			target: this,
			txt: this.get_input_value(),
		});
		return false;
	}
	new_doc() {
		var doctype = this.get_options();
		var me = this;

		if (!doctype) return;

		let df = this.df;
		if (this.frm && this.frm.doctype !== this.df.parent) {
			// incase of grid use common df set in grid
			df = this.frm.get_docfield(this.doc.parentfield, this.df.fieldname);
		}
		// set values to fill in the new document
		if (df && df.get_route_options_for_new_doc) {
			frappe.route_options = df.get_route_options_for_new_doc(this);
		} else {
			frappe.route_options = {};
		}

		// partially entered name field
		frappe.route_options.name_field = this.get_label_value();

		// reference to calling link
		frappe._from_link = frappe.utils.deep_clone(this);
		frappe._from_link_scrollY = $(document).scrollTop();

		frappe.ui.form.make_quick_entry(doctype, (doc) => {
			return me.set_value(doc.name);
		});

		return false;
	}
	setup_awesomeplete() {
		let me = this;

		this.$input.cache = {};

		this.awesomplete = new Awesomplete(me.input, {
			minChars: 0,
			maxItems: 99,
			autoFirst: true,
			list: [],
			replace: function (item) {
				// Override Awesomeplete replace function as it is used to set the input value
				// https://github.com/LeaVerou/awesomplete/issues/17104#issuecomment-359185403
				this.input.value = me.get_translated(item.label || item.value);
			},
			data: function (item) {
				return {
					label: me.get_translated(item.label || item.value),
					value: item.value,
				};
			},
			filter: function () {
				return true;
			},
			item: function (item) {
				let d = this.get_item(item.value);
				if (!d.label) {
					d.label = d.value;
				}

				let _label = me.get_translated(d.label);
				let html = d.html || "<strong>" + _label + "</strong>";
				if (
					d.description &&
					// for title links, we want to inlude the value in the description
					// because it will not visible otherwise
					(me.is_title_link() || d.value !== d.description)
				) {
					html += '<br><span class="small">' + __(d.description) + "</span>";
				}
				return $("<li></li>")
					.data("item.autocomplete", d)
					.prop("aria-selected", "false")
					.html(`<a><p title="${_label}">${html}</p></a>`)
					.get(0);
			},
			sort: function () {
				return 0;
			},
		});

		this.custom_awesomplete_filter && this.custom_awesomplete_filter(this.awesomplete);

		this.$input.on(
			"input",
			frappe.utils.debounce(function (e) {
				var doctype = me.get_options();
				if (!doctype) return;
				if (!me.$input.cache[doctype]) {
					me.$input.cache[doctype] = {};
				}

				var term = e.target.value;

				if (me.$input.cache[doctype][term] != null) {
					// immediately show from cache
					me.awesomplete.list = me.$input.cache[doctype][term];
				}
				var args = {
					txt: term,
					doctype: doctype,
					ignore_user_permissions: me.df.ignore_user_permissions,
					reference_doctype: me.get_reference_doctype() || "",
				};

				me.set_custom_query(args);

				frappe.call({
					type: "POST",
					method: "frappe.desk.search.search_link",
					no_spinner: true,
					args: args,
					callback: function (r) {
						if (!window.Cypress && !me.$input.is(":focus")) {
							return;
						}
						r.results = me.merge_duplicates(r.results);

						// show filter description in awesomplete
						if (args.filters) {
							let filter_string = me.get_filter_description(args.filters);
							if (filter_string) {
								r.results.push({
									html: `<span class="text-muted" style="line-height: 1.5">${filter_string}</span>`,
									value: "",
									action: () => {},
								});
							}
						}

						if (!me.df.only_select) {
							if (frappe.model.can_create(doctype)) {
								// new item
								r.results.push({
									html:
										"<span class='text-primary link-option'>" +
										"<i class='fa fa-plus' style='margin-right: 5px;'></i> " +
										__("Create a new {0}", [__(me.get_options())]) +
										"</span>",
									label: __("Create a new {0}", [__(me.get_options())]),
									value: "create_new__link_option",
									action: me.new_doc,
								});
							}

							//custom link actions
							let custom__link_options =
								frappe.ui.form.ControlLink.link_options &&
								frappe.ui.form.ControlLink.link_options(me);

							if (custom__link_options) {
								r.results = r.results.concat(custom__link_options);
							}

							// advanced search
							if (locals && locals["DocType"]) {
								// not applicable in web forms
								r.results.push({
									html:
										"<span class='text-primary link-option'>" +
										"<i class='fa fa-search' style='margin-right: 5px;'></i> " +
										__("Advanced Search") +
										"</span>",
									label: __("Advanced Search"),
									value: "advanced_search__link_option",
									action: me.open_advanced_search,
								});
							}
						}
						me.$input.cache[doctype][term] = r.results;
						me.awesomplete.list = me.$input.cache[doctype][term];
						me.toggle_href(doctype);
					},
				});
			}, 500)
		);

		this.$input.on("blur", function () {
			if (me.selected) {
				me.selected = false;
				return;
			}
			let value = me.get_input_value();
			let label = me.get_label_value();
			let last_value = me.last_value || "";
			let last_label = me.label || "";

			if (value !== last_value) {
				me.parse_validate_and_set_in_model(value, null, label);
			}
		});

		this.$input.on("awesomplete-open", () => {
			this.autocomplete_open = true;

			if (!me.get_label_value()) {
				// hide link arrow to doctype if none is set
				me.$link.toggle(false);
			}
		});

		this.$input.on("awesomplete-close", (e) => {
			this.autocomplete_open = false;

			if (!me.get_label_value()) {
				// hide link arrow to doctype if none is set
				me.$link.toggle(false);
			}
		});

		this.$input.on("awesomplete-select", function (e) {
			var o = e.originalEvent;
			var item = me.awesomplete.get_item(o.text.value);

			me.autocomplete_open = false;

			// prevent selection on tab
			let TABKEY = 9;
			if (e.keyCode === TABKEY) {
				e.preventDefault();
				me.awesomplete.close();
				return false;
			}

			if (item.action) {
				item.value = "";
				item.label = "";
				item.action.apply(me);
			}

			// if remember_last_selected is checked in the doctype against the field,
			// then add this value
			// to defaults so you do not need to set it again
			// unless it is changed.
			if (me.df.remember_last_selected_value) {
				frappe.boot.user.last_selected_values[me.df.options] = item.value;
			}

			me.parse_validate_and_set_in_model(item.value, null, item.label);
		});

		this.$input.on("awesomplete-selectcomplete", function (e) {
			let o = e.originalEvent;
			if (o.text.value.indexOf("__link_option") !== -1) {
				me.$input.val("");
			}
		});
	}

	show_untranslated() {
		let value = this.get_input_value();
		this.is_translatable() && this.set_input_value(value);
	}

	merge_duplicates(results) {
		// in case of result like this
		// [{value: 'Manufacturer 1', 'description': 'mobile part 1'},
		// 	{value: 'Manufacturer 1', 'description': 'mobile part 2'}]
		// suggestion list has two items with same value (docname) & description
		return results.reduce((newArr, currElem) => {
			if (newArr.length === 0) return [currElem];
			let element_with_same_value = newArr.find((e) => e.value === currElem.value);
			if (element_with_same_value) {
				element_with_same_value.description += `, ${currElem.description}`;
				return [...newArr];
			}
			return [...newArr, currElem];
		}, []);
		// returns [{value: 'Manufacturer 1', 'description': 'mobile part 1, mobile part 2'}]
	}

	toggle_href(doctype) {
		if (frappe.model.can_select(doctype) && !frappe.model.can_read(doctype)) {
			// remove href from link field as user has only select perm
			this.$input_area.find(".link-btn").addClass("hide");
		} else {
			this.$input_area.find(".link-btn").removeClass("hide");
		}
	}

	get_filter_description(filters) {
		let doctype = this.get_options();
		let filter_array = [];
		let meta = null;

		frappe.model.with_doctype(doctype, () => {
			meta = frappe.get_meta(doctype);
		});

		// convert object style to array
		if (!Array.isArray(filters)) {
			for (let fieldname in filters) {
				let value = filters[fieldname];
				if (!Array.isArray(value)) {
					value = ["=", value];
				}
				filter_array.push([fieldname, ...value]); // fieldname, operator, value
			}
		} else {
			filter_array = filters;
		}

		// add doctype if missing
		filter_array = filter_array.map((filter) => {
			if (filter.length === 3) {
				return [doctype, ...filter]; // doctype, fieldname, operator, value
			}
			return filter;
		});

		function get_filter_description(filter) {
			let doctype = filter[0];
			let fieldname = filter[1];
			let docfield = frappe.meta.get_docfield(doctype, fieldname);
			let label = docfield ? docfield.label : frappe.model.unscrub(fieldname);

			if (docfield && docfield.fieldtype === "Check") {
				filter[3] = filter[3] ? __("Yes") : __("No");
			}

			if (filter[3] && Array.isArray(filter[3]) && filter[3].length > 5) {
				filter[3] = filter[3].slice(0, 5);
				filter[3].push("...");
			}

			let value = filter[3] == null || filter[3] === "" ? __("empty") : String(filter[3]);

			return [__(label).bold(), filter[2], value.bold()].join(" ");
		}

		let filter_string = filter_array.map(get_filter_description).join(", ");

		return __("Filters applied for {0}", [filter_string]);
	}

	set_custom_query(args) {
		const is_valid_value = (value, key) => {
			if (value) return true;
			// check if empty value is valid
			if (this.frm) {
				let field = frappe.meta.get_docfield(this.frm.doctype, key);
				// empty value link fields is invalid
				return !field || !["Link", "Dynamic Link"].includes(field.fieldtype);
			} else {
				return value !== undefined;
			}
		};

		const set_nulls = (obj) => {
			$.each(obj, (key, value) => {
				if (!is_valid_value(value, key)) {
					delete obj[key];
				}
			});
			return obj;
		};
		if (this.get_query || this.df.get_query) {
			var get_query = this.get_query || this.df.get_query;
			if ($.isPlainObject(get_query)) {
				var filters = null;
				if (get_query.filters) {
					// passed as {'filters': {'key':'value'}}
					filters = get_query.filters;
				} else if (get_query.query) {
					// passed as {'query': 'path.to.method'}
					args.query = get_query;
				} else {
					// dict is filters
					filters = get_query;
				}

				if (filters) {
					filters = set_nulls(filters);

					// extend args for custom functions
					$.extend(args, filters);

					// add "filters" for standard query (search.py)
					args.filters = filters;
				}
			} else if (typeof get_query === "string") {
				args.query = get_query;
			} else {
				// get_query by function
				var q = get_query(
					(this.frm && this.frm.doc) || this.doc,
					this.doctype,
					this.docname
				);

				if (typeof q === "string") {
					// returns a string
					args.query = q;
				} else if ($.isPlainObject(q)) {
					// returns a plain object with filters
					if (q.filters) {
						set_nulls(q.filters);
					}

					// turn off value translation
					if (q.translate_values !== undefined) {
						this.translate_values = q.translate_values;
					}

					// extend args for custom functions
					$.extend(args, q);

					// add "filters" for standard query (search.py)
					args.filters = q.filters;
				}
			}
		}
		if (this.df.filters) {
			set_nulls(this.df.filters);
			if (!args.filters) args.filters = {};
			$.extend(args.filters, this.df.filters);
		}
	}
	validate(value) {
		// validate the value just entered
		if (this._validated || this.df.options == "[Select]" || this.df.ignore_link_validation) {
			return value;
		}

		return this.validate_link_and_fetch(this.df, this.get_options(), this.docname, value);
	}
	validate_link_and_fetch(df, options, docname, value) {
		if (!options) return;

		const fetch_map = this.fetch_map;
		const columns_to_fetch = Object.values(fetch_map);

		// if default and no fetch, no need to validate
		if (!columns_to_fetch.length && df.__default_value === value) {
			return value;
		}

		function update_dependant_fields(response) {
			let field_value = "";
			for (const [target_field, source_field] of Object.entries(fetch_map)) {
				if (value) field_value = response[source_field];
				frappe.model.set_value(
					df.parent,
					docname,
					target_field,
					field_value,
					df.fieldtype
				);
			}
		}

		// to avoid unnecessary request
		if (value) {
			return frappe
				.xcall("frappe.client.validate_link", {
					doctype: options,
					docname: value,
					fields: columns_to_fetch,
				})
				.then((response) => {
					if (!docname || !columns_to_fetch.length) return response.name;
					update_dependant_fields(response);
					return response.name;
				});
		} else {
			update_dependant_fields({});
			return value;
		}
	}

	get fetch_map() {
		const fetch_map = {};
		if (!this.frm) return fetch_map;

		for (const key of ["*", this.df.parent]) {
			if (this.frm.fetch_dict[key] && this.frm.fetch_dict[key][this.df.fieldname]) {
				Object.assign(fetch_map, this.frm.fetch_dict[key][this.df.fieldname]);
			}
		}

		return fetch_map;
	}
};

if (Awesomplete) {
	Awesomplete.prototype.get_item = function (value) {
		return this._list.find(function (item) {
			return item.value === value;
		});
	};
}<|MERGE_RESOLUTION|>--- conflicted
+++ resolved
@@ -90,11 +90,7 @@
 		return in_list(frappe.boot?.translated_doctypes || [], this.get_options());
 	}
 	is_title_link() {
-<<<<<<< HEAD
-		return in_list(frappe.boot.link_title_doctypes|| [], this.get_options());
-=======
 		return in_list(frappe.boot?.link_title_doctypes || [], this.get_options());
->>>>>>> 40ad9835
 	}
 	async set_link_title(value) {
 		const doctype = this.get_options();
