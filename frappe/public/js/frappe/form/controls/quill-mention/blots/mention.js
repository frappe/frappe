<<<<<<< HEAD
/* eslint-disable */
=======
>>>>>>> 9ef10818
import Quill from "quill";

const Embed = Quill.import("blots/embed");

class MentionBlot extends Embed {
	static create(data) {
		const node = super.create();
		const denotationChar = document.createElement("span");
		denotationChar.className = "ql-mention-denotation-char";
		denotationChar.innerHTML = data.denotationChar;
		node.appendChild(denotationChar);
		node.innerHTML += data.value;
		node.innerHTML += `${data.isGroup === "true" ? frappe.utils.icon("users") : ""}`;
		node.dataset.id = data.id;
		node.dataset.value = data.value;
		node.dataset.denotationChar = data.denotationChar;
		node.dataset.isGroup = data.isGroup;
		if (data.link) {
			node.dataset.link = data.link;
		}
		return node;
	}

	static value(domNode) {
		return {
			id: domNode.dataset.id,
			value: domNode.dataset.value,
			link: domNode.dataset.link || null,
			denotationChar: domNode.dataset.denotationChar,
			isGroup: domNode.dataset.isGroup,
		};
	}
}

MentionBlot.blotName = "mention";
MentionBlot.tagName = "span";
MentionBlot.className = "mention";

Quill.register(MentionBlot, true);<|MERGE_RESOLUTION|>--- conflicted
+++ resolved
@@ -1,7 +1,3 @@
-<<<<<<< HEAD
-/* eslint-disable */
-=======
->>>>>>> 9ef10818
 import Quill from "quill";
 
 const Embed = Quill.import("blots/embed");
