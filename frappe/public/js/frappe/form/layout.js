--- conflicted
+++ resolved
@@ -299,22 +299,6 @@
 			// collapse sections
 			this.refresh_section_collapse();
 		}
-<<<<<<< HEAD
-
-		if (document.activeElement) {
-			if (document.activeElement.tagName == 'INPUT' && this.is_numeric_field_active()) {
-				document.activeElement.select();
-			}
-		}
-	},
-	
-	is_numeric_field_active() {
-		const control = $(document.activeElement).closest(".frappe-control");
-		const fieldtype = (control.data() || {}).fieldtype;
-		return frappe.model.numeric_fieldtypes.includes(fieldtype);
-	},
-=======
->>>>>>> 77e0b595
 
 		if (document.activeElement) {
 			if (document.activeElement.tagName == 'INPUT' && this.is_numeric_field_active()) {
@@ -340,9 +324,6 @@
 				section.addClass("empty-section");
 			}
 		});
-<<<<<<< HEAD
-	},
-=======
 	}
 
 	refresh_tabs() {
@@ -367,7 +348,6 @@
 			visible_tabs[0].parent.toggleClass('hide show');
 		}
 	}
->>>>>>> 77e0b595
 
 	refresh_fields(fields) {
 		let fieldnames = fields.map((field) => {
