<ul class="list-unstyled sidebar-menu user-actions hidden"></ul>
<ul class="list-unstyled sidebar-menu sidebar-image-section hide">
	<li class="sidebar-image-wrapper">
		<img class="sidebar-image">
		<div class="sidebar-standard-image">
			<div class="standard-image"></div>
		</div>
		{% if can_write %}
		<div class="sidebar-image-actions">
			<div class="dropdown">
				<a href="#" class="dropdown-toggle" data-toggle="dropdown">{{ __("Change") }}</a>
				<div class="dropdown-menu" role="menu">
					<a class="dropdown-item sidebar-image-change">{{ __("Upload") }}</a>
					<a class="dropdown-item sidebar-image-remove">{{ __("Remove") }}</a>
				</div>
			</div>
		</div>
		{% endif %}
	</li>
</ul>
{% if frm.meta.beta %}
<div class="sidebar-menu">
	<p><label class="indicator-pill yellow" title="{{ __("This feature is brand new and still experimental") }}">{{ __("Experimental") }}</label></p>
	<p><a class="small text-muted" href="https://github.com/frappe/{{ frappe.boot.module_app[frappe.scrub(frm.meta.module)] }}/issues/new"
			target="_blank">
		{{ __("Click here to post bugs and suggestions") }}</a></p>

</div>
{% endif %}
<ul class="list-unstyled sidebar-menu sidebar-rating hide">
	<li style="position: relative;">
		<a class="strong badge-hover">
			<span>{%= __("Feedback") %}</span>
		</a>
	</li>
	<li class="rating-icons"></li>
</ul>
<ul class="list-unstyled sidebar-menu hidden">
	{% if (frappe.help.has_help(doctype)) { %}
	<li><a class="help-link list-link" data-doctype="{{ doctype }}">{{ __("Help") }}</a></li>
	{% } %}
</ul>
<ul class="list-unstyled sidebar-menu form-assignments">
	<li>
		<span class="form-sidebar-items">
			<span class="add-assignment-label">
				<svg class="es-icon ml-0 icon-sm"><use href="#es-line-add-people"></use></svg>
				<span class="ellipsis">{%= __("Assigned To") %}</span>
			</span>
			<button class="add-assignment-btn btn btn-link icon-btn">
				<svg class="es-icon icon-sm"><use href="#es-line-add"></use></svg>
			</button>
		</span>
		<div class="assignments"></div>
	</li>
</ul>
<ul class="list-unstyled sidebar-menu form-attachments">
<<<<<<< HEAD
	<li class="sidebar-label attachments-label">
		<svg class="icon icon-sm"><use href="#icon-attachment"></use></svg>
		{%= __("Attachments") %}

		<li class="explore-full-btn hidden">
			<button class="data-pill btn">
				<span class="pill-label ellipsis">
					{%= __("Explore Files") %}
				</span>
				<svg class="icon icon-sm">
					<use href="#icon-projects"></use>
				</svg>
			</button>
		</li>

		<li class="attachments-actions">
			<button class="data-pill btn add-attachment-btn">
				<span class="pill-label ellipsis">
					{%= __("Attach File") %}
				</span>
				<svg class="icon icon-sm">
					<use href="#icon-add"></use>
				</svg>
			</button>

			<button class="text-muted btn btn-default icon-btn explore-btn">
				<svg class="icon icon-sm">
					<use href="#icon-projects"></use>
				</svg>
			</button>
		</li>


		<li class="show-all-btn hidden">
			<a href="" class="pill-label ellipsis">
				{%= __("Show All") %}
			</a>
		</li>
	</li>

=======
	<li class="attachments-actions">
		<span class="form-sidebar-items">
			<span>
				<svg class="es-icon ml-0 icon-sm">
					<use href="#es-line-attachment"></use>
				</svg>
				<a class="pill-label ellipsis explore-link">
					{%= __("Attachments") %}
				</a>
			</span>
			<button class="add-attachment-btn btn btn-link icon-btn">
				<svg class="es-icon icon-sm"><use href="#es-line-add"></use></svg>
			</button>
		</span>
	</li>
	<a class="show-all-btn hidden" href="">
		<svg class="es-icon icon-sm">
			<use href="#es-line-preview"></use>
		</svg>
		<span class="pill-label ellipsis">
			{%= __("Show All") %}
		</span>
	</a>
>>>>>>> 9ef10818
</ul>
<ul class="list-unstyled sidebar-menu form-reviews">
		<li class="reviews">
			<span class="form-sidebar-items">
				<span>
					<svg class="es-icon ml-0 icon-sm"><use href="#es-line-star"></use></svg>
					<span class="ellipsis">{%= __("Reviews") %}</span>
				</span>
				<button class="add-review-btn btn btn-link icon-btn">
					<svg class="es-icon icon-sm"><use href="#es-line-add"></use></svg>
				</button>
			</span>
		</li>
</ul>
<ul class="list-unstyled sidebar-menu form-tags">
		<li>
			<span class="form-sidebar-items">
				<span>
					<svg class="es-icon ml-0 icon-sm"><use href="#es-line-star"></use></svg>
					<span class="tags-label ellipsis">{%= __("Tags") %}</span>
				</span>
			</span>
		</li>
</ul>
<ul class="list-unstyled sidebar-menu form-shared">
	<li>
		<span class="form-sidebar-items">
			<span class="share-label">
				<svg class="es-icon ml-0 icon-sm"><use href="#es-line-add-people"></use></svg>
				<span class="ellipsis">{%= __("Share") %}</span>
			</span>
			<button class="share-doc-btn btn btn-link icon-btn">
				<svg class="es-icon icon-sm"><use href="#es-line-add"></use></svg>
			</button>
		</span>
		<div class="shares"></div>
	</li>
</ul>
<ul class="list-unstyled sidebar-menu followed-by-section">
	<li class="sidebar-label followed-by-label hidden">
		<svg class="icon icon-sm">
			<use href="#icon-link-url" class="like-icon"></use>
		</svg>
		{%= __("Followed by") %}
	</li>
	<li class="followed-by"></li>
	<li class="document-follow">
		<a class="badge-hover follow-document-link hidden">
			{%= __("Follow") %}
		</a>
		<a class="badge-hover unfollow-document-link hidden">
			{%= __("Unfollow") %}
		</a>
	</li>
</ul>
<ul class="list-unstyled sidebar-menu">
	<a><li class="auto-repeat-status"><li></a>
</ul>
<ul class="list-unstyled sidebar-menu form-sidebar-stats">
	<li class="flex">
		<div class="form-stats d-flex">
			<span class="form-stats-likes">
				<span class="liked-by like-action d-flex align-items-center">
					<svg class="es-icon icon-sm">
						<use href="#es-solid-heart" class="like-icon"></use>
					</svg>
					<span class="like-count ml-2"></span>
				</span>
			</span>
			<span class="mx-2">·</span>
			<a class="comments d-flex align-items-center">
				<svg class="es-icon icon-sm">
					<use href="#es-line-chat-alt" class="comment-icon"></use>
				</svg>
				<span class="comments-count ml-2"></span>
			</a>
		</div>
		<a class="form-follow text-sm">
			Follow
		</a>
	</li>
</ul>
<hr>
<!-- <ul class="list-unstyled sidebar-menu">
	<li class="liked-by-parent">
		<span class="liked-by like-action">
			<svg class="icon icon-sm">
				<use href="#icon-heart" class="like-icon"></use>
			</svg>
			<span class="likes-count"></span>
		</span>
	</li>
</ul> -->
<ul class="list-unstyled sidebar-menu text-muted">
	<li class="pageview-count"></li>
	<li class="modified-by"></li>
	<li class="created-by"></li>
</ul>
{% if(frappe.get_form_sidebar_extension) { %}
	{{ frappe.get_form_sidebar_extension() }}
{% } %}<|MERGE_RESOLUTION|>--- conflicted
+++ resolved
@@ -55,48 +55,6 @@
 	</li>
 </ul>
 <ul class="list-unstyled sidebar-menu form-attachments">
-<<<<<<< HEAD
-	<li class="sidebar-label attachments-label">
-		<svg class="icon icon-sm"><use href="#icon-attachment"></use></svg>
-		{%= __("Attachments") %}
-
-		<li class="explore-full-btn hidden">
-			<button class="data-pill btn">
-				<span class="pill-label ellipsis">
-					{%= __("Explore Files") %}
-				</span>
-				<svg class="icon icon-sm">
-					<use href="#icon-projects"></use>
-				</svg>
-			</button>
-		</li>
-
-		<li class="attachments-actions">
-			<button class="data-pill btn add-attachment-btn">
-				<span class="pill-label ellipsis">
-					{%= __("Attach File") %}
-				</span>
-				<svg class="icon icon-sm">
-					<use href="#icon-add"></use>
-				</svg>
-			</button>
-
-			<button class="text-muted btn btn-default icon-btn explore-btn">
-				<svg class="icon icon-sm">
-					<use href="#icon-projects"></use>
-				</svg>
-			</button>
-		</li>
-
-
-		<li class="show-all-btn hidden">
-			<a href="" class="pill-label ellipsis">
-				{%= __("Show All") %}
-			</a>
-		</li>
-	</li>
-
-=======
 	<li class="attachments-actions">
 		<span class="form-sidebar-items">
 			<span>
@@ -120,7 +78,6 @@
 			{%= __("Show All") %}
 		</span>
 	</a>
->>>>>>> 9ef10818
 </ul>
 <ul class="list-unstyled sidebar-menu form-reviews">
 		<li class="reviews">
