--- conflicted
+++ resolved
@@ -83,11 +83,7 @@
 
 		frappe.ui.make_app_page({
 			parent: this.wrapper,
-<<<<<<< HEAD
-			single_column: this.meta.hide_toolbar,
-=======
 			single_column: is_single_column,
->>>>>>> 9ef10818
 		});
 		this.page = this.wrapper.page;
 		this.layout_main = this.page.main.get(0);
@@ -99,14 +95,11 @@
 		this.toolbar = new frappe.ui.form.Toolbar({
 			frm: this,
 			page: this.page,
-<<<<<<< HEAD
-=======
 		});
 
 		this.viewers = new frappe.ui.form.FormViewers({
 			frm: this,
 			parent: $('<div class="form-viewers d-flex"></div>').prependTo(this.page.page_actions),
->>>>>>> 9ef10818
 		});
 
 		// navigate records keyboard shortcuts
@@ -162,37 +155,18 @@
 			condition: () => !this.is_new(),
 		});
 
-<<<<<<< HEAD
-		// Undo and redo
-		frappe.ui.keys.add_shortcut({
-			shortcut: "ctrl+z",
-			action: () => this.undo_manager.undo(),
-			page: this.page,
-			description: __("Undo last action"),
-		});
-=======
 		// Alternate for redo, main shortcut are present in toolbar.js
->>>>>>> 9ef10818
 		frappe.ui.keys.add_shortcut({
 			shortcut: "shift+ctrl+z",
 			action: () => this.undo_manager.redo(),
 			page: this.page,
 			description: __("Redo last action"),
-<<<<<<< HEAD
-		});
-		frappe.ui.keys.add_shortcut({
-			shortcut: "ctrl+y",
-			action: () => this.undo_manager.redo(),
-			page: this.page,
-			description: __("Redo last action"),
-=======
 			condition: () => !this.is_form_builder(),
 		});
 		frappe.ui.keys.add_shortcut({
 			shortcut: "ctrl+p",
 			action: () => this.print_doc(),
 			description: __("Print document"),
->>>>>>> 9ef10818
 		});
 
 		let grid_shortcut_keys = [
@@ -477,10 +451,7 @@
 				.toggleClass("cancelled-form", this.doc.docstatus === 2);
 
 			this.show_conflict_message();
-<<<<<<< HEAD
-=======
 			this.show_submission_queue_banner();
->>>>>>> 9ef10818
 
 			if (frappe.boot.read_only) {
 				this.disable_form();
@@ -668,18 +639,12 @@
 	}
 
 	focus_on_first_input() {
-<<<<<<< HEAD
-		let first = this.form_wrapper.find(".form-layout :input:visible:first");
-		if (!in_list(["Date", "Datetime"], first.attr("data-fieldtype"))) {
-			first.focus();
-=======
 		const layout_wrapper = this.layout.wrapper;
 
 		// dont do anything if the current active element is inside the form
 		// user must have clicked on some element before this function trigerred
 		if (!layout_wrapper || layout_wrapper.has(":focus").length) {
 			return;
->>>>>>> 9ef10818
 		}
 
 		layout_wrapper
@@ -788,11 +753,7 @@
 				me.show_success_action();
 			})
 			.catch((e) => {
-<<<<<<< HEAD
-				console.error(e); // eslint-disable-line
-=======
 				console.error(e);
->>>>>>> 9ef10818
 			});
 	}
 
@@ -1582,11 +1543,7 @@
 				if (this.fields_dict[fieldname].grid.grid_rows_by_docname[table_row_name]) {
 					this.fields_dict[fieldname].grid.grid_rows_by_docname[
 						table_row_name
-<<<<<<< HEAD
-					].refresh_field(fieldname);
-=======
 					].refresh_field(table_field);
->>>>>>> 9ef10818
 				}
 			} else {
 				this.refresh_field(fieldname);
@@ -1987,13 +1944,9 @@
 
 		// focus if text field
 		if (focus) {
-<<<<<<< HEAD
-			$el.find("input, select, textarea").focus();
-=======
 			setTimeout(() => {
 				$el.find("input, select, textarea").focus();
 			}, 500);
->>>>>>> 9ef10818
 		}
 
 		// highlight control inside field
@@ -2010,11 +1963,7 @@
 		let docname = this.docname;
 
 		if (this.doc && !this.is_new()) {
-<<<<<<< HEAD
-			frappe.socketio.doc_subscribe(doctype, docname);
-=======
 			frappe.realtime.doc_subscribe(doctype, docname);
->>>>>>> 9ef10818
 		}
 		frappe.realtime.off("docinfo_update");
 		frappe.realtime.on("docinfo_update", ({ doc, key, action = "update" }) => {
@@ -2185,24 +2134,4 @@
 	}
 };
 
-<<<<<<< HEAD
-frappe.validated = 0;
-// Proxy for frappe.validated
-Object.defineProperty(window, "validated", {
-	get: function () {
-		console.warn(
-			"Please use `frappe.validated` instead of `validated`. It will be deprecated soon."
-		); // eslint-disable-line
-		return frappe.validated;
-	},
-	set: function (value) {
-		console.warn(
-			"Please use `frappe.validated` instead of `validated`. It will be deprecated soon."
-		); // eslint-disable-line
-		frappe.validated = value;
-		return frappe.validated;
-	},
-});
-=======
-frappe.validated = 0;
->>>>>>> 9ef10818
+frappe.validated = 0;