--- conflicted
+++ resolved
@@ -295,11 +295,7 @@
 		<button class="data-pill btn">
 			<div class="flex align-center ellipsis">
 				${image ? image : ""}
-<<<<<<< HEAD
-				<span class="pill-label ${image ? "ml-2" : ""}">${label}</span>
-=======
 				<span class="pill-label">${label}</span>
->>>>>>> 9ef10818
 			</div>
 		</button>
 	`);
