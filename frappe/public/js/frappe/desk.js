--- conflicted
+++ resolved
@@ -406,11 +406,7 @@
 	},
 
 	set_rtl: function () {
-<<<<<<< HEAD
 		if (["ar", "he", "fa"].indexOf(frappe.boot.lang) >= 0) {
-=======
-		if (["ar", "he","fa"].indexOf(frappe.boot.lang) >= 0) {
->>>>>>> 645f26a0
 			var ls = document.createElement('link');
 			ls.rel="stylesheet";
 			ls.href= "assets/css/frappe-rtl.css";
