// Copyright (c) 2015, Frappe Technologies Pvt. Ltd. and Contributors
// MIT License. See license.txt
/* eslint-disable no-console */

// __('Modules') __('Domains') __('Places') __('Administration') # for translation, don't remove

frappe.start_app = function() {
	if (!frappe.Application)
		return;
	frappe.assets.check();
	frappe.provide('frappe.app');
	frappe.provide('frappe.desk');
	frappe.app = new frappe.Application();
};

$(document).ready(function() {
	if (!frappe.utils.supportsES6) {
		frappe.msgprint({
			indicator: 'red',
			title: __('Browser not supported'),
			message: __('Some of the features might not work in your browser. Please update your browser to the latest version.')
		});
	}
	frappe.start_app();
});

frappe.Application = class Application {
	constructor() {
		this.startup();
	}

	startup() {
		frappe.socketio.init();
		frappe.model.init();

		if(frappe.boot.status==='failed') {
			frappe.msgprint({
				message: frappe.boot.error,
				title: __('Session Start Failed'),
				indicator: 'red',
			});
			throw 'boot failed';
		}

		this.setup_frappe_vue();
		this.load_bootinfo();
		this.load_user_permissions();
		this.make_nav_bar();
		this.set_favicon();
		this.setup_analytics();
		this.set_fullwidth_if_enabled();
		this.add_browser_class();
		this.setup_energy_point_listeners();
		this.setup_copy_doc_listener();

		frappe.ui.keys.setup();

		frappe.ui.keys.add_shortcut({
			shortcut: 'shift+ctrl+g',
			description: __('Switch Theme'),
			action: () => {
				frappe.theme_switcher = new frappe.ui.ThemeSwitcher();
				frappe.theme_switcher.show();
			}
		});

<<<<<<< HEAD
		if (frappe.boot.desk_theme == 'Automatic') {
			frappe.ui.add_system_theme_switch_listener();
			const startup_theme = frappe.ui.dark_theme_media_query.matches ? 'dark' : 'light';
			frappe.ui.toggle_theme(startup_theme);
		}

		this.set_rtl();

=======
>>>>>>> 6eb8b3e6
		// page container
		this.make_page_container();
		this.set_route();

		// trigger app startup
		$(document).trigger('startup');

		$(document).trigger('app_ready');

		if (frappe.boot.messages) {
			frappe.msgprint(frappe.boot.messages);
		}

		if (frappe.user_roles.includes('System Manager')) {
			// delayed following requests to make boot faster
			setTimeout(() => {
				this.show_change_log();
				this.show_update_available();
			}, 1000);
		}

		if (!frappe.boot.developer_mode) {
			let console_security_message = __("Using this console may allow attackers to impersonate you and steal your information. Do not enter or paste code that you do not understand.");
			console.log(
				`%c${console_security_message}`,
				"font-size: large"
			);
		}

		this.show_notes();

		if (frappe.ui.startup_setup_dialog && !frappe.boot.setup_complete) {
			frappe.ui.startup_setup_dialog.pre_show();
			frappe.ui.startup_setup_dialog.show();
		}

		frappe.realtime.on("version-update", function() {
			var dialog = frappe.msgprint({
				message:__("The application has been updated to a new version, please refresh this page"),
				indicator: 'green',
				title: __('Version Updated')
			});
			dialog.set_primary_action(__("Refresh"), function() {
				location.reload(true);
			});
			dialog.get_close_btn().toggle(false);
		});

		// listen to build errors
		this.setup_build_events();

		if (frappe.sys_defaults.email_user_password) {
			var email_list =  frappe.sys_defaults.email_user_password.split(',');
			for (var u in email_list) {
				if (email_list[u]===frappe.user.name) {
					this.set_password(email_list[u]);
				}
			}
		}

		// REDESIGN-TODO: Fix preview popovers
		this.link_preview = new frappe.ui.LinkPreview();

		if (!frappe.boot.developer_mode) {
			setInterval(function() {
				frappe.call({
					method: 'frappe.core.page.background_jobs.background_jobs.get_scheduler_status',
					callback: function(r) {
						if (r.message[0] == __("Inactive")) {
							frappe.call('frappe.utils.scheduler.activate_scheduler');
						}
					}
				});
			}, 300000); // check every 5 minutes

			if (frappe.user.has_role("System Manager")) {
				setInterval(function() {
					frappe.call({
						method: 'frappe.core.doctype.log_settings.log_settings.has_unseen_error_log',
						args: {
							user: frappe.session.user
						},
						callback: function(r) {
							if (r.message.show_alert) {
								frappe.show_alert({
									indicator: 'red',
									message: r.message.message
								});
							}
						}
					});
				}, 600000); // check every 10 minutes
			}
		}
	}

	set_route() {
		frappe.flags.setting_original_route = true;
		if (frappe.boot && localStorage.getItem("session_last_route")) {
			frappe.set_route(localStorage.getItem("session_last_route"));
			localStorage.removeItem("session_last_route");
		} else {
			// route to home page
			frappe.router.route();
		}
		frappe.after_ajax(() => frappe.flags.setting_original_route = false);
		frappe.router.on('change', () => {
			$(".tooltip").hide();
		});
	}

	setup_frappe_vue() {
		Vue.prototype.__ = window.__;
		Vue.prototype.frappe = window.frappe;
	}

	set_password(user) {
		var me=this;
		frappe.call({
			method: 'frappe.core.doctype.user.user.get_email_awaiting',
			args: {
				"user": user
			},
			callback: function(email_account) {
				email_account = email_account["message"];
				if (email_account) {
					var i = 0;
					if (i < email_account.length) {
						me.email_password_prompt( email_account, user, i);
					}
				}
			}
		});
	}

	email_password_prompt(email_account,user,i) {
		var me = this;
		let d = new frappe.ui.Dialog({
			title: __('Password missing in Email Account'),
			fields: [
				{
					'fieldname': 'password',
					'fieldtype': 'Password',
					'label': __('Please enter the password for: <b>{0}</b>', [email_account[i]["email_id"]]),
					'reqd': 1
				},
				{
					"fieldname": "submit",
					"fieldtype": "Button",
					"label": __("Submit")
				}
			]
		});
		d.get_input("submit").on("click", function() {
			//setup spinner
			d.hide();
			var s = new frappe.ui.Dialog({
				title: __("Checking one moment"),
				fields: [{
					"fieldtype": "HTML",
					"fieldname": "checking"
				}]
			});
			s.fields_dict.checking.$wrapper.html('<i class="fa fa-spinner fa-spin fa-4x"></i>');
			s.show();
			frappe.call({
				method: 'frappe.email.doctype.email_account.email_account.set_email_password',
				args: {
					"email_account": email_account[i]["email_account"],
					"user": user,
					"password": d.get_value("password")
				},
				callback: function(passed) {
					s.hide();
					d.hide();//hide waiting indication
					if (!passed["message"]) {
						frappe.show_alert({message: __("Login Failed please try again"), indicator: 'error'}, 5);
						me.email_password_prompt(email_account, user, i);
					} else {
						if (i + 1 < email_account.length) {
							i = i + 1;
							me.email_password_prompt(email_account, user, i);
						}
					}

				}
			});
		});
		d.show();
	}
	load_bootinfo() {
		if(frappe.boot) {
			this.setup_workspaces();
			frappe.model.sync(frappe.boot.docs);
			$.extend(frappe._messages, frappe.boot.__messages);
			this.check_metadata_cache_status();
			this.set_globals();
			this.sync_pages();
			frappe.router.setup();
			moment.locale("en");
			moment.user_utc_offset = moment().utcOffset();
			if(frappe.boot.timezone_info) {
				moment.tz.add(frappe.boot.timezone_info);
			}
			if(frappe.boot.print_css) {
				frappe.dom.set_style(frappe.boot.print_css, "print-style");
			}
			frappe.user.name = frappe.boot.user.name;
			frappe.router.setup();
		} else {
			this.set_as_guest();
		}
	}

	setup_workspaces() {
		frappe.modules = {};
		frappe.workspaces = {};
		for (let page of frappe.boot.allowed_workspaces || []) {
			frappe.modules[page.module]=page;
			frappe.workspaces[frappe.router.slug(page.name)] = page;
		}
	}

	load_user_permissions() {
		frappe.defaults.update_user_permissions();

		frappe.realtime.on('update_user_permissions', frappe.utils.debounce(() => {
			frappe.defaults.update_user_permissions();
		}, 500));
	}

	check_metadata_cache_status() {
		if(frappe.boot.metadata_version != localStorage.metadata_version) {
			frappe.assets.clear_local_storage();
			frappe.assets.init_local_storage();
		}
	}

	set_globals() {
		frappe.session.user = frappe.boot.user.name;
		frappe.session.logged_in_user = frappe.boot.user.name;
		frappe.session.user_email = frappe.boot.user.email;
		frappe.session.user_fullname = frappe.user_info().fullname;

		frappe.user_defaults = frappe.boot.user.defaults;
		frappe.user_roles = frappe.boot.user.roles;
		frappe.sys_defaults = frappe.boot.sysdefaults;

		frappe.ui.py_date_format = frappe.boot.sysdefaults.date_format.replace('dd', '%d').replace('mm', '%m').replace('yyyy', '%Y');
		frappe.boot.user.last_selected_values = {};

		// Proxy for user globals
		Object.defineProperties(window, {
			'user': {
				get: function() {
					console.warn('Please use `frappe.session.user` instead of `user`. It will be deprecated soon.');
					return frappe.session.user;
				}
			},
			'user_fullname': {
				get: function() {
					console.warn('Please use `frappe.session.user_fullname` instead of `user_fullname`. It will be deprecated soon.');
					return frappe.session.user;
				}
			},
			'user_email': {
				get: function() {
					console.warn('Please use `frappe.session.user_email` instead of `user_email`. It will be deprecated soon.');
					return frappe.session.user_email;
				}
			},
			'user_defaults': {
				get: function() {
					console.warn('Please use `frappe.user_defaults` instead of `user_defaults`. It will be deprecated soon.');
					return frappe.user_defaults;
				}
			},
			'roles': {
				get: function() {
					console.warn('Please use `frappe.user_roles` instead of `roles`. It will be deprecated soon.');
					return frappe.user_roles;
				}
			},
			'sys_defaults': {
				get: function() {
					console.warn('Please use `frappe.sys_defaults` instead of `sys_defaults`. It will be deprecated soon.');
					return frappe.user_roles;
				}
			}
		});
	}
	sync_pages() {
		// clear cached pages if timestamp is not found
		if(localStorage["page_info"]) {
			frappe.boot.allowed_pages = [];
			var page_info = JSON.parse(localStorage["page_info"]);
			$.each(frappe.boot.page_info, function(name, p) {
				if(!page_info[name] || (page_info[name].modified != p.modified)) {
					delete localStorage["_page:" + name];
				}
				frappe.boot.allowed_pages.push(name);
			});
		} else {
			frappe.boot.allowed_pages = Object.keys(frappe.boot.page_info);
		}
		localStorage["page_info"] = JSON.stringify(frappe.boot.page_info);
	}
	set_as_guest() {
		frappe.session.user = 'Guest';
		frappe.session.user_email = '';
		frappe.session.user_fullname = 'Guest';

		frappe.user_defaults = {};
		frappe.user_roles = ['Guest'];
		frappe.sys_defaults = {};
	}
	make_page_container() {
		if ($("#body").length) {
			$(".splash").remove();
			frappe.temp_container = $("<div id='temp-container' style='display: none;'>")
				.appendTo("body");
			frappe.container = new frappe.views.Container();
		}
	}
	make_nav_bar() {
		// toolbar
		if(frappe.boot && frappe.boot.home_page!=='setup-wizard') {
			frappe.frappe_toolbar = new frappe.ui.toolbar.Toolbar();
		}

	}
	logout() {
		var me = this;
		me.logged_out = true;
		return frappe.call({
			method:'logout',
			callback: function(r) {
				if(r.exc) {
					return;
				}
				me.redirect_to_login();
			}
		});
	}
	handle_session_expired() {
		if(!frappe.app.session_expired_dialog) {
			var dialog = new frappe.ui.Dialog({
				title: __('Session Expired'),
				keep_open: true,
				fields: [
					{ fieldtype:'Password', fieldname:'password',
						label: __('Please Enter Your Password to Continue') },
				],
				onhide: () => {
					if (!dialog.logged_in) {
						frappe.app.redirect_to_login();
					}
				}
			});
			dialog.set_primary_action(__('Login'), () => {
				dialog.set_message(__('Authenticating...'));
				frappe.call({
					method: 'login',
					args: {
						usr: frappe.session.user,
						pwd: dialog.get_values().password
					},
					callback: (r) => {
						if (r.message==='Logged In') {
							dialog.logged_in = true;

							// revert backdrop
							$('.modal-backdrop').css({
								'opacity': '',
								'background-color': '#334143'
							});
						}
						dialog.hide();
					},
					statusCode: () => {
						dialog.hide();
					}
				});
			});
			frappe.app.session_expired_dialog = dialog;
		}
		if(!frappe.app.session_expired_dialog.display) {
			frappe.app.session_expired_dialog.show();
			// add backdrop
			$('.modal-backdrop').css({
				'opacity': 1,
				'background-color': '#4B4C9D'
			});
		}
	}
	redirect_to_login() {
		window.location.href = '/';
	}
	set_favicon() {
		var link = $('link[type="image/x-icon"]').remove().attr("href");
		$('<link rel="shortcut icon" href="' + link + '" type="image/x-icon">').appendTo("head");
		$('<link rel="icon" href="' + link + '" type="image/x-icon">').appendTo("head");
	}
	trigger_primary_action() {
		// to trigger change event on active input before triggering primary action
		$(document.activeElement).blur();
		// wait for possible JS validations triggered after blur (it might change primary button)
		setTimeout(() => {
			if (window.cur_dialog && cur_dialog.display) {
				// trigger primary
				cur_dialog.get_primary_btn().trigger("click");
			} else if (cur_frm && cur_frm.page.btn_primary.is(':visible')) {
				cur_frm.page.btn_primary.trigger('click');
			} else if (frappe.container.page.save_action) {
				frappe.container.page.save_action();
			}
		}, 100);
	}


	show_change_log() {
		var me = this;
		let change_log = frappe.boot.change_log;

		// frappe.boot.change_log = [{
		// 	"change_log": [
		// 		[<version>, <change_log in markdown>],
		// 		[<version>, <change_log in markdown>],
		// 	],
		// 	"description": "ERP made simple",
		// 	"title": "ERPNext",
		// 	"version": "12.2.0"
		// }];

		if (!Array.isArray(change_log) || !change_log.length || window.Cypress) {
			return;
		}

		// Iterate over changelog
		var change_log_dialog = frappe.msgprint({
			message: frappe.render_template("change_log", {"change_log": change_log}),
			title: __("Updated To A New Version 🎉"),
			wide: true,
		});
		change_log_dialog.keep_open = true;
		change_log_dialog.custom_onhide = function() {
			frappe.call({
				"method": "frappe.utils.change_log.update_last_known_versions"
			});
			me.show_notes();
		};
	}

	show_update_available() {
		frappe.call({
			"method": "frappe.utils.change_log.show_update_popup"
		});
	}

	setup_analytics() {
		if(window.mixpanel) {
			window.mixpanel.identify(frappe.session.user);
			window.mixpanel.people.set({
				"$first_name": frappe.boot.user.first_name,
				"$last_name": frappe.boot.user.last_name,
				"$created": frappe.boot.user.creation,
				"$email": frappe.session.user
			});
		}
	}

	add_browser_class() {
		$('html').addClass(frappe.utils.get_browser().name.toLowerCase());
	}

	set_fullwidth_if_enabled() {
		frappe.ui.toolbar.set_fullwidth_if_enabled();
	}

	show_notes() {
		var me = this;
		if(frappe.boot.notes.length) {
			frappe.boot.notes.forEach(function(note) {
				if(!note.seen || note.notify_on_every_login) {
					var d = frappe.msgprint({message:note.content, title:note.title});
					d.keep_open = true;
					d.custom_onhide = function() {
						note.seen = true;

						// Mark note as read if the Notify On Every Login flag is not set
						if (!note.notify_on_every_login) {
							frappe.call({
								method: "frappe.desk.doctype.note.note.mark_as_seen",
								args: {
									note: note.name
								}
							});
						}

						// next note
						me.show_notes();

					};
				}
			});
		}
	}

	setup_build_events() {
		if (frappe.boot.developer_mode) {
			frappe.require("build_events.bundle.js");
		}
	}

	setup_energy_point_listeners() {
		frappe.realtime.on('energy_point_alert', (message) => {
			frappe.show_alert(message);
		});
	}

	setup_copy_doc_listener() {
		$('body').on('paste', (e) => {
			try {
				let pasted_data = frappe.utils.get_clipboard_data(e);
				let doc = JSON.parse(pasted_data);
				if (doc.doctype) {
					e.preventDefault();
					const sleep = frappe.utils.sleep;

					frappe.dom.freeze(__('Creating {0}', [doc.doctype]) + '...');
					// to avoid abrupt UX
					// wait for activity feedback
					sleep(500).then(() => {
						let res = frappe.model.with_doctype(doc.doctype, () => {
							let newdoc = frappe.model.copy_doc(doc);
							newdoc.__newname = doc.name;
							delete doc.name;
							newdoc.idx = null;
							newdoc.__run_link_triggers = false;
							frappe.set_route('Form', newdoc.doctype, newdoc.name);
							frappe.dom.unfreeze();
						});
						res && res.fail(frappe.dom.unfreeze);
					});
				}
			} catch (e) {
				//
			}
		});
	}
}

frappe.get_module = function(m, default_module) {
	var module = frappe.modules[m] || default_module;
	if (!module) {
		return;
	}

	if(module._setup) {
		return module;
	}

	if(!module.label) {
		module.label = m;
	}

	if(!module._label) {
		module._label = __(module.label);
	}

	module._setup = true;

	return module;
};<|MERGE_RESOLUTION|>--- conflicted
+++ resolved
@@ -64,17 +64,12 @@
 			}
 		});
 
-<<<<<<< HEAD
 		if (frappe.boot.desk_theme == 'Automatic') {
 			frappe.ui.add_system_theme_switch_listener();
 			const startup_theme = frappe.ui.dark_theme_media_query.matches ? 'dark' : 'light';
 			frappe.ui.toggle_theme(startup_theme);
 		}
 
-		this.set_rtl();
-
-=======
->>>>>>> 6eb8b3e6
 		// page container
 		this.make_page_container();
 		this.set_route();
