// frappe.ui.Capture
// Author - Achilles Rasquinha <achilles@frappe.io>

/**
 * @description Converts a canvas, image or a video to a data URL string.
 *
 * @param 	{HTMLElement} element - canvas, img or video.
 * @returns {string} 			  - The data URL string.
 *
 * @example
 * frappe._.get_data_uri(video)
 * // returns "data:image/pngbase64,..."
 */
frappe._.get_data_uri = (element) => {
	const width = element.videoWidth;
	const height = element.videoHeight;

	const $canvas = $("<canvas/>");
	$canvas[0].width = width;
	$canvas[0].height = height;

	const context = $canvas[0].getContext("2d");
	context.drawImage(element, 0, 0, width, height);

<<<<<<< HEAD
	const data_uri = $canvas[0].toDataURL("image/png");

	return data_uri;
=======
	return $canvas[0].toDataURL("image/png");
>>>>>>> 9ef10818
};

function get_file_input() {
	let input = document.createElement("input");
	input.setAttribute("type", "file");
	input.setAttribute("accept", "image/*");
	input.setAttribute("multiple", "");

	return input;
}

function read(file) {
	return new Promise((resolve, reject) => {
		const reader = new FileReader();
		reader.onload = () => resolve(reader.result);
		reader.onerror = reject;
		reader.readAsDataURL(file);
	});
}

/**
 * @description Frappe's Capture object.
 *
 * @example
 * const capture = frappe.ui.Capture()
 * capture.show()
 *
 * capture.click((data_uri) => {
 * 	// do stuff
 * })
 *
 * @see https://developer.mozilla.org/en-US/docs/Web/API/WebRTC_API/Taking_still_photos
 */
frappe.ui.Capture = class {
	constructor(options = {}) {
		this.options = frappe.ui.Capture.OPTIONS;
		this.set_options(options);

		this.facing_mode = "environment";
		this.images = [];
	}

	set_options(options) {
		this.options = { ...frappe.ui.Capture.OPTIONS, ...options };

		return this;
	}

	show() {
		this.build_dialog();

		if (cint(frappe.boot.sysdefaults.force_web_capture_mode_for_uploads)) {
			this.show_for_desktop();
		} else if (frappe.is_mobile()) {
			this.show_for_mobile();
		} else {
			this.show_for_desktop();
		}
	}

	build_dialog() {
		let me = this;
		me.dialog = new frappe.ui.Dialog({
			title: this.options.title,
			animate: this.options.animate,
			fields: [
				{
					fieldtype: "HTML",
					fieldname: "capture",
				},
				{
					fieldtype: "HTML",
					fieldname: "total_count",
				},
			],
			on_hide: () => {
				this.stop_media_stream();
			},
		});

		me.$template = $(frappe.ui.Capture.TEMPLATE);

		let field = me.dialog.get_field("capture");
		$(field.wrapper).html(me.$template);
		me.update_count();

		me.dialog.get_close_btn().on("click", () => {
			me.hide();
		});
	}

	show_for_mobile() {
		let me = this;
		if (!me.input) {
			me.input = get_file_input();
		}

		me.input.onchange = async () => {
			for (let file of me.input.files) {
				let f = await read(file);
				me.images.push(f);
			}

			me.render_preview();
			me.dialog.show();
		};
		me.input.click();
	}

	show_for_desktop() {
		let me = this;

		this.render_stream()
			.then(() => {
				me.dialog.show();
			})
			.catch((err) => {
				if (me.options.error) {
					frappe.show_alert(frappe.ui.Capture.ERR_MESSAGE, 3);
				}

				throw err;
			});
	}

	render_stream() {
		let me = this;
		let constraints = {
			video: {
				facingMode: this.facing_mode,
			},
		};

		return navigator.mediaDevices.getUserMedia(constraints).then((stream) => {
			me.stream = stream;
			me.dialog.custom_actions.empty();
			me.dialog.get_primary_btn().off("click");
			me.setup_take_photo_action();
			me.setup_preview_action();
			me.setup_toggle_camera();

			me.$template.find(".fc-stream-container").show();
			me.$template.find(".fc-preview-container").hide();
			me.video = me.$template.find("video")[0];
			me.video.srcObject = me.stream;
			me.video.load();
			me.video.play();
		});
	}

	render_preview() {
		this.stop_media_stream();
		this.$template.find(".fc-stream-container").hide();
		this.$template.find(".fc-preview-container").show();
		this.dialog.get_primary_btn().off("click");

		let images = ``;

		this.images.forEach((image, idx) => {
			images += `
				<div class="mt-1 p-1 rounded col-md-3 col-sm-4 col-xs-4" data-idx="${idx}">
					<span class="capture-remove-btn" data-idx="${idx}">
						${frappe.utils.icon("close", "lg")}
					</span>
					<img class="rounded" src="${image}" data-idx="${idx}">
				</div>
			`;
		});

		this.$template.find(".fc-preview-container").empty();
		$(this.$template.find(".fc-preview-container")).html(
			`<div class="row">
				${images}
			</div>`
		);

		this.setup_capture_action();
		this.setup_submit_action();
		this.setup_remove_action();
		this.update_count();
		this.dialog.custom_actions.empty();
	}

	setup_take_photo_action() {
		let me = this;

		this.dialog.set_primary_action(__("Take Photo"), () => {
			const data_url = frappe._.get_data_uri(me.video);

			me.images.push(data_url);
			me.setup_preview_action();
			me.update_count();
		});
	}

	setup_preview_action() {
		let me = this;

		if (!this.images.length) {
			return;
		}

		this.dialog.set_secondary_action_label(__("Preview"));
		this.dialog.set_secondary_action(() => {
			me.dialog.get_primary_btn().off("click");
			me.render_preview();
		});
	}

	setup_remove_action() {
		let me = this;
		let elements = this.$template[0].getElementsByClassName("capture-remove-btn");

		elements.forEach((el) => {
			el.onclick = () => {
				let idx = parseInt(el.getAttribute("data-idx"));

				me.images.splice(idx, 1);
				me.render_preview();
			};
		});
	}

	update_count() {
		let field = this.dialog.get_field("total_count");
		let msg = `${__("Total Images")}: <b>${this.images.length}`;

		if (this.images.length === 0) {
			msg = __("No Images");
		}

		$(field.wrapper).html(`
			<div class="row mt-2">
				<div class="offset-4 col-4 d-flex justify-content-center">${msg}</b></div>
			</div>
		`);
	}

	setup_toggle_camera() {
		let me = this;

		this.dialog.add_custom_action(
			__("Switch Camera"),
			() => {
				me.facing_mode = me.facing_mode == "environment" ? "user" : "environment";

				frappe.show_alert({
					message: __("Switching Camera"),
				});

				me.stop_media_stream();
				me.render_stream();
			},
			"btn-switch"
		);
	}

	setup_capture_action() {
		let me = this;

		this.dialog.set_secondary_action_label(__("Capture"));
		this.dialog.set_secondary_action(() => {
			if (frappe.is_mobile()) {
				me.show_for_mobile();
			} else {
				me.render_stream();
			}
		});
	}

	setup_submit_action() {
		let me = this;

		this.dialog.set_primary_action(__("Submit"), () => {
			me.hide();

			if (me.callback) {
				me.callback(me.images);
			}
		});
	}

	hide() {
		if (this.dialog) this.dialog.hide();
		this.stop_media_stream();
	}

	stop_media_stream() {
		if (this.stream) {
			this.stream.getTracks().forEach((track) => {
				track.stop();
			});
		}
	}

	submit(fn) {
		this.callback = fn;
	}
};
frappe.ui.Capture.OPTIONS = {
	title: __("Camera"),
	animate: false,
	error: false,
};
frappe.ui.Capture.ERR_MESSAGE = __("Unable to load camera.");
frappe.ui.Capture.TEMPLATE = `
<div class="frappe-capture">
	<div class="embed-responsive embed-responsive-16by9 fc-stream-container">
		<video class="fc-stream embed-responsive-item">${frappe.ui.Capture.ERR_MESSAGE}</video>
	</div>
	<div class="fc-preview-container px-2" style="display: none;">

	</div>
</div>
`;<|MERGE_RESOLUTION|>--- conflicted
+++ resolved
@@ -22,13 +22,7 @@
 	const context = $canvas[0].getContext("2d");
 	context.drawImage(element, 0, 0, width, height);
 
-<<<<<<< HEAD
-	const data_uri = $canvas[0].toDataURL("image/png");
-
-	return data_uri;
-=======
 	return $canvas[0].toDataURL("image/png");
->>>>>>> 9ef10818
 };
 
 function get_file_input() {
