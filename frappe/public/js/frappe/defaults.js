// Copyright (c) 2015, Frappe Technologies Pvt. Ltd. and Contributors
// MIT License. See license.txt

frappe.defaults = {
	get_user_default: function (key) {
		let defaults = frappe.boot.user.defaults;
		let d = defaults[key];
		if (!d && frappe.defaults.is_a_user_permission_key(key)) {
			d = defaults[frappe.model.scrub(key)];
			// Check for default user permission values
<<<<<<< HEAD
			user_default = this.get_user_permission_default(key, defaults);
=======
			let user_default = this.get_user_permission_default(key, defaults);
>>>>>>> 9ef10818
			if (user_default) d = user_default;
		}
		if ($.isArray(d)) d = d[0];

		if (!frappe.defaults.in_user_permission(key, d)) {
			return;
		}

		return d;
	},

	get_user_permission_default: function (key, defaults) {
		let permissions = this.get_user_permissions();
		let user_default = null;
		if (permissions[key]) {
			permissions[key].forEach((item) => {
				if (defaults[key] == item.doc) {
					user_default = item.doc;
				}
			});

			permissions[key].forEach((item) => {
				if (item.is_default) {
					user_default = item.doc;
				}
			});
		}

		return user_default;
	},

	get_user_defaults: function (key) {
		var defaults = frappe.boot.user.defaults;
		var d = defaults[key];

		if (frappe.defaults.is_a_user_permission_key(key)) {
			if (d && $.isArray(d) && d.length === 1) {
				// Use User Permission value when only when it has a single value
				d = d[0];
			} else {
				d = defaults[key] || defaults[frappe.model.scrub(key)];
			}
		}
		if (!$.isArray(d)) d = [d];

		// filter out values which are not permitted to the user
		d.filter((item) => {
			if (frappe.defaults.in_user_permission(key, item)) {
				return item;
			}
		});
		return d;
	},
	get_global_default: function (key) {
		var d = frappe.sys_defaults[key];
		if ($.isArray(d)) d = d[0];
		return d;
	},
	get_global_defaults: function (key) {
		var d = frappe.sys_defaults[key];
		if (!$.isArray(d)) d = [d];
		return d;
	},
	set_user_default_local: function (key, value) {
		frappe.boot.user.defaults[key] = value;
	},
	get_default: function (key) {
		var defaults = frappe.boot.user.defaults;
		var value = defaults[key];
		if (frappe.defaults.is_a_user_permission_key(key)) {
			if (value && $.isArray(value) && value.length === 1) {
				value = value[0];
			} else {
				value = defaults[frappe.model.scrub(key)];
			}
		}

		if (!frappe.defaults.in_user_permission(key, value)) {
			return;
		}

		if (value) {
			try {
				return JSON.parse(value);
			} catch (e) {
				return value;
			}
		}
	},

	is_a_user_permission_key: function (key) {
		return key.indexOf(":") === -1 && key !== frappe.model.scrub(key);
	},

	in_user_permission: function (key, value) {
		let user_permission = this.get_user_permissions()[frappe.model.unscrub(key)];

		if (user_permission && user_permission.length) {
<<<<<<< HEAD
			let doc_found = user_permission.some((perm) => {
				return perm.doc === value;
			});
			return doc_found;
=======
			return user_permission.some((perm) => {
				return perm.doc === value;
			});
>>>>>>> 9ef10818
		} else {
			// there is no user permission for this doctype
			// so we can allow this doc i.e., value
			return true;
		}
	},

	get_user_permissions: function () {
		return this._user_permissions || {};
	},

	update_user_permissions: function () {
		const method = "frappe.core.doctype.user_permission.user_permission.get_user_permissions";
		frappe.call(method).then((r) => {
			if (r.message) {
				this._user_permissions = Object.assign({}, r.message);
			}
		});
	},

	load_user_permission_from_boot: function () {
		if (frappe.boot.user.user_permissions) {
			this._user_permissions = Object.assign({}, frappe.boot.user.user_permissions);
		} else {
			frappe.defaults.update_user_permissions();
		}
	},
};<|MERGE_RESOLUTION|>--- conflicted
+++ resolved
@@ -8,11 +8,7 @@
 		if (!d && frappe.defaults.is_a_user_permission_key(key)) {
 			d = defaults[frappe.model.scrub(key)];
 			// Check for default user permission values
-<<<<<<< HEAD
-			user_default = this.get_user_permission_default(key, defaults);
-=======
 			let user_default = this.get_user_permission_default(key, defaults);
->>>>>>> 9ef10818
 			if (user_default) d = user_default;
 		}
 		if ($.isArray(d)) d = d[0];
@@ -111,16 +107,9 @@
 		let user_permission = this.get_user_permissions()[frappe.model.unscrub(key)];
 
 		if (user_permission && user_permission.length) {
-<<<<<<< HEAD
-			let doc_found = user_permission.some((perm) => {
-				return perm.doc === value;
-			});
-			return doc_found;
-=======
 			return user_permission.some((perm) => {
 				return perm.doc === value;
 			});
->>>>>>> 9ef10818
 		} else {
 			// there is no user permission for this doctype
 			// so we can allow this doc i.e., value
