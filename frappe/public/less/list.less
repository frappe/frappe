--- conflicted
+++ resolved
@@ -298,35 +298,10 @@
 	.awesomplete > ul {
 		min-width: 300px;
 	}
-<<<<<<< HEAD
-	.restricted-list {
-		padding: 0px 10px;
-		border: 1px solid @yellow;
-		height: 25px;
-		font-weight: 600;
-		border-radius:  5px;
-		background: lightyellow;
-		color: @text-light;
-		margin: auto 5px auto auto;
-		font-size: @text-small;
-		outline: 0;
-		.octicon {
-			padding-right: 5px;
-			font-size: 12px;
-		}
-=======
 }
 
 .frappe-rtl {
 	.restricted-button {
-		margin: auto auto auto 5px;
-		direction: ltr;
->>>>>>> e5a87aa4
-	}
-}
-
-.frappe-rtl {
-	.restricted-list {
 		margin: auto auto auto 5px;
 		direction: ltr;
 	}
