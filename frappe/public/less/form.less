--- conflicted
+++ resolved
@@ -579,23 +579,16 @@
 	.timeline-indicator();
 }
 
-<<<<<<< HEAD
 .timeline-item {
 	.reply-link, .reply-link-all {
 		margin-left: 15px;
 		font-size: 12px;
 	}
-=======
+}
+
 .timeline-item.notification-content.dark::before {
 	background-color: @text-color;
 }
-
-.timeline-item .reply-link {
-	margin-left: 15px;
-	font-size: 12px;
->>>>>>> c60d2b33
-}
-
 
 .timeline-head {
 	background-color: white;
