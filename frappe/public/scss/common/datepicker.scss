--- conflicted
+++ resolved
@@ -10,10 +10,7 @@
 	color: var(--text-color);
 	border-radius: var(--border-radius-lg);
 	border: 1px solid var(--border-color);
-<<<<<<< HEAD
-=======
 	box-shadow: var(--shadow-2xl);
->>>>>>> 9ef10818
 	position: fixed;
 
 	&.active {
