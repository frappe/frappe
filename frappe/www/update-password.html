{% extends "templates/web.html" %}

{% block title %} {{_("Reset Password")}} {% endblock %}
{% block head_include %}
{% endblock %}
{% block page_content %}
<section class="for-reset-password d-block">
	<div class="page-card">
		<div class='page-card-head text-center'>
			<h4 class="reset-password-heading">{{ _("Reset Password") if frappe.db.get_default('company') else _("Set Password")}}</h4>
		</div>
		<form id="reset-password">
			<div class="form-group">
				<input id="old_password" type="password"
					class="form-control mb-4" placeholder="{{ _('Old Password') }}" autocomplete="current-password">
			</div>
			<div class="form-group">
				<input id="new_password" type="password"
					class="form-control mb-4" placeholder="{{ _('New Password') }}" autocomplete="new-password">
				<span class="password-strength-indicator indicator"></span>
			</div>
			<div class="form-group">
				<input id="confirm_password" type="password"
					class="form-control" placeholder="{{ _('Confirm Password') }}" autocomplete="new-password">

				<p class="password-mismatch-message text-muted small hidden mt-2"></p>
			</div>
			<p class='password-strength-message text-muted small hidden'></p>
			<button type="submit" id="update"
				class="btn btn-primary btn-block btn-update">{{_("Confirm")}}</button>
		</form>
		{%- if not disable_signup -%}
			<div class="text-center sign-up-message">
				{{ _("Don't have an account?") }}
				<a href="/login#signup">{{ _("Sign up") }}</a>
			</div>
		{%- endif -%}
	</div>
</section>
<style>
</style>

<script>

frappe.ready(function() {
	if(frappe.utils.get_url_arg("key")) {
		$("#old_password").parent().toggle();
	}

	if(frappe.utils.get_url_arg("password_expired")) {
		$(".password-box").html("{{ _('The password of your account has expired.') }}");
	}

	$("#reset-password").on("submit", function() {
		return false;
	});

	$("#new_password").on("keypress", function(e) {
		if(e.which===13) $("#update").click();
	})

	$("#update").click(function() {
		var args = {
			key: frappe.utils.get_url_arg("key") || "",
			old_password: $("#old_password").val(),
			new_password: $("#new_password").val(),
			logout_all_sessions: 1
		}
		const confirm_password = $('#confirm_password').val()
		if (!args.old_password && !args.key) {
			frappe.msgprint({
				title: "{{ _('Missing Value') }}",
				message: "{{ _('Please enter your old password.') }}",
				clear: true
			});
		}
		if (!args.new_password) {
			frappe.msgprint({
				title: "{{ _('Missing Value') }}",
				message: "{{ _('Please enter your new password.') }}",
				clear: true
			});
		}
		if (args.new_password !== confirm_password) {
			$('.password-mismatch-message').text("{{ _('Passwords do not match') }}")
				.removeClass('hidden text-muted').addClass('text-danger');
			return false;
		}

		frappe.call({
			type: "POST",
			method: "frappe.core.doctype.user.user.update_password",
			btn: $("#update"),
			args: args,
			statusCode: {
				401: function() {
					$(".page-card-head .reset-password-heading").text("{{ _('Invalid Password') }}");
				},
				410: function({ responseJSON }) {
					const title = "{{ _('Invalid Link') }}";
					const message = responseJSON.message;
					$(".page-card-head .reset-password-heading").text(title);
					frappe.msgprint({ title: title, message: message, clear: true });
				},
				200: function(r) {
					$("input").val("");
					strength_indicator.addClass("hidden");
					strength_message.addClass("hidden");
					$(".page-card-head .reset-password-heading")
						.html("{{ _('Status Updated') }}");
					if(r.message) {
						frappe.msgprint({
							title: "{{ _('Password set') }}",
							message: "{{ _('Your new password has been set successfully.') }}",
							// password is updated successfully
							// clear any server message
							clear: true
						});
						setTimeout(function() {
							window.location.href = r.message;
						}, 2000);
					}
				}
			}
		});

		return false;
	});

	window.strength_indicator = $('.password-strength-indicator');
	window.strength_message = $('.password-strength-message');

	$('#new_password').on('keyup', function() {
		window.clear_timeout();
		window.timout_password_strength = setTimeout(window.test_password_strength, 200);
	});

	window.test_password_strength = function() {
		console.log("hi")
		window.timout_password_strength = null;

		var args = {
			key: frappe.utils.get_url_arg("key") || "",
			old_password: $("#old_password").val(),
			new_password: $("#new_password").val(),
			async: false
		}

		if (!args.new_password) {
			set_strength_indicator('grey', {'warning': "{{ _('Please enter the password') }}" });
			return;
		}

		return frappe.call({
			method: 'frappe.core.doctype.user.user.test_password_strength',
			args: args,
			callback: function(r) {
				console.log(r.message);
			},
			statusCode: {
				401: function() {
					$('.page-card-head .reset-password-heading')
						.text("{{ _('Invalid Password') }}");
				},
				200: function(r) {
					if (r.message) {
						var score = r.message.score,
							feedback = r.message.feedback;
<<<<<<< HEAD
						console.log(score)
						feedback.crack_time_display = r.message.crack_time_display;
=======

>>>>>>> 40ad9835
						feedback.score = score;

						if(feedback.password_policy_validation_passed){
							set_strength_indicator('green', feedback);
						}else{
							set_strength_indicator('red', feedback);
						}
					}
				}
			}

		});
	};

	window.set_strength_indicator = function(color, feedback) {
		var message = [];
		feedback.help_msg = "";
		if(!feedback.password_policy_validation_passed){
			feedback.help_msg = "<br>" + "{{ _('Hint: Include symbols, numbers and capital letters in the password') }}";
		}
		if (feedback) {
			if(!feedback.password_policy_validation_passed){
				if (feedback.suggestions && feedback.suggestions.length) {
					message = message.concat(feedback.suggestions);
				} else if (feedback.warning) {
					message.push(feedback.warning);
				}
				message.push(feedback.help_msg);

			} else {
				message.push("{{ _('Success! You are good to go 👍') }}");
			}
		}
		strength_message.html(message.join(' ') || '').removeClass('hidden');
	}

	window.clear_timeout = function() {
		if (window.timout_password_strength) {
			clearTimeout(window.timout_password_strength);
			window.timout_password_strength = null;
		}
	};
});

</script>

{% endblock %}

{% block style %}
<style>
	body {
		background-color: var(--bg-color);
	}

	.password-strength-indicator {
		float: right;
		padding: 15px;
		margin-top: -38px;
		margin-right: -7px;
	}

	.password-strength-message {
		margin-top: -10px;
	}
	{% include "templates/styles/card_style.css" %}
</style>
{% endblock %}<|MERGE_RESOLUTION|>--- conflicted
+++ resolved
@@ -165,13 +165,8 @@
 				200: function(r) {
 					if (r.message) {
 						var score = r.message.score,
-							feedback = r.message.feedback;
-<<<<<<< HEAD
-						console.log(score)
+						feedback = r.message.feedback;
 						feedback.crack_time_display = r.message.crack_time_display;
-=======
-
->>>>>>> 40ad9835
 						feedback.score = score;
 
 						if(feedback.password_policy_validation_passed){
