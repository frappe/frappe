# Copyright (c) 2015, Frappe Technologies Pvt. Ltd. and Contributors
# License: MIT. See LICENSE

from urllib.parse import quote, urljoin

import frappe
from frappe.utils import cstr, escape_html, get_request_site_address, now

no_cache = 1
base_template_path = "www/rss.xml"


def get_context(context):
	"""generate rss feed"""

	host = get_request_site_address()

	blog_list = frappe.get_all(
		"Blog Post",
<<<<<<< HEAD
		fields=["name", "published_on", "modified", "title", "content"],
=======
		fields=["name", "published_on", "modified", "title", "blog_intro", "route"],
>>>>>>> 9ef10818
		filters={"published": 1},
		order_by="published_on desc",
		limit=20,
	)

	for blog in blog_list:
<<<<<<< HEAD
		blog_page = cstr(quote(blog.name.encode("utf-8")))
		blog.link = urljoin(host, blog_page)
		blog.content = escape_html(blog.content or "")
=======
		blog.link = urljoin(host, blog.route)
		blog.blog_intro = escape_html(blog.blog_intro or "")
>>>>>>> 9ef10818
		blog.title = escape_html(blog.title or "")

	if blog_list:
		modified = max(blog["modified"] for blog in blog_list)
	else:
		modified = now()

	blog_settings = frappe.get_doc("Blog Settings", "Blog Settings")

	context = {
		"title": blog_settings.blog_title or "Blog",
		"description": blog_settings.blog_introduction or "",
		"modified": modified,
		"items": blog_list,
		"link": host + "/blog",
	}

	# print context
	return context<|MERGE_RESOLUTION|>--- conflicted
+++ resolved
@@ -17,25 +17,15 @@
 
 	blog_list = frappe.get_all(
 		"Blog Post",
-<<<<<<< HEAD
-		fields=["name", "published_on", "modified", "title", "content"],
-=======
 		fields=["name", "published_on", "modified", "title", "blog_intro", "route"],
->>>>>>> 9ef10818
 		filters={"published": 1},
 		order_by="published_on desc",
 		limit=20,
 	)
 
 	for blog in blog_list:
-<<<<<<< HEAD
-		blog_page = cstr(quote(blog.name.encode("utf-8")))
-		blog.link = urljoin(host, blog_page)
-		blog.content = escape_html(blog.content or "")
-=======
 		blog.link = urljoin(host, blog.route)
 		blog.blog_intro = escape_html(blog.blog_intro or "")
->>>>>>> 9ef10818
 		blog.title = escape_html(blog.title or "")
 
 	if blog_list:
