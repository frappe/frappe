<!DOCTYPE html>
<html data-theme="{{ desk_theme.lower() }}" dir={{ layout_direction }} lang="{{ lang }}">

<head>
	<!-- Chrome, Firefox OS and Opera -->
	<meta name="theme-color" content="#0089FF">
	<!-- Windows Phone -->
	<meta name="msapplication-navbutton-color" content="#0089FF">
	<!-- iOS Safari -->
	<meta name="apple-mobile-web-app-status-bar-style" content="#0089FF">
	<meta content="text/html;charset=utf-8" http-equiv="Content-Type">
	<meta content="utf-8" http-equiv="encoding">
	<meta name="author" content="">
	<meta name="viewport" content="width=device-width, initial-scale=1.0,
			maximum-scale=1.0, minimum-scale=1.0, user-scalable=no, minimal-ui">
	<meta name="apple-mobile-web-app-capable" content="yes">
	<meta name="apple-mobile-web-app-status-bar-style" content="white">
	<meta name="mobile-web-app-capable" content="yes">
	<script src="https://polyfill.io/v3/polyfill.min.js?features=default"></script>

	<title>Semeru</title>
	<link rel="shortcut icon" href="{{ favicon or " /assets/frappe/images/frappe-favicon.svg" }}" type="image/x-icon">
	<link rel="icon" href="{{ favicon or " /assets/frappe/images/frappe-favicon.svg" }}" type="image/x-icon">
	{% for include in include_css -%}
	<link type="text/css" rel="stylesheet" href="{{ include }}?ver={{ build_version }}">
	<link rel="preconnect" href="https://fonts.googleapis.com">
	<link rel="preconnect" href="https://fonts.gstatic.com" crossorigin>
	<link
		href="https://fonts.googleapis.com/css2?family=Poppins:ital,wght@0,100;0,200;0,300;0,400;0,500;0,600;0,700;0,800;0,900;1,100;1,200;1,300;1,400;1,500;1,600;1,700;1,800;1,900&display=swap"
		rel="stylesheet">
	{%- endfor -%}
</head>

<body>
	{% include "public/icons/timeless/symbol-defs.svg" %}
	<div class="centered splash">
		<img src="{{ splash_image or " /assets/frappe/images/frappe-framework-logo.png" }}"
			style="max-width: 100px; max-height: 100px;">
	</div>
	<div class="main-section">
		<header></header>
		<div id="body"></div>
		<footer></footer>
	</div>

	<script type="text/javascript" src="/assets/frappe/js/lib/jquery/jquery.min.js"></script>

<<<<<<< HEAD
	<script type="text/javascript">
		window._version_number = "{{ build_version }}";
		// browser support
		window.app = true;
		window.dev_server = {{ dev_server }};

		if (!window.frappe) window.frappe = {};

		frappe.boot = {{ boot }};

		frappe.csrf_token = "{{ csrf_token }}";

	</script>

	{% for include in include_js %}
	<script type="text/javascript" src="{{ include }}?ver={{ build_version }}"></script>
	{% endfor %}
	{% include "templates/includes/app_analytics/google_analytics.html" %}
	{% include "templates/includes/app_analytics/mixpanel_analytics.html" %}

	{% for sound in (sounds or []) %}
	<audio preload="auto" id="sound-{{ sound.name }}" volume={{ sound.volume or 1 }}>
		<source src="{{ sound.src }}">
		</source>
	</audio>
	{% endfor %}
=======
		<script type="text/javascript">
			window._version_number = "{{ build_version }}";
			// browser support
			window.app = true;
			window.dev_server = {{ dev_server }};

			if (!window.frappe) window.frappe = {};

			frappe.boot = {{ boot }};
			frappe._messages = frappe.boot["__messages"];
			frappe.csrf_token = "{{ csrf_token }}";
		</script>
>>>>>>> fa6da72b

	<script
		src="https://maps.googleapis.com/maps/api/js?key=AIzaSyAzohjFMFhN0UvCtciHQ8BDxCxiyocT7K8&callback=initMap&libraries=drawing,places&v=weekly&channel=2"
		async></script>
</body>

</html><|MERGE_RESOLUTION|>--- conflicted
+++ resolved
@@ -45,7 +45,6 @@
 
 	<script type="text/javascript" src="/assets/frappe/js/lib/jquery/jquery.min.js"></script>
 
-<<<<<<< HEAD
 	<script type="text/javascript">
 		window._version_number = "{{ build_version }}";
 		// browser support
@@ -55,9 +54,8 @@
 		if (!window.frappe) window.frappe = {};
 
 		frappe.boot = {{ boot }};
-
+		frappe._messages = frappe.boot["__messages"];
 		frappe.csrf_token = "{{ csrf_token }}";
-
 	</script>
 
 	{% for include in include_js %}
@@ -68,28 +66,14 @@
 
 	{% for sound in (sounds or []) %}
 	<audio preload="auto" id="sound-{{ sound.name }}" volume={{ sound.volume or 1 }}>
-		<source src="{{ sound.src }}">
-		</source>
+		<source src="{{ sound.src }}"></source>
 	</audio>
 	{% endfor %}
-=======
-		<script type="text/javascript">
-			window._version_number = "{{ build_version }}";
-			// browser support
-			window.app = true;
-			window.dev_server = {{ dev_server }};
-
-			if (!window.frappe) window.frappe = {};
-
-			frappe.boot = {{ boot }};
-			frappe._messages = frappe.boot["__messages"];
-			frappe.csrf_token = "{{ csrf_token }}";
-		</script>
->>>>>>> fa6da72b
 
 	<script
 		src="https://maps.googleapis.com/maps/api/js?key=AIzaSyAzohjFMFhN0UvCtciHQ8BDxCxiyocT7K8&callback=initMap&libraries=drawing,places&v=weekly&channel=2"
-		async></script>
+		async>
+	</script>
 </body>
 
 </html>