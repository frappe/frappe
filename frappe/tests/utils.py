--- conflicted
+++ resolved
@@ -5,10 +5,6 @@
 import unittest
 from collections.abc import Sequence
 from contextlib import contextmanager
-<<<<<<< HEAD
-from typing import Sequence
-=======
->>>>>>> 9ef10818
 from unittest.mock import patch
 
 import pytz
@@ -84,8 +80,6 @@
 		else:
 			self.assertEqual(expected, actual, msg=msg)
 
-<<<<<<< HEAD
-=======
 	def normalize_html(self, code: str) -> str:
 		"""Formats HTML consistently so simple string comparisons can work on them."""
 		from bs4 import BeautifulSoup
@@ -103,7 +97,6 @@
 	def assertQueryEqual(self, first: str, second: str):
 		self.assertEqual(self.normalize_sql(first), self.normalize_sql(second))
 
->>>>>>> 9ef10818
 	@contextmanager
 	def assertQueryCount(self, count):
 		queries = []
@@ -141,8 +134,6 @@
 		finally:
 			frappe.db.sql = orig_sql
 
-<<<<<<< HEAD
-=======
 	@classmethod
 	def enable_safe_exec(cls) -> None:
 		"""Enable safe exec and disable them after test case is completed."""
@@ -158,7 +149,6 @@
 			)
 		)
 
->>>>>>> 9ef10818
 	@contextmanager
 	def set_user(self, user: str):
 		try:
@@ -193,8 +183,6 @@
 		with freeze_time(fake_time_with_tz, *args, **kwargs):
 			yield
 
-<<<<<<< HEAD
-=======
 
 class MockedRequestTestCase(FrappeTestCase):
 	def setUp(self):
@@ -208,7 +196,6 @@
 
 		return super().setUp()
 
->>>>>>> 9ef10818
 
 def _commit_watcher():
 	import traceback
@@ -231,12 +218,9 @@
 	frappe.local.cache = {}
 	frappe.local.lang = "en"
 	frappe.local.preload_assets = {"style": [], "script": []}
-<<<<<<< HEAD
-=======
 
 	if hasattr(frappe.local, "request"):
 		delattr(frappe.local, "request")
->>>>>>> 9ef10818
 
 
 @contextmanager
@@ -316,9 +300,6 @@
 		return get_hooks(hook, default, app_name)
 
 	with patch.object(frappe, "get_hooks", patched_hooks):
-<<<<<<< HEAD
-		yield
-=======
 		yield
 
 
@@ -337,5 +318,4 @@
 	if orpahned_doctypes:
 		frappe.throw(
 			"Following doctypes exist in DB without controller.\n {}".format("\n".join(orpahned_doctypes))
-		)
->>>>>>> 9ef10818
+		)