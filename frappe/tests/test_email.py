# Copyright (c) 2015, Frappe Technologies Pvt. Ltd. and Contributors
# License: MIT. See LICENSE

import unittest, frappe, re, email
<<<<<<< HEAD
from six import PY3
=======
>>>>>>> 77e0b595

test_dependencies = ['Email Account']

class TestEmail(unittest.TestCase):
	def setUp(self):
		frappe.db.delete("Email Unsubscribe")
		frappe.db.delete("Email Queue")
		frappe.db.delete("Email Queue Recipient")

	def test_email_queue(self, send_after=None):
		frappe.sendmail(recipients=['test@example.com', 'test1@example.com'],
						sender="admin@example.com",
						reference_doctype='User', reference_name='Administrator',
						subject='Testing Queue', message='This mail is queued!',
						unsubscribe_message="Unsubscribe", send_after=send_after)

		email_queue = frappe.db.sql("""select name,message from `tabEmail Queue` where status='Not Sent'""", as_dict=1)
		self.assertEqual(len(email_queue), 1)
		queue_recipients = [r.recipient for r in frappe.db.sql("""SELECT recipient FROM `tabEmail Queue Recipient`
			WHERE status='Not Sent'""", as_dict=1)]
		self.assertTrue('test@example.com' in queue_recipients)
		self.assertTrue('test1@example.com' in queue_recipients)
		self.assertEqual(len(queue_recipients), 2)
		self.assertTrue('<!--unsubscribe url-->' in email_queue[0]['message'])

	def test_send_after(self):
		self.test_email_queue(send_after=1)
		from frappe.email.queue import flush
		flush(from_test=True)
		email_queue = frappe.db.sql("""select name from `tabEmail Queue` where status='Sent'""", as_dict=1)
		self.assertEqual(len(email_queue), 0)

	def test_flush(self):
		self.test_email_queue()
		from frappe.email.queue import flush
		flush(from_test=True)
		email_queue = frappe.db.sql("""select name from `tabEmail Queue` where status='Sent'""", as_dict=1)
		self.assertEqual(len(email_queue), 1)
		queue_recipients = [r.recipient for r in frappe.db.sql("""select recipient from `tabEmail Queue Recipient`
			where status='Sent'""", as_dict=1)]
		self.assertTrue('test@example.com' in queue_recipients)
		self.assertTrue('test1@example.com' in queue_recipients)
		self.assertEqual(len(queue_recipients), 2)
		self.assertTrue('Unsubscribe' in frappe.safe_decode(frappe.flags.sent_mail))

	def test_cc_header(self):
		# test if sending with cc's makes it into header
		frappe.sendmail(recipients=['test@example.com'],
						cc=['test1@example.com'],
						sender="admin@example.com",
						reference_doctype='User', reference_name="Administrator",
						subject='Testing Email Queue', message='This is mail is queued!',
						unsubscribe_message="Unsubscribe", expose_recipients="header")
		email_queue = frappe.db.sql("""select name from `tabEmail Queue` where status='Not Sent'""", as_dict=1)
		self.assertEqual(len(email_queue), 1)
		queue_recipients = [r.recipient for r in frappe.db.sql("""select recipient from `tabEmail Queue Recipient`
			where status='Not Sent'""", as_dict=1)]
		self.assertTrue('test@example.com' in queue_recipients)
		self.assertTrue('test1@example.com' in queue_recipients)

		message = frappe.db.sql("""select message from `tabEmail Queue`
			where status='Not Sent'""", as_dict=1)[0].message
		self.assertTrue('To: test@example.com' in message)
		self.assertTrue('CC: test1@example.com' in message)

	def test_cc_footer(self):
		frappe.conf.use_ssl = True
		# test if sending with cc's makes it into header
		frappe.sendmail(recipients=['test@example.com'],
						cc=['test1@example.com'],
						sender="admin@example.com",
						reference_doctype='User', reference_name="Administrator",
						subject='Testing Email Queue', message='This is mail is queued!',
						unsubscribe_message="Unsubscribe", expose_recipients="footer", now=True)
		email_queue = frappe.db.sql("""select name from `tabEmail Queue` where status='Sent'""", as_dict=1)
		self.assertEqual(len(email_queue), 1)
		queue_recipients = [r.recipient for r in frappe.db.sql("""select recipient from `tabEmail Queue Recipient`
			where status='Sent'""", as_dict=1)]
		self.assertTrue('test@example.com' in queue_recipients)
		self.assertTrue('test1@example.com' in queue_recipients)

		self.assertTrue('This email was sent to test@example.com and copied to test1@example.com' in frappe.safe_decode(
			frappe.flags.sent_mail))

		# check for email tracker
		self.assertTrue('mark_email_as_seen' in frappe.safe_decode(frappe.flags.sent_mail))
		frappe.conf.use_ssl = False

	def test_expose(self):

		from frappe.utils.verified_command import verify_request
		frappe.sendmail(recipients=['test@example.com'],
						cc=['test1@example.com'],
						sender="admin@example.com",
						reference_doctype='User', reference_name="Administrator",
						subject='Testing Email Queue', message='This is mail is queued!',
						unsubscribe_message="Unsubscribe", now=True)
		email_queue = frappe.db.sql("""select name from `tabEmail Queue` where status='Sent'""", as_dict=1)
		self.assertEqual(len(email_queue), 1)
		queue_recipients = [r.recipient for r in frappe.db.sql("""select recipient from `tabEmail Queue Recipient`
			where status='Sent'""", as_dict=1)]
		self.assertTrue('test@example.com' in queue_recipients)
		self.assertTrue('test1@example.com' in queue_recipients)

		message = frappe.db.sql("""select message from `tabEmail Queue`
			where status='Sent'""", as_dict=1)[0].message
		self.assertTrue('<!--recipient-->' in message)

		email_obj = email.message_from_string(frappe.safe_decode(frappe.flags.sent_mail))
		for part in email_obj.walk():
			content = part.get_payload(decode=True)

			if content:
				eol = "\r\n"

				frappe.local.flags.signed_query_string = \
					re.search(r'(?<=/api/method/frappe.email.queue.unsubscribe\?).*(?=' + eol + ')',
								content.decode()).group(0)
				self.assertTrue(verify_request())
				break

	def test_expired(self):
		self.test_email_queue()
		frappe.db.sql("UPDATE `tabEmail Queue` SET `modified`=(NOW() - INTERVAL '8' day)")

		from frappe.email.queue import set_expiry_for_email_queue
		set_expiry_for_email_queue()

		email_queue = frappe.db.sql("""select name from `tabEmail Queue` where status='Expired'""", as_dict=1)
		self.assertEqual(len(email_queue), 1)
		queue_recipients = [r.recipient for r in frappe.db.sql("""select recipient from `tabEmail Queue Recipient`
			where parent = %s""", email_queue[0].name, as_dict=1)]
		self.assertTrue('test@example.com' in queue_recipients)
		self.assertTrue('test1@example.com' in queue_recipients)
		self.assertEqual(len(queue_recipients), 2)

	def test_unsubscribe(self):
		from frappe.email.queue import unsubscribe
		from frappe.email.doctype.email_queue.email_queue import QueueBuilder
		unsubscribe(doctype="User", name="Administrator", email="test@example.com")

		self.assertTrue(frappe.db.get_value("Email Unsubscribe",
											{"reference_doctype": "User", "reference_name": "Administrator",
											 "email": "test@example.com"}))

		before = frappe.db.sql("""select count(name) from `tabEmail Queue` where status='Not Sent'""")[0][0]

		builder = QueueBuilder(recipients=['test@example.com', 'test1@example.com'],
			sender="admin@example.com",
			reference_doctype='User', reference_name="Administrator",
			subject='Testing Email Queue', message='This is mail is queued!', unsubscribe_message="Unsubscribe")
		builder.process()
		# this is sent async (?)

		email_queue = frappe.db.sql("""select name from `tabEmail Queue` where status='Not Sent'""",
									as_dict=1)
		self.assertEqual(len(email_queue), before + 1)
		queue_recipients = [r.recipient for r in frappe.db.sql("""select recipient from `tabEmail Queue Recipient`
			where status='Not Sent'""", as_dict=1)]
		self.assertFalse('test@example.com' in queue_recipients)
		self.assertTrue('test1@example.com' in queue_recipients)
		self.assertEqual(len(queue_recipients), 1)
		self.assertTrue('Unsubscribe' in frappe.safe_decode(frappe.flags.sent_mail))

	def test_image_parsing(self):
		import re
		email_account = frappe.get_doc('Email Account', '_Test Email Account 1')

		frappe.db.delete("Communication", {"sender": "sukh@yyy.com"})

		with open(frappe.get_app_path('frappe', 'tests', 'data', 'email_with_image.txt'), 'r') as raw:
			mails = email_account.get_inbound_mails(test_mails=[raw.read()])
			communication = mails[0].process()

		self.assertTrue(re.search('''<img[^>]*src=["']/private/files/rtco1.png[^>]*>''', communication.content))
		self.assertTrue(re.search('''<img[^>]*src=["']/private/files/rtco2.png[^>]*>''', communication.content))


if __name__ == '__main__':
	frappe.connect()
	unittest.main()<|MERGE_RESOLUTION|>--- conflicted
+++ resolved
@@ -2,10 +2,6 @@
 # License: MIT. See LICENSE
 
 import unittest, frappe, re, email
-<<<<<<< HEAD
-from six import PY3
-=======
->>>>>>> 77e0b595
 
 test_dependencies = ['Email Account']
 
