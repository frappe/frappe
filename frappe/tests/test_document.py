# Copyright (c) 2022, Frappe Technologies Pvt. Ltd. and Contributors
# License: MIT. See LICENSE
from contextlib import contextmanager
from datetime import timedelta
from unittest.mock import Mock, patch

import frappe
from frappe.app import make_form_dict
from frappe.desk.doctype.note.note import Note
from frappe.model.naming import make_autoname, parse_naming_series, revert_series_if_last
from frappe.tests.utils import FrappeTestCase
from frappe.utils import cint, now_datetime, set_request
from frappe.website.serve import get_response

from . import update_system_settings


class CustomTestNote(Note):
	@property
	def age(self):
		return now_datetime() - self.creation


class CustomNoteWithoutProperty(Note):
	def age(self):
		return now_datetime() - self.creation


class TestDocument(FrappeTestCase):
	def test_get_return_empty_list_for_table_field_if_none(self):
		d = frappe.get_doc({"doctype": "User"})
		self.assertEqual(d.get("roles"), [])

	def test_load(self):
		d = frappe.get_doc("DocType", "User")
		self.assertEqual(d.doctype, "DocType")
		self.assertEqual(d.name, "User")
		self.assertEqual(d.allow_rename, 1)
		self.assertTrue(isinstance(d.fields, list))
		self.assertTrue(isinstance(d.permissions, list))
		self.assertTrue(filter(lambda d: d.fieldname == "email", d.fields))

	def test_load_single(self):
		d = frappe.get_doc("Website Settings", "Website Settings")
		self.assertEqual(d.name, "Website Settings")
		self.assertEqual(d.doctype, "Website Settings")
		self.assertTrue(d.disable_signup in (0, 1))

	def test_insert(self):
		d = frappe.get_doc(
			{
				"doctype": "Event",
				"subject": "test-doc-test-event 1",
				"starts_on": "2014-01-01",
				"event_type": "Public",
			}
		)
		d.insert()
		self.assertTrue(d.name.startswith("EV"))
		self.assertEqual(frappe.db.get_value("Event", d.name, "subject"), "test-doc-test-event 1")

		# test if default values are added
		self.assertEqual(d.send_reminder, 1)
		return d

	def test_insert_with_child(self):
		d = frappe.get_doc(
			{
				"doctype": "Event",
				"subject": "test-doc-test-event 2",
				"starts_on": "2014-01-01",
				"event_type": "Public",
			}
		)
		d.insert()
		self.assertTrue(d.name.startswith("EV"))
		self.assertEqual(frappe.db.get_value("Event", d.name, "subject"), "test-doc-test-event 2")

	def test_update(self):
		d = self.test_insert()
		d.subject = "subject changed"
		d.save()

		self.assertEqual(frappe.db.get_value(d.doctype, d.name, "subject"), "subject changed")

	def test_value_changed(self):
		d = self.test_insert()
		d.subject = "subject changed again"
		d.save()
		self.assertTrue(d.has_value_changed("subject"))
		self.assertFalse(d.has_value_changed("event_type"))

	def test_mandatory(self):
		# TODO: recheck if it is OK to force delete
		frappe.delete_doc_if_exists("User", "test_mandatory@example.com", 1)

		d = frappe.get_doc(
			{
				"doctype": "User",
				"email": "test_mandatory@example.com",
			}
		)
		self.assertRaises(frappe.MandatoryError, d.insert)

		d.set("first_name", "Test Mandatory")
		d.insert()
		self.assertEqual(frappe.db.get_value("User", d.name), d.name)

	def test_text_editor_field(self):
		try:
			frappe.get_doc(
				doctype="Activity Log", subject="test", message='<img src="test.png" />'
			).insert()
		except frappe.MandatoryError:
			self.fail("Text Editor false positive mandatory error")

	def test_conflict_validation(self):
		d1 = self.test_insert()
		d2 = frappe.get_doc(d1.doctype, d1.name)
		d1.save()
		self.assertRaises(frappe.TimestampMismatchError, d2.save)

	def test_conflict_validation_single(self):
		d1 = frappe.get_doc("Website Settings", "Website Settings")
		d1.home_page = "test-web-page-1"

		d2 = frappe.get_doc("Website Settings", "Website Settings")
		d2.home_page = "test-web-page-1"

		d1.save()
		self.assertRaises(frappe.TimestampMismatchError, d2.save)

	def test_permission(self):
		frappe.set_user("Guest")
		self.assertRaises(frappe.PermissionError, self.test_insert)
		frappe.set_user("Administrator")

	def test_permission_single(self):
		frappe.set_user("Guest")
		d = frappe.get_doc("Website Settings", "Website Settings")
		self.assertRaises(frappe.PermissionError, d.save)
		frappe.set_user("Administrator")

	def test_link_validation(self):
		frappe.delete_doc_if_exists("User", "test_link_validation@example.com", 1)

		d = frappe.get_doc(
			{
				"doctype": "User",
				"email": "test_link_validation@example.com",
				"first_name": "Link Validation",
				"roles": [{"role": "ABC"}],
			}
		)
		self.assertRaises(frappe.LinkValidationError, d.insert)

		d.roles = []
		d.append("roles", {"role": "System Manager"})
		d.insert()

		self.assertEqual(frappe.db.get_value("User", d.name), d.name)

	def test_validate(self):
		d = self.test_insert()
		d.starts_on = "2014-01-01"
		d.ends_on = "2013-01-01"
		self.assertRaises(frappe.ValidationError, d.validate)
		self.assertRaises(frappe.ValidationError, d.run_method, "validate")
		self.assertRaises(frappe.ValidationError, d.save)

	def test_db_set_no_query_on_new_docs(self):
		user = frappe.new_doc("User")
		user.db_set("user_type", "Magical Wizard")
		with self.assertQueryCount(0):
			user.db_set("user_type", "Magical Wizard")

<<<<<<< HEAD
=======
	def test_new_doc_with_fields(self):
		user = frappe.new_doc("User", first_name="wizard")
		self.assertEqual(user.first_name, "wizard")

>>>>>>> 9ef10818
	def test_update_after_submit(self):
		d = self.test_insert()
		d.starts_on = "2014-09-09"
		self.assertRaises(frappe.UpdateAfterSubmitError, d.validate_update_after_submit)
		d.meta.get_field("starts_on").allow_on_submit = 1
		d.validate_update_after_submit()
		d.meta.get_field("starts_on").allow_on_submit = 0

		# when comparing date(2014, 1, 1) and "2014-01-01"
		d.reload()
		d.starts_on = "2014-01-01"
		d.validate_update_after_submit()

	def test_varchar_length(self):
		d = self.test_insert()
		d.sender = "abcde" * 100 + "@user.com"
		self.assertRaises(frappe.CharacterLengthExceededError, d.save)

	def test_xss_filter(self):
		d = self.test_insert()

		# script
		xss = '<script>alert("XSS")</script>'
		escaped_xss = xss.replace("<", "&lt;").replace(">", "&gt;")
		d.subject += xss
		d.save()
		d.reload()

		self.assertTrue(xss not in d.subject)
		self.assertTrue(escaped_xss in d.subject)

		# onload
		xss = '<div onload="alert("XSS")">Test</div>'
		escaped_xss = "<div>Test</div>"
		d.subject += xss
		d.save()
		d.reload()

		self.assertTrue(xss not in d.subject)
		self.assertTrue(escaped_xss in d.subject)

		# css attributes
		xss = '<div style="something: doesn\'t work; color: red;">Test</div>'
		escaped_xss = '<div style="">Test</div>'
		d.subject += xss
		d.save()
		d.reload()

		self.assertTrue(xss not in d.subject)
		self.assertTrue(escaped_xss in d.subject)

	def test_naming_series(self):
		data = ["TEST-", "TEST/17-18/.test_data./.####", "TEST.YYYY.MM.####"]

		for series in data:
			name = make_autoname(series)
			prefix = series

			if ".#" in series:
				prefix = series.rsplit(".", 1)[0]

			prefix = parse_naming_series(prefix)
			old_current = frappe.db.get_value("Series", prefix, "current", order_by="name")

			revert_series_if_last(series, name)
			new_current = cint(frappe.db.get_value("Series", prefix, "current", order_by="name"))

			self.assertEqual(cint(old_current) - 1, new_current)

	def test_non_negative_check(self):
		frappe.delete_doc_if_exists("Currency", "Frappe Coin", 1)

		d = frappe.get_doc(
			{"doctype": "Currency", "currency_name": "Frappe Coin", "smallest_currency_fraction_value": -1}
		)

		self.assertRaises(frappe.NonNegativeError, d.insert)

		d.set("smallest_currency_fraction_value", 1)
		d.insert()
		self.assertEqual(frappe.db.get_value("Currency", d.name), d.name)

		frappe.delete_doc_if_exists("Currency", "Frappe Coin", 1)

	def test_get_formatted(self):
		frappe.get_doc(
			{
				"doctype": "DocType",
				"name": "Test Formatted",
				"module": "Custom",
				"custom": 1,
				"fields": [
					{"label": "Currency", "fieldname": "currency", "reqd": 1, "fieldtype": "Currency"},
				],
			}
		).insert(ignore_if_duplicate=True)

		frappe.delete_doc_if_exists("Currency", "INR", 1)

		d = frappe.get_doc(
			{
				"doctype": "Currency",
				"currency_name": "INR",
				"symbol": "₹",
			}
		).insert()

		d = frappe.get_doc({"doctype": "Test Formatted", "currency": 100000})
		self.assertEqual(d.get_formatted("currency", currency="INR", format="#,###.##"), "₹ 100,000.00")

		# should work even if options aren't set in df
		# and currency param is not passed
		self.assertIn("0", d.get_formatted("currency"))

	def test_limit_for_get(self):
		doc = frappe.get_doc("DocType", "DocType")
		# assuming DocType has more than 3 Data fields
		self.assertEqual(len(doc.get("fields", limit=3)), 3)

		# limit with filters
		self.assertEqual(len(doc.get("fields", filters={"fieldtype": "Data"}, limit=3)), 3)

	def test_virtual_fields(self):
		"""Virtual fields are accessible via API and Form views, whenever .as_dict is invoked"""
		frappe.db.delete("Custom Field", {"dt": "Note", "fieldname": "age"})
		note = frappe.new_doc("Note")
		note.content = "some content"
		note.title = frappe.generate_hash(length=20)
		note.insert()

		def patch_note(class_=None):
			return patch("frappe.controllers", new={frappe.local.site: {"Note": class_ or CustomTestNote}})

		@contextmanager
		def customize_note(with_options=False):
			options = (
				"frappe.utils.now_datetime() - frappe.utils.get_datetime(doc.creation)" if with_options else ""
			)
			custom_field = frappe.get_doc(
				{
					"doctype": "Custom Field",
					"dt": "Note",
					"fieldname": "age",
					"fieldtype": "Data",
					"read_only": True,
					"is_virtual": True,
					"options": options,
				}
			)

			try:
				yield custom_field.insert(ignore_if_duplicate=True)
			finally:
				custom_field.delete()
				# to truly delete the field
				# creation is commited due to DDL
				frappe.db.commit()

		with patch_note():
			doc = frappe.get_last_doc("Note")
			self.assertIsInstance(doc, CustomTestNote)
			self.assertIsInstance(doc.age, timedelta)
			self.assertIsNone(doc.as_dict().get("age"))
			self.assertIsNone(doc.get_valid_dict().get("age"))

		with customize_note(), patch_note():
			doc = frappe.get_last_doc("Note")
			self.assertIsInstance(doc, CustomTestNote)
			self.assertIsInstance(doc.age, timedelta)
			self.assertIsInstance(doc.as_dict().get("age"), timedelta)
			self.assertIsInstance(doc.get_valid_dict().get("age"), timedelta)

		# has virtual field, but age method is not a property
		with customize_note(), patch_note(class_=CustomNoteWithoutProperty):
			doc = frappe.get_last_doc("Note")
			self.assertIsInstance(doc, CustomNoteWithoutProperty)
			self.assertNotIsInstance(type(doc).age, property)
			self.assertIsNone(doc.as_dict().get("age"))
			self.assertIsNone(doc.get_valid_dict().get("age"))

		with customize_note(with_options=True):
			doc = frappe.get_last_doc("Note")
			self.assertIsInstance(doc, Note)
			self.assertIsInstance(doc.as_dict().get("age"), timedelta)
			self.assertIsInstance(doc.get_valid_dict().get("age"), timedelta)

	def test_run_method(self):
		doc = frappe.get_last_doc("User")

		# Case 1: Override with a string
		doc.as_dict = ""

		# run_method should throw TypeError
		self.assertRaisesRegex(TypeError, "not callable", doc.run_method, "as_dict")

		# Case 2: Override with a function
		def my_as_dict(*args, **kwargs):
			return "success"

		doc.as_dict = my_as_dict

		# run_method should get overridden
		self.assertEqual(doc.run_method("as_dict"), "success")

	def test_extend(self):
		doc = frappe.get_last_doc("User")
		self.assertRaises(ValueError, doc.extend, "user_emails", None)

		# allow calling doc.extend with iterable objects
		doc.extend("user_emails", ())
		doc.extend("user_emails", [])
		doc.extend("user_emails", (x for x in ()))

	def test_set(self):
		doc = frappe.get_last_doc("User")

		# setting None should init a table field to empty list
		doc.set("user_emails", None)
		self.assertEqual(doc.user_emails, [])

		# setting a string value should fail
		self.assertRaises(TypeError, doc.set, "user_emails", "fail")
		# but not when loading from db
		doc.flags.ignore_children = True
		doc.update({"user_emails": "ok"})

	def test_doc_events(self):
		"""validate that all present doc events are correct methods"""

		for doctype, doc_hooks in frappe.get_doc_hooks().items():
			for _, hooks in doc_hooks.items():
				for hook in hooks:
					try:
						frappe.get_attr(hook)
					except Exception as e:
						self.fail(f"Invalid doc hook: {doctype}:{hook}\n{e}")

	def test_realtime_notify(self):
		todo = frappe.new_doc("ToDo")
		todo.description = "this will trigger realtime update"
		todo.notify_update = Mock()
		todo.insert()
		self.assertEqual(todo.notify_update.call_count, 1)

		todo.reload()
		todo.flags.notify_update = False
		todo.description = "this won't trigger realtime update"
		todo.save()
		self.assertEqual(todo.notify_update.call_count, 1)

	def test_error_on_saving_new_doc_with_name(self):
		"""Trying to save a new doc with name should raise DoesNotExistError"""

		doc = frappe.get_doc(
			{
				"doctype": "ToDo",
				"description": "this should raise frappe.DoesNotExistError",
				"name": "lets-trick-doc-save",
			}
		)

		self.assertRaises(frappe.DoesNotExistError, doc.save)

<<<<<<< HEAD

=======
	def test_validate_from_to_dates(self):
		doc = frappe.new_doc("Web Page")
		doc.start_date = None
		doc.end_date = None
		doc.validate_from_to_dates("start_date", "end_date")

		doc.start_date = "2020-01-01"
		doc.end_date = None
		doc.validate_from_to_dates("start_date", "end_date")

		doc.start_date = None
		doc.end_date = "2020-12-31"
		doc.validate_from_to_dates("start_date", "end_date")

		doc.start_date = "2020-01-01"
		doc.end_date = "2020-12-31"
		doc.validate_from_to_dates("start_date", "end_date")

		doc.end_date = "2020-01-01"
		doc.start_date = "2020-12-31"
		self.assertRaises(
			frappe.exceptions.InvalidDates, doc.validate_from_to_dates, "start_date", "end_date"
		)

	def test_db_set_singles(self):
		c = frappe.get_doc("Contact Us Settings")
		key, val = "email_id", "admin1@example.com"
		c.db_set(key, val)
		changed_val = frappe.db.get_single_value(c.doctype, key)
		self.assertEqual(val, changed_val)


>>>>>>> 9ef10818
class TestDocumentWebView(FrappeTestCase):
	def get(self, path, user="Guest"):
		frappe.set_user(user)
		set_request(method="GET", path=path)
		make_form_dict(frappe.local.request)
		response = get_response()
		frappe.set_user("Administrator")
		return response

	def test_web_view_link_authentication(self):
		todo = frappe.get_doc({"doctype": "ToDo", "description": "Test"}).insert()
		document_key = todo.get_document_share_key()

		# with old-style signature key
		update_system_settings({"allow_older_web_view_links": True}, True)
		old_document_key = todo.get_signature()
		url = f"/ToDo/{todo.name}?key={old_document_key}"
		self.assertEqual(self.get(url).status, "200 OK")

		update_system_settings({"allow_older_web_view_links": False}, True)
		self.assertEqual(self.get(url).status, "401 UNAUTHORIZED")

		# with valid key
		url = f"/ToDo/{todo.name}?key={document_key}"
		self.assertEqual(self.get(url).status, "200 OK")

		# with invalid key
		invalid_key_url = f"/ToDo/{todo.name}?key=INVALID_KEY"
		self.assertEqual(self.get(invalid_key_url).status, "401 UNAUTHORIZED")

		# expire the key
		document_key_doc = frappe.get_doc("Document Share Key", {"key": document_key})
		document_key_doc.expires_on = "2020-01-01"
		document_key_doc.save(ignore_permissions=True)

		# with expired key
		self.assertEqual(self.get(url).status, "410 GONE")

		# without key
		url_without_key = f"/ToDo/{todo.name}"
		self.assertEqual(self.get(url_without_key).status, "403 FORBIDDEN")

		# Logged-in user can access the page without key
		self.assertEqual(self.get(url_without_key, "Administrator").status, "200 OK")

	def test_bulk_inserts(self):
		from frappe.model.document import bulk_insert

		doctype = "Role Profile"
		child_field = "roles"
		child_doctype = frappe.get_meta(doctype).get_field(child_field).options

		sent_docs = set()
		sent_child_docs = set()

		def doc_generator():
			for _ in range(21):
				doc = frappe.new_doc(doctype)
				doc.role_profile = frappe.generate_hash()
				doc.append("roles", {"role": "System Manager"})

				doc.set_new_name()
				doc.set_parent_in_children()

				sent_docs.add(doc.name)
				sent_child_docs.add(doc.roles[0].name)

				yield doc

		bulk_insert(doctype, doc_generator(), chunk_size=5)

		all_docs = set(frappe.get_all(doctype, pluck="name"))
		all_child_docs = set(
			frappe.get_all(
				child_doctype, filters={"parenttype": doctype, "parentfield": child_field}, pluck="name"
			)
		)
		self.assertEqual(sent_docs - all_docs, set(), "All docs should be inserted")
		self.assertEqual(sent_child_docs - all_child_docs, set(), "All child docs should be inserted")<|MERGE_RESOLUTION|>--- conflicted
+++ resolved
@@ -174,13 +174,10 @@
 		with self.assertQueryCount(0):
 			user.db_set("user_type", "Magical Wizard")
 
-<<<<<<< HEAD
-=======
 	def test_new_doc_with_fields(self):
 		user = frappe.new_doc("User", first_name="wizard")
 		self.assertEqual(user.first_name, "wizard")
 
->>>>>>> 9ef10818
 	def test_update_after_submit(self):
 		d = self.test_insert()
 		d.starts_on = "2014-09-09"
@@ -444,9 +441,6 @@
 
 		self.assertRaises(frappe.DoesNotExistError, doc.save)
 
-<<<<<<< HEAD
-
-=======
 	def test_validate_from_to_dates(self):
 		doc = frappe.new_doc("Web Page")
 		doc.start_date = None
@@ -479,7 +473,6 @@
 		self.assertEqual(val, changed_val)
 
 
->>>>>>> 9ef10818
 class TestDocumentWebView(FrappeTestCase):
 	def get(self, path, user="Guest"):
 		frappe.set_user(user)
