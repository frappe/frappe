--- conflicted
+++ resolved
@@ -12,11 +12,7 @@
 import yaml
 
 import frappe
-<<<<<<< HEAD
-from frappe.modules.patch_handler import get_all_patches
-=======
 from frappe.modules.patch_handler import get_all_patches, parse_as_configfile
->>>>>>> 9ef10818
 from frappe.utils.boilerplate import (
 	PatchCreator,
 	_create_app_boilerplate,
@@ -198,12 +194,9 @@
 				except Exception as e:
 					self.fail(f"Can't parse python file in new app: {python_file}\n" + str(e))
 
-<<<<<<< HEAD
-=======
 	@unittest.skipUnless(
 		os.access(frappe.get_app_path("frappe"), os.W_OK), "Only run if frappe app paths is writable"
 	)
->>>>>>> 9ef10818
 	def test_new_patch_util(self):
 		user_inputs = {
 			"app_name": "frappe",
