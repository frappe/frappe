<<<<<<< HEAD
# Copyright (c) 2021, Frappe Technologies Pvt. Ltd. and Contributors
# MIT License. See LICENSE
from __future__ import unicode_literals

=======
# Copyright (c) 2015, Frappe Technologies Pvt. Ltd. and Contributors
# License: MIT. See LICENSE
>>>>>>> 77e0b595
import unittest
import frappe

from frappe.utils import evaluate_filters, money_in_words, scrub_urls, get_url
from frappe.utils import validate_url, validate_email_address
from frappe.utils import ceil, floor
from frappe.utils.data import cast, validate_python_code

from PIL import Image
from frappe.utils.image import strip_exif_data, optimize_image
import io
<<<<<<< HEAD
=======
from mimetypes import guess_type
>>>>>>> 77e0b595
from datetime import datetime, timedelta, date

class TestFilters(unittest.TestCase):
	def test_simple_dict(self):
		self.assertTrue(evaluate_filters({'doctype': 'User', 'status': 'Open'}, {'status': 'Open'}))
		self.assertFalse(evaluate_filters({'doctype': 'User', 'status': 'Open'}, {'status': 'Closed'}))

	def test_multiple_dict(self):
		self.assertTrue(evaluate_filters({'doctype': 'User', 'status': 'Open', 'name': 'Test 1'},
			{'status': 'Open', 'name':'Test 1'}))
		self.assertFalse(evaluate_filters({'doctype': 'User', 'status': 'Open', 'name': 'Test 1'},
			{'status': 'Closed', 'name': 'Test 1'}))

	def test_list_filters(self):
		self.assertTrue(evaluate_filters({'doctype': 'User', 'status': 'Open', 'name': 'Test 1'},
			[{'status': 'Open'}, {'name':'Test 1'}]))
		self.assertFalse(evaluate_filters({'doctype': 'User', 'status': 'Open', 'name': 'Test 1'},
			[{'status': 'Open'}, {'name':'Test 2'}]))

	def test_list_filters_as_list(self):
		self.assertTrue(evaluate_filters({'doctype': 'User', 'status': 'Open', 'name': 'Test 1'},
			[['status', '=', 'Open'], ['name', '=', 'Test 1']]))
		self.assertFalse(evaluate_filters({'doctype': 'User', 'status': 'Open', 'name': 'Test 1'},
			[['status', '=', 'Open'], ['name', '=', 'Test 2']]))

	def test_lt_gt(self):
		self.assertTrue(evaluate_filters({'doctype': 'User', 'status': 'Open', 'age': 20},
			{'status': 'Open', 'age': ('>', 10)}))
		self.assertFalse(evaluate_filters({'doctype': 'User', 'status': 'Open', 'age': 20},
			{'status': 'Open', 'age': ('>', 30)}))

class TestMoney(unittest.TestCase):
	def test_money_in_words(self):
		nums_bhd = [
			(5000, "BHD Five Thousand only."), (5000.0, "BHD Five Thousand only."),
			(0.1, "One Hundred Fils only."), (0, "BHD Zero only."), ("Fail", "")
		]

		nums_ngn = [
			(5000, "NGN Five Thousand only."), (5000.0, "NGN Five Thousand only."),
			(0.1, "Ten Kobo only."), (0, "NGN Zero only."), ("Fail", "")
		]

		for num in nums_bhd:
			self.assertEqual(
				money_in_words(num[0], "BHD"),
				num[1],
				"{0} is not the same as {1}".format(money_in_words(num[0], "BHD"), num[1])
			)

		for num in nums_ngn:
			self.assertEqual(
				money_in_words(num[0], "NGN"), num[1],
				"{0} is not the same as {1}".format(money_in_words(num[0], "NGN"), num[1])
			)

class TestDataManipulation(unittest.TestCase):
	def test_scrub_urls(self):
		html = '''
			<p>You have a new message from: <b>John</b></p>
			<p>Hey, wassup!</p>
			<div class="more-info">
				<a href="http://test.com">Test link 1</a>
				<a href="/about">Test link 2</a>
				<a href="login">Test link 3</a>
				<img src="/assets/frappe/test.jpg">
			</div>
			<div style="background-image: url('/assets/frappe/bg.jpg')">
				Please mail us at <a href="mailto:test@example.com">email</a>
			</div>
		'''

		html = scrub_urls(html)
		url = get_url()

		self.assertTrue('<a href="http://test.com">Test link 1</a>' in html)
		self.assertTrue('<a href="{0}/about">Test link 2</a>'.format(url) in html)
		self.assertTrue('<a href="{0}/login">Test link 3</a>'.format(url) in html)
		self.assertTrue('<img src="{0}/assets/frappe/test.jpg">'.format(url) in html)
		self.assertTrue('style="background-image: url(\'{0}/assets/frappe/bg.jpg\') !important"'.format(url) in html)
		self.assertTrue('<a href="mailto:test@example.com">email</a>' in html)

class TestFieldCasting(unittest.TestCase):
	def test_str_types(self):
		STR_TYPES = (
			"Data", "Text", "Small Text", "Long Text", "Text Editor", "Select", "Link", "Dynamic Link"
		)
		for fieldtype in STR_TYPES:
			self.assertIsInstance(cast(fieldtype, value=None), str)
			self.assertIsInstance(cast(fieldtype, value="12-12-2021"), str)
			self.assertIsInstance(cast(fieldtype, value=""), str)
			self.assertIsInstance(cast(fieldtype, value=[]), str)
			self.assertIsInstance(cast(fieldtype, value=set()), str)

	def test_float_types(self):
		FLOAT_TYPES = ("Currency", "Float", "Percent")
		for fieldtype in FLOAT_TYPES:
			self.assertIsInstance(cast(fieldtype, value=None), float)
			self.assertIsInstance(cast(fieldtype, value=1.12), float)
			self.assertIsInstance(cast(fieldtype, value=112), float)

	def test_int_types(self):
		INT_TYPES = ("Int", "Check")

		for fieldtype in INT_TYPES:
			self.assertIsInstance(cast(fieldtype, value=None), int)
			self.assertIsInstance(cast(fieldtype, value=1.12), int)
			self.assertIsInstance(cast(fieldtype, value=112), int)

	def test_datetime_types(self):
		self.assertIsInstance(cast("Datetime", value=None), datetime)
		self.assertIsInstance(cast("Datetime", value="12-2-22"), datetime)

	def test_date_types(self):
		self.assertIsInstance(cast("Date", value=None), date)
		self.assertIsInstance(cast("Date", value="12-12-2021"), date)

	def test_time_types(self):
		self.assertIsInstance(cast("Time", value=None), timedelta)
		self.assertIsInstance(cast("Time", value="12:03:34"), timedelta)

class TestMathUtils(unittest.TestCase):
	def test_floor(self):
		from decimal import Decimal
		self.assertEqual(floor(2),              2)
		self.assertEqual(floor(12.32904),       12)
		self.assertEqual(floor(22.7330),        22)
		self.assertEqual(floor('24.7'),         24)
		self.assertEqual(floor('26.7'),         26)
		self.assertEqual(floor(Decimal(29.45)), 29)

	def test_ceil(self):
		from decimal import Decimal
		self.assertEqual(ceil(2),               2)
		self.assertEqual(ceil(12.32904),        13)
		self.assertEqual(ceil(22.7330),         23)
		self.assertEqual(ceil('24.7'),          25)
		self.assertEqual(ceil('26.7'),          27)
		self.assertEqual(ceil(Decimal(29.45)),  30)

class TestHTMLUtils(unittest.TestCase):
	def test_clean_email_html(self):
		from frappe.utils.html_utils import clean_email_html
		sample = '''<script>a=b</script><h1>Hello</h1><p>Para</p>'''
		clean = clean_email_html(sample)
		self.assertFalse('<script>' in clean)
		self.assertTrue('<h1>Hello</h1>' in clean)

		sample = '''<style>body { font-family: Arial }</style><h1>Hello</h1><p>Para</p>'''
		clean = clean_email_html(sample)
		self.assertFalse('<style>' in clean)
		self.assertTrue('<h1>Hello</h1>' in clean)

		sample = '''<h1>Hello</h1><p>Para</p><a href="http://test.com">text</a>'''
		clean = clean_email_html(sample)
		self.assertTrue('<h1>Hello</h1>' in clean)
		self.assertTrue('<a href="http://test.com">text</a>' in clean)

class TestValidationUtils(unittest.TestCase):
	def test_valid_url(self):
		# Edge cases
		self.assertFalse(validate_url(''))
		self.assertFalse(validate_url(None))

		# Valid URLs
		self.assertTrue(validate_url('https://google.com'))
		self.assertTrue(validate_url('http://frappe.io', throw=True))

		# Invalid URLs without throw
		self.assertFalse(validate_url('google.io'))
		self.assertFalse(validate_url('google.io'))

		# Invalid URL with throw
		self.assertRaises(frappe.ValidationError, validate_url, 'frappe', throw=True)

		# Scheme validation
		self.assertFalse(validate_url('https://google.com', valid_schemes='http'))
		self.assertTrue(validate_url('ftp://frappe.cloud', valid_schemes=['https', 'ftp']))
		self.assertFalse(validate_url('bolo://frappe.io', valid_schemes=("http", "https", "ftp", "ftps")))
		self.assertRaises(
			frappe.ValidationError,
			validate_url,
			'gopher://frappe.io',
			valid_schemes='https',
			throw=True
		)

	def test_valid_email(self):
		# Edge cases
		self.assertFalse(validate_email_address(''))
		self.assertFalse(validate_email_address(None))

		# Valid addresses
		self.assertTrue(validate_email_address('someone@frappe.com'))
		self.assertTrue(validate_email_address('someone@frappe.com, anyone@frappe.io'))

		# Invalid address
		self.assertFalse(validate_email_address('someone'))
		self.assertFalse(validate_email_address('someone@----.com'))

		# Invalid with throw
		self.assertRaises(
			frappe.InvalidEmailAddressError,
			validate_email_address,
			'someone.com',
			throw=True
		)

class TestImage(unittest.TestCase):
	def test_strip_exif_data(self):
		original_image = Image.open("../apps/frappe/frappe/tests/data/exif_sample_image.jpg")
		original_image_content = io.open("../apps/frappe/frappe/tests/data/exif_sample_image.jpg", mode='rb').read()

		new_image_content = strip_exif_data(original_image_content, "image/jpeg")
		new_image = Image.open(io.BytesIO(new_image_content))

		self.assertEqual(new_image._getexif(), None)
		self.assertNotEqual(original_image._getexif(), new_image._getexif())

<<<<<<< HEAD
=======
	def test_optimize_image(self):
		image_file_path = "../apps/frappe/frappe/tests/data/sample_image_for_optimization.jpg"
		content_type = guess_type(image_file_path)[0]
		original_content = io.open(image_file_path, mode='rb').read()

		optimized_content = optimize_image(original_content, content_type, max_width=500, max_height=500)
		optimized_image = Image.open(io.BytesIO(optimized_content))
		width, height = optimized_image.size

		self.assertLessEqual(width, 500)
		self.assertLessEqual(height, 500)
		self.assertLess(len(optimized_content), len(original_content))

>>>>>>> 77e0b595
class TestPythonExpressions(unittest.TestCase):
	def test_validation_for_good_python_expression(self):
		valid_expressions = [
			"foo == bar",
			"foo == 42",
			"password != 'hunter2'",
			"complex != comparison and more_complex == condition",
			"escaped_values == 'str with newline\\n'",
			"check_box_field",
		]
		for expr in valid_expressions:
			try:
				validate_python_code(expr)
			except Exception as e:
				self.fail(f"Invalid error thrown for valid expression: {expr}: {str(e)}")

	def test_validation_for_bad_python_expression(self):
		invalid_expressions = [
			"these_are && js_conditions",
			"more || js_conditions",
			"curly_quotes_bad == “const”",
			"oops = forgot_equals",
		]
		for expr in invalid_expressions:
			self.assertRaises(frappe.ValidationError, validate_python_code, expr)<|MERGE_RESOLUTION|>--- conflicted
+++ resolved
@@ -1,12 +1,5 @@
-<<<<<<< HEAD
-# Copyright (c) 2021, Frappe Technologies Pvt. Ltd. and Contributors
-# MIT License. See LICENSE
-from __future__ import unicode_literals
-
-=======
 # Copyright (c) 2015, Frappe Technologies Pvt. Ltd. and Contributors
 # License: MIT. See LICENSE
->>>>>>> 77e0b595
 import unittest
 import frappe
 
@@ -18,10 +11,7 @@
 from PIL import Image
 from frappe.utils.image import strip_exif_data, optimize_image
 import io
-<<<<<<< HEAD
-=======
 from mimetypes import guess_type
->>>>>>> 77e0b595
 from datetime import datetime, timedelta, date
 
 class TestFilters(unittest.TestCase):
@@ -241,8 +231,6 @@
 		self.assertEqual(new_image._getexif(), None)
 		self.assertNotEqual(original_image._getexif(), new_image._getexif())
 
-<<<<<<< HEAD
-=======
 	def test_optimize_image(self):
 		image_file_path = "../apps/frappe/frappe/tests/data/sample_image_for_optimization.jpg"
 		content_type = guess_type(image_file_path)[0]
@@ -256,7 +244,6 @@
 		self.assertLessEqual(height, 500)
 		self.assertLess(len(optimized_content), len(original_content))
 
->>>>>>> 77e0b595
 class TestPythonExpressions(unittest.TestCase):
 	def test_validation_for_good_python_expression(self):
 		valid_expressions = [
