# Copyright (c) 2015, Frappe Technologies Pvt. Ltd. and Contributors
# License: MIT. See LICENSE
"""Use blog post test to test user permissions logic"""

import frappe
import frappe.defaults
import frappe.model.meta
from frappe.core.doctype.user_permission.user_permission import clear_user_permissions
from frappe.core.page.permission_manager.permission_manager import reset, update
from frappe.desk.form.load import getdoc
from frappe.permissions import (
	add_permission,
	add_user_permission,
	clear_user_permissions_for_doctype,
	get_doc_permissions,
	remove_user_permission,
	update_permission_property,
)
from frappe.test_runner import make_test_records_for_doctype
from frappe.tests.utils import FrappeTestCase
from frappe.utils.data import now_datetime

test_dependencies = ["Blogger", "Blog Post", "User", "Contact", "Salutation"]


class TestPermissions(FrappeTestCase):
	@classmethod
	def setUpClass(cls):
		super().setUpClass()
		frappe.clear_cache(doctype="Blog Post")
		user = frappe.get_doc("User", "test1@example.com")
		user.add_roles("Website Manager")
		user.add_roles("System Manager")

		user = frappe.get_doc("User", "test2@example.com")
		user.add_roles("Blogger")

		user = frappe.get_doc("User", "test3@example.com")
		user.add_roles("Sales User")

		user = frappe.get_doc("User", "testperm@example.com")
		user.add_roles("Website Manager")

	def setUp(self):
		frappe.clear_cache(doctype="Blog Post")

		reset("Blogger")
		reset("Blog Post")

		frappe.db.delete("User Permission")

		frappe.set_user("test1@example.com")

	def tearDown(self):
		frappe.set_user("Administrator")
		frappe.db.set_value("Blogger", "_Test Blogger 1", "user", None)

		clear_user_permissions_for_doctype("Blog Category")
		clear_user_permissions_for_doctype("Blog Post")
		clear_user_permissions_for_doctype("Blogger")

	@staticmethod
	def set_strict_user_permissions(ignore):
		ss = frappe.get_doc("System Settings")
		ss.apply_strict_user_permissions = ignore
		ss.flags.ignore_mandatory = 1
		ss.save()

	def test_basic_permission(self):
		post = frappe.get_doc("Blog Post", "-test-blog-post")
		self.assertTrue(post.has_permission("read"))

	def test_select_permission(self):
		# grant only select perm to blog post
		add_permission("Blog Post", "Sales User", 0)
		update_permission_property("Blog Post", "Sales User", 0, "select", 1)
		update_permission_property("Blog Post", "Sales User", 0, "read", 0)
		update_permission_property("Blog Post", "Sales User", 0, "write", 0)

		frappe.clear_cache(doctype="Blog Post")
		frappe.set_user("test3@example.com")

		# validate select perm
		post = frappe.get_doc("Blog Post", "-test-blog-post")
		self.assertTrue(post.has_permission("select"))

		# validate does not have read and write perm
		self.assertFalse(post.has_permission("read"))
		self.assertRaises(frappe.PermissionError, post.save)

	def test_user_permissions_in_doc(self):
		add_user_permission("Blog Category", "-test-blog-category-1", "test2@example.com")

		frappe.set_user("test2@example.com")

		post = frappe.get_doc("Blog Post", "-test-blog-post")
		self.assertFalse(post.has_permission("read"))
		self.assertFalse(get_doc_permissions(post).get("read"))

		post1 = frappe.get_doc("Blog Post", "-test-blog-post-1")
		self.assertTrue(post1.has_permission("read"))
		self.assertTrue(get_doc_permissions(post1).get("read"))

	def test_user_permissions_in_report(self):
		add_user_permission("Blog Category", "-test-blog-category-1", "test2@example.com")

		frappe.set_user("test2@example.com")
		names = [d.name for d in frappe.get_list("Blog Post", fields=["name", "blog_category"])]

		self.assertTrue("-test-blog-post-1" in names)
		self.assertFalse("-test-blog-post" in names)

	def test_default_values(self):
		doc = frappe.new_doc("Blog Post")
		self.assertFalse(doc.get("blog_category"))

		# Fetch default based on single user permission
		add_user_permission("Blog Category", "-test-blog-category-1", "test2@example.com")

		frappe.set_user("test2@example.com")
		doc = frappe.new_doc("Blog Post")
		self.assertEqual(doc.get("blog_category"), "-test-blog-category-1")

		# Don't fetch default if user permissions is more than 1
		add_user_permission(
			"Blog Category", "-test-blog-category", "test2@example.com", ignore_permissions=True
		)
		frappe.clear_cache()
		doc = frappe.new_doc("Blog Post")
		self.assertFalse(doc.get("blog_category"))

		# Fetch user permission set as default from multiple user permission
		add_user_permission(
			"Blog Category",
			"-test-blog-category-2",
			"test2@example.com",
			ignore_permissions=True,
			is_default=1,
		)
		frappe.clear_cache()
		doc = frappe.new_doc("Blog Post")
		self.assertEqual(doc.get("blog_category"), "-test-blog-category-2")

	def test_user_link_match_doc(self):
		blogger = frappe.get_doc("Blogger", "_Test Blogger 1")
		blogger.user = "test2@example.com"
		blogger.save()

		frappe.set_user("test2@example.com")

		post = frappe.get_doc("Blog Post", "-test-blog-post-2")
		self.assertTrue(post.has_permission("read"))

		post1 = frappe.get_doc("Blog Post", "-test-blog-post-1")
		self.assertFalse(post1.has_permission("read"))

	def test_user_link_match_report(self):
		blogger = frappe.get_doc("Blogger", "_Test Blogger 1")
		blogger.user = "test2@example.com"
		blogger.save()

		frappe.set_user("test2@example.com")

		names = [d.name for d in frappe.get_list("Blog Post", fields=["name", "owner"])]
		self.assertTrue("-test-blog-post-2" in names)
		self.assertFalse("-test-blog-post-1" in names)

	def test_set_user_permissions(self):
		frappe.set_user("test1@example.com")
		add_user_permission("Blog Post", "-test-blog-post", "test2@example.com")

	def test_not_allowed_to_set_user_permissions(self):
		frappe.set_user("test2@example.com")

		# this user can't add user permissions
		self.assertRaises(
			frappe.PermissionError, add_user_permission, "Blog Post", "-test-blog-post", "test2@example.com"
		)

	def test_read_if_explicit_user_permissions_are_set(self):
		self.test_set_user_permissions()

		frappe.set_user("test2@example.com")

		# user can only access permitted blog post
		doc = frappe.get_doc("Blog Post", "-test-blog-post")
		self.assertTrue(doc.has_permission("read"))

		# and not this one
		doc = frappe.get_doc("Blog Post", "-test-blog-post-1")
		self.assertFalse(doc.has_permission("read"))

	def test_not_allowed_to_remove_user_permissions(self):
		self.test_set_user_permissions()

		frappe.set_user("test2@example.com")

		# user cannot remove their own user permissions
		self.assertRaises(
			frappe.PermissionError,
			remove_user_permission,
			"Blog Post",
			"-test-blog-post",
			"test2@example.com",
		)

	def test_user_permissions_if_applied_on_doc_being_evaluated(self):
		frappe.set_user("test2@example.com")
		doc = frappe.get_doc("Blog Post", "-test-blog-post-1")
		self.assertTrue(doc.has_permission("read"))

		frappe.set_user("test1@example.com")
		add_user_permission("Blog Post", "-test-blog-post", "test2@example.com")

		frappe.set_user("test2@example.com")
		doc = frappe.get_doc("Blog Post", "-test-blog-post-1")
		self.assertFalse(doc.has_permission("read"))

		doc = frappe.get_doc("Blog Post", "-test-blog-post")
		self.assertTrue(doc.has_permission("read"))

	def test_set_standard_fields_manually(self):
		# check that creation and owner cannot be set manually
		from datetime import timedelta

		fake_creation = now_datetime() + timedelta(days=-7)
		fake_owner = frappe.db.get_value("User", {"name": ("!=", frappe.session.user)})

		d = frappe.new_doc("ToDo")
		d.description = "ToDo created via test_set_standard_fields_manually"
		d.creation = fake_creation
		d.owner = fake_owner
		d.save()
		self.assertNotEqual(d.creation, fake_creation)
		self.assertNotEqual(d.owner, fake_owner)

	def test_dont_change_standard_constants(self):
		# check that Document.creation cannot be changed
		user = frappe.get_doc("User", frappe.session.user)
		user.creation = now_datetime()
		self.assertRaises(frappe.CannotChangeConstantError, user.save)

		# check that Document.owner cannot be changed
		user.reload()
		user.owner = "Guest"
		self.assertRaises(frappe.CannotChangeConstantError, user.save)

	def test_set_only_once(self):
		blog_post = frappe.get_meta("Blog Post")
		doc = frappe.get_doc("Blog Post", "-test-blog-post-1")
		doc.db_set("title", "Old")
		blog_post.get_field("title").set_only_once = 1
		doc.title = "New"
		self.assertRaises(frappe.CannotChangeConstantError, doc.save)
		blog_post.get_field("title").set_only_once = 0

	def test_set_only_once_child_table_rows(self):
		doctype_meta = frappe.get_meta("DocType")
		doctype_meta.get_field("fields").set_only_once = 1
		doc = frappe.get_doc("DocType", "Blog Post")

		# remove last one
		doc.fields = doc.fields[:-1]
		self.assertRaises(frappe.CannotChangeConstantError, doc.save)
		frappe.clear_cache(doctype="DocType")

	def test_set_only_once_child_table_row_value(self):
		doctype_meta = frappe.get_meta("DocType")
		doctype_meta.get_field("fields").set_only_once = 1
		doc = frappe.get_doc("DocType", "Blog Post")

		# change one property from the child table
		doc.fields[-1].fieldtype = "Check"
		self.assertRaises(frappe.CannotChangeConstantError, doc.save)
		frappe.clear_cache(doctype="DocType")

	def test_set_only_once_child_table_okay(self):
		doctype_meta = frappe.get_meta("DocType")
		doctype_meta.get_field("fields").set_only_once = 1
		doc = frappe.get_doc("DocType", "Blog Post")

		doc.load_doc_before_save()
		self.assertFalse(doc.validate_set_only_once())
		frappe.clear_cache(doctype="DocType")

	def test_user_permission_doctypes(self):
		add_user_permission("Blog Category", "-test-blog-category-1", "test2@example.com")
		add_user_permission("Blogger", "_Test Blogger 1", "test2@example.com")

		frappe.set_user("test2@example.com")

		frappe.clear_cache(doctype="Blog Post")

		doc = frappe.get_doc("Blog Post", "-test-blog-post")
		self.assertFalse(doc.has_permission("read"))

		doc = frappe.get_doc("Blog Post", "-test-blog-post-2")
		self.assertTrue(doc.has_permission("read"))

		frappe.clear_cache(doctype="Blog Post")

	def if_owner_setup(self):
		update("Blog Post", "Blogger", 0, "if_owner", 1)

		add_user_permission("Blog Category", "-test-blog-category-1", "test2@example.com")
		add_user_permission("Blogger", "_Test Blogger 1", "test2@example.com")

		frappe.clear_cache(doctype="Blog Post")

	def test_insert_if_owner_with_user_permissions(self):
		"""If `If Owner` is checked for a Role, check if that document
		is allowed to be read, updated, submitted, etc. except be created,
		even if the document is restricted based on User Permissions."""
		frappe.delete_doc("Blog Post", "-test-blog-post-title")

		self.if_owner_setup()

		frappe.set_user("test2@example.com")

		doc = frappe.get_doc(
			{
				"doctype": "Blog Post",
				"blog_category": "-test-blog-category",
				"blogger": "_Test Blogger 1",
				"title": "_Test Blog Post Title",
				"content": "_Test Blog Post Content",
			}
		)

		self.assertRaises(frappe.PermissionError, doc.insert)

		frappe.set_user("test1@example.com")
		add_user_permission("Blog Category", "-test-blog-category", "test2@example.com")

		frappe.set_user("test2@example.com")
		doc.insert()

		frappe.set_user("Administrator")
		remove_user_permission("Blog Category", "-test-blog-category", "test2@example.com")

		frappe.set_user("test2@example.com")
		doc = frappe.get_doc(doc.doctype, doc.name)
		self.assertTrue(doc.has_permission("read"))
		self.assertTrue(doc.has_permission("write"))
		self.assertFalse(doc.has_permission("create"))

		# delete created record
		frappe.set_user("Administrator")
		frappe.delete_doc("Blog Post", "-test-blog-post-title")

	def test_ignore_user_permissions_if_missing(self):
		"""If there are no user permissions, then allow as per role"""

		add_user_permission("Blog Category", "-test-blog-category", "test2@example.com")
		frappe.set_user("test2@example.com")

		doc = frappe.get_doc(
			{
				"doctype": "Blog Post",
				"blog_category": "-test-blog-category-2",
				"blogger": "_Test Blogger 1",
				"title": "_Test Blog Post Title",
				"content": "_Test Blog Post Content",
			}
		)

		self.assertFalse(doc.has_permission("write"))

		frappe.set_user("Administrator")
		remove_user_permission("Blog Category", "-test-blog-category", "test2@example.com")

		frappe.set_user("test2@example.com")
		self.assertTrue(doc.has_permission("write"))

	def test_strict_user_permissions(self):
		"""If `Strict User Permissions` is checked in System Settings,
		show records even if User Permissions are missing for a linked
		doctype"""

		frappe.set_user("Administrator")
		frappe.db.delete("Contact")
		frappe.db.delete("Contact Email")
		frappe.db.delete("Contact Phone")

		reset("Salutation")
		reset("Contact")

		make_test_records_for_doctype("Contact", force=True)

		add_user_permission("Salutation", "Mr", "test3@example.com")
		self.set_strict_user_permissions(0)

		allowed_contact = frappe.get_doc("Contact", "_Test Contact For _Test Customer")
		other_contact = frappe.get_doc("Contact", "_Test Contact For _Test Supplier")

		frappe.set_user("test3@example.com")
		self.assertTrue(allowed_contact.has_permission("read"))
		self.assertTrue(other_contact.has_permission("read"))
		self.assertEqual(len(frappe.get_list("Contact")), 2)

		frappe.set_user("Administrator")
		self.set_strict_user_permissions(1)

		frappe.set_user("test3@example.com")
		self.assertTrue(allowed_contact.has_permission("read"))
		self.assertFalse(other_contact.has_permission("read"))
		self.assertTrue(len(frappe.get_list("Contact")), 1)

		frappe.set_user("Administrator")
		self.set_strict_user_permissions(0)

		clear_user_permissions_for_doctype("Salutation")
		clear_user_permissions_for_doctype("Contact")

	def test_user_permissions_not_applied_if_user_can_edit_user_permissions(self):
		add_user_permission("Blogger", "_Test Blogger 1", "test1@example.com")

		# test1@example.com has rights to create user permissions
		# so it should not matter if explicit user permissions are not set
		self.assertTrue(frappe.get_doc("Blogger", "_Test Blogger").has_permission("read"))

	def test_user_permission_is_not_applied_if_user_roles_does_not_have_permission(self):
		add_user_permission("Blog Post", "-test-blog-post-1", "test3@example.com")
		frappe.set_user("test3@example.com")
		doc = frappe.get_doc("Blog Post", "-test-blog-post-1")
		self.assertFalse(doc.has_permission("read"))

		frappe.set_user("Administrator")
		user = frappe.get_doc("User", "test3@example.com")
		user.add_roles("Blogger")
		frappe.set_user("test3@example.com")
		self.assertTrue(doc.has_permission("read"))

		frappe.set_user("Administrator")
		user.remove_roles("Blogger")

	def test_contextual_user_permission(self):
		# should be applicable for across all doctypes
		add_user_permission("Blogger", "_Test Blogger", "test2@example.com")
		# should be applicable only while accessing Blog Post
		add_user_permission(
			"Blogger", "_Test Blogger 1", "test2@example.com", applicable_for="Blog Post"
		)
		# should be applicable only while accessing User
		add_user_permission("Blogger", "_Test Blogger 2", "test2@example.com", applicable_for="User")

		posts = frappe.get_all("Blog Post", fields=["name", "blogger"])

		# Get all posts for admin
		self.assertEqual(len(posts), 4)

		frappe.set_user("test2@example.com")

		posts = frappe.get_list("Blog Post", fields=["name", "blogger"])

		# Should get only posts with allowed blogger via user permission
		# only '_Test Blogger', '_Test Blogger 1' are allowed in Blog Post
		self.assertEqual(len(posts), 3)

		for post in posts:
			self.assertIn(
				post.blogger,
				["_Test Blogger", "_Test Blogger 1"],
				"A post from {} is not expected.".format(post.blogger),
			)

	def test_if_owner_permission_overrides_properly(self):
		# check if user is not granted access if the user is not the owner of the doc
		# Blogger has only read access on the blog post unless he is the owner of the blog
		update("Blog Post", "Blogger", 0, "if_owner", 1)
		update("Blog Post", "Blogger", 0, "read", 1)
		update("Blog Post", "Blogger", 0, "write", 1)
		update("Blog Post", "Blogger", 0, "delete", 1)

		# currently test2 user has not created any document
		# still he should be able to do get_list query which should
		# not raise permission error but simply return empty list
		frappe.set_user("test2@example.com")
		self.assertEqual(frappe.get_list("Blog Post"), [])

		frappe.set_user("Administrator")

		# creates a custom docperm with just read access
		# now any user can read any blog post (but other rights are limited to the blog post owner)
		add_permission("Blog Post", "Blogger")
		frappe.clear_cache(doctype="Blog Post")

		frappe.delete_doc("Blog Post", "-test-blog-post-title")

		frappe.set_user("test1@example.com")

		doc = frappe.get_doc(
			{
				"doctype": "Blog Post",
				"blog_category": "-test-blog-category",
				"blogger": "_Test Blogger 1",
				"title": "_Test Blog Post Title",
				"content": "_Test Blog Post Content",
			}
		)

		doc.insert()

		frappe.set_user("test2@example.com")
		doc = frappe.get_doc(doc.doctype, doc.name)

		self.assertTrue(doc.has_permission("read"))
		self.assertFalse(doc.has_permission("write"))
		self.assertFalse(doc.has_permission("delete"))

		# check if owner of the doc has the access that is available only for the owner of the doc
		frappe.set_user("test1@example.com")
		doc = frappe.get_doc(doc.doctype, doc.name)

		self.assertTrue(doc.has_permission("read"))
		self.assertTrue(doc.has_permission("write"))
		self.assertTrue(doc.has_permission("delete"))

		# delete the created doc
		frappe.delete_doc("Blog Post", "-test-blog-post-title")

	def test_if_owner_permission_on_getdoc(self):
		update("Blog Post", "Blogger", 0, "if_owner", 1)
		update("Blog Post", "Blogger", 0, "read", 1)
		update("Blog Post", "Blogger", 0, "write", 1)
		update("Blog Post", "Blogger", 0, "delete", 1)
		frappe.clear_cache(doctype="Blog Post")

		frappe.set_user("test1@example.com")

		doc = frappe.get_doc(
			{
				"doctype": "Blog Post",
				"blog_category": "-test-blog-category",
				"blogger": "_Test Blogger 1",
				"title": "_Test Blog Post Title New",
				"content": "_Test Blog Post Content",
			}
		)

		doc.insert()

		getdoc("Blog Post", doc.name)
		doclist = [d.name for d in frappe.response.docs]
		self.assertTrue(doc.name in doclist)

		frappe.set_user("test2@example.com")
		self.assertRaises(frappe.PermissionError, getdoc, "Blog Post", doc.name)

	def test_if_owner_permission_on_get_list(self):
		doc = frappe.get_doc(
			{
				"doctype": "Blog Post",
				"blog_category": "-test-blog-category",
				"blogger": "_Test Blogger 1",
				"title": "_Test If Owner Permissions on Get List",
				"content": "_Test Blog Post Content",
			}
		)

		doc.insert(ignore_if_duplicate=True)

		update("Blog Post", "Blogger", 0, "if_owner", 1)
		update("Blog Post", "Blogger", 0, "read", 1)
		user = frappe.get_doc("User", "test2@example.com")
		user.add_roles("Website Manager")
		frappe.clear_cache(doctype="Blog Post")

		frappe.set_user("test2@example.com")
		self.assertIn(doc.name, frappe.get_list("Blog Post", pluck="name"))

		# Become system manager to remove role
		frappe.set_user("test1@example.com")
		user.remove_roles("Website Manager")
		frappe.clear_cache(doctype="Blog Post")

		frappe.set_user("test2@example.com")
		self.assertNotIn(doc.name, frappe.get_list("Blog Post", pluck="name"))

	def test_if_owner_permission_on_delete(self):
		update("Blog Post", "Blogger", 0, "if_owner", 1)
		update("Blog Post", "Blogger", 0, "read", 1)
		update("Blog Post", "Blogger", 0, "write", 1)
		update("Blog Post", "Blogger", 0, "delete", 1)

		# Remove delete perm
		update("Blog Post", "Website Manager", 0, "delete", 0)

		frappe.clear_cache(doctype="Blog Post")

		frappe.set_user("test2@example.com")

		doc = frappe.get_doc(
			{
				"doctype": "Blog Post",
				"blog_category": "-test-blog-category",
				"blogger": "_Test Blogger 1",
				"title": "_Test Blog Post Title New 1",
				"content": "_Test Blog Post Content",
			}
		)

		doc.insert()

		getdoc("Blog Post", doc.name)
		doclist = [d.name for d in frappe.response.docs]
		self.assertTrue(doc.name in doclist)

		frappe.set_user("testperm@example.com")

		# Website Manager able to read
		getdoc("Blog Post", doc.name)
		doclist = [d.name for d in frappe.response.docs]
		self.assertTrue(doc.name in doclist)

		# Website Manager should not be able to delete
		self.assertRaises(frappe.PermissionError, frappe.delete_doc, "Blog Post", doc.name)

		frappe.set_user("test2@example.com")
		frappe.delete_doc("Blog Post", "-test-blog-post-title-new-1")
		update("Blog Post", "Website Manager", 0, "delete", 1)

	def test_clear_user_permissions(self):
		current_user = frappe.session.user
		frappe.set_user("Administrator")
		clear_user_permissions_for_doctype("Blog Category", "test2@example.com")
		clear_user_permissions_for_doctype("Blog Post", "test2@example.com")

		add_user_permission("Blog Post", "-test-blog-post-1", "test2@example.com")
		add_user_permission("Blog Post", "-test-blog-post-2", "test2@example.com")
		add_user_permission("Blog Category", "-test-blog-category-1", "test2@example.com")

		deleted_user_permission_count = clear_user_permissions("test2@example.com", "Blog Post")

		self.assertEqual(deleted_user_permission_count, 2)

		blog_post_user_permission_count = frappe.db.count(
			"User Permission", filters={"user": "test2@example.com", "allow": "Blog Post"}
		)

		self.assertEqual(blog_post_user_permission_count, 0)

		blog_category_user_permission_count = frappe.db.count(
			"User Permission", filters={"user": "test2@example.com", "allow": "Blog Category"}
		)

		self.assertEqual(blog_category_user_permission_count, 1)

		# reset the user
		frappe.set_user(current_user)

	def test_child_table_permissions(self):
		frappe.set_user("test@example.com")
		self.assertIsInstance(frappe.get_list("Has Role", parent_doctype="User", limit=1), list)
		self.assertRaisesRegex(
			frappe.exceptions.ValidationError,
			".* is not a valid parent DocType for .*",
			frappe.get_list,
			doctype="Has Role",
			parent_doctype="ToDo",
		)
		self.assertRaisesRegex(
			frappe.exceptions.ValidationError,
			"Please specify a valid parent DocType for .*",
			frappe.get_list,
			"Has Role",
		)
		self.assertRaisesRegex(
			frappe.exceptions.ValidationError,
			".* is not a valid parent DocType for .*",
			frappe.get_list,
			doctype="Has Role",
			parent_doctype="Has Role",
		)

<<<<<<< HEAD
	def test_read_docshare(self):
		"""Test if users can query only docshares on doctypes they can read."""
		from frappe.share import add, get_users

		add("Blog Post", "-test-blog-post", "test2@example.com")

		# System manager can query shares on Blog Post
		frappe.set_user("test1@example.com")
		shares = get_users("Blog Post", "-test-blog-post")
		self.assertEqual(len(shares), 1)

		# Blogger can query shares on Blog Post
		frappe.set_user("test2@example.com")
		shares = get_users("Blog Post", "-test-blog-post")
		self.assertEqual(len(shares), 1)

		# Sales User cannot query shares on Blog Post
		frappe.set_user("test3@example.com")
		self.assertRaises(frappe.ValidationError, get_users, "Blog Post", "-test-blog-post")

		# Blogger shares Blog Post with Sales User
		frappe.set_user("test2@example.com")
		add("Blog Post", "-test-blog-post", "test3@example.com")

		# Sales User can query shares on Blog Post
		frappe.set_user("test3@example.com")
		shares = get_users("Blog Post", "-test-blog-post")
		self.assertEqual(len(shares), 2)
=======
	def test_select_user(self):
		"""If test3@example.com is restricted by a User Permission to see only
		users linked to a certain doctype (in this case: Gender "Female"), he
		should not be able to query other users (Gender "Male").
		"""
		# ensure required genders exist
		for gender in ("Male", "Female"):
			if frappe.db.exists("Gender", gender):
				continue

			frappe.get_doc({"doctype": "Gender", "gender": gender}).insert()

		# asssign gender to test users
		frappe.db.set_value("User", "test1@example.com", "gender", "Male")
		frappe.db.set_value("User", "test2@example.com", "gender", "Female")
		frappe.db.set_value("User", "test3@example.com", "gender", "Female")

		# restrict test3@example.com to see only female users
		add_user_permission("Gender", "Female", "test3@example.com")

		# become user test3@example.com and see what users he can query
		frappe.set_user("test3@example.com")
		users = frappe.get_list("User", pluck="name")

		self.assertNotIn("test1@example.com", users)
		self.assertIn("test2@example.com", users)
		self.assertIn("test3@example.com", users)
>>>>>>> 09229029
<|MERGE_RESOLUTION|>--- conflicted
+++ resolved
@@ -673,36 +673,6 @@
 			parent_doctype="Has Role",
 		)
 
-<<<<<<< HEAD
-	def test_read_docshare(self):
-		"""Test if users can query only docshares on doctypes they can read."""
-		from frappe.share import add, get_users
-
-		add("Blog Post", "-test-blog-post", "test2@example.com")
-
-		# System manager can query shares on Blog Post
-		frappe.set_user("test1@example.com")
-		shares = get_users("Blog Post", "-test-blog-post")
-		self.assertEqual(len(shares), 1)
-
-		# Blogger can query shares on Blog Post
-		frappe.set_user("test2@example.com")
-		shares = get_users("Blog Post", "-test-blog-post")
-		self.assertEqual(len(shares), 1)
-
-		# Sales User cannot query shares on Blog Post
-		frappe.set_user("test3@example.com")
-		self.assertRaises(frappe.ValidationError, get_users, "Blog Post", "-test-blog-post")
-
-		# Blogger shares Blog Post with Sales User
-		frappe.set_user("test2@example.com")
-		add("Blog Post", "-test-blog-post", "test3@example.com")
-
-		# Sales User can query shares on Blog Post
-		frappe.set_user("test3@example.com")
-		shares = get_users("Blog Post", "-test-blog-post")
-		self.assertEqual(len(shares), 2)
-=======
 	def test_select_user(self):
 		"""If test3@example.com is restricted by a User Permission to see only
 		users linked to a certain doctype (in this case: Gender "Female"), he
@@ -730,4 +700,32 @@
 		self.assertNotIn("test1@example.com", users)
 		self.assertIn("test2@example.com", users)
 		self.assertIn("test3@example.com", users)
->>>>>>> 09229029
+
+	def test_read_docshare(self):
+		"""Test if users can query only docshares on doctypes they can read."""
+		from frappe.share import add, get_users
+
+		add("Blog Post", "-test-blog-post", "test2@example.com")
+
+		# System manager can query shares on Blog Post
+		frappe.set_user("test1@example.com")
+		shares = get_users("Blog Post", "-test-blog-post")
+		self.assertEqual(len(shares), 1)
+
+		# Blogger can query shares on Blog Post
+		frappe.set_user("test2@example.com")
+		shares = get_users("Blog Post", "-test-blog-post")
+		self.assertEqual(len(shares), 1)
+
+		# Sales User cannot query shares on Blog Post
+		frappe.set_user("test3@example.com")
+		self.assertRaises(frappe.ValidationError, get_users, "Blog Post", "-test-blog-post")
+
+		# Blogger shares Blog Post with Sales User
+		frappe.set_user("test2@example.com")
+		add("Blog Post", "-test-blog-post", "test3@example.com")
+
+		# Sales User can query shares on Blog Post
+		frappe.set_user("test3@example.com")
+		shares = get_users("Blog Post", "-test-blog-post")
+		self.assertEqual(len(shares), 2)