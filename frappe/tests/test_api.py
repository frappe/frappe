import unittest
from random import choice

import requests
from semantic_version import Version

import frappe
from frappe.utils import get_site_url


def maintain_state(f):
	def wrapper(*args, **kwargs):
		frappe.db.rollback()
		r = f(*args, **kwargs)
		frappe.db.commit()
		return r

	return wrapper


class TestResourceAPI(unittest.TestCase):
	SITE_URL = get_site_url(frappe.local.site)
	RESOURCE_URL = f"{SITE_URL}/api/resource"
	DOCTYPE = "ToDo"
	GENERATED_DOCUMENTS = []

	@classmethod
	@maintain_state
	def setUpClass(self):
		for _ in range(10):
			doc = frappe.get_doc(
				{"doctype": "ToDo", "description": frappe.mock("paragraph")}
			).insert()
			self.GENERATED_DOCUMENTS.append(doc.name)

	@classmethod
	@maintain_state
	def tearDownClass(self):
		for name in self.GENERATED_DOCUMENTS:
			frappe.delete_doc_if_exists(self.DOCTYPE, name)

<<<<<<< HEAD
=======
	def setUp(self):
		# commit to ensure consistency in session (postgres CI randomly fails)
		if frappe.conf.db_type == "postgres":
			frappe.db.commit()

>>>>>>> 77e0b595
	@property
	def sid(self):
		if not getattr(self, "_sid", None):
			self._sid = requests.post(
				f"{self.SITE_URL}/api/method/login",
				data={
					"usr": "Administrator",
					"pwd": frappe.conf.admin_password or "admin",
				},
			).cookies.get("sid")

		return self._sid

	def get(self, path, params=""):
		return requests.get(f"{self.RESOURCE_URL}/{path}?sid={self.sid}{params}")

	def post(self, path, data):
		return requests.post(
			f"{self.RESOURCE_URL}/{path}?sid={self.sid}", data=frappe.as_json(data)
		)

	def put(self, path, data):
		return requests.put(
			f"{self.RESOURCE_URL}/{path}?sid={self.sid}", data=frappe.as_json(data)
		)

	def delete(self, path):
		return requests.delete(f"{self.RESOURCE_URL}/{path}?sid={self.sid}")

	def test_unauthorized_call(self):
		# test 1: fetch documents without auth
		response = requests.get(f"{self.RESOURCE_URL}/{self.DOCTYPE}")
		self.assertEqual(response.status_code, 403)

	def test_get_list(self):
		# test 2: fetch documents without params
		response = self.get(self.DOCTYPE)
		self.assertEqual(response.status_code, 200)
		self.assertIsInstance(response.json(), dict)
		self.assertIn("data", response.json())

	def test_get_list_limit(self):
		# test 3: fetch data with limit
		response = self.get(self.DOCTYPE, "&limit=2")
		self.assertEqual(response.status_code, 200)
		self.assertEqual(len(response.json()["data"]), 2)

	def test_get_list_dict(self):
		# test 4: fetch response as (not) dict
		response = self.get(self.DOCTYPE, "&as_dict=True")
		json = frappe._dict(response.json())
		self.assertEqual(response.status_code, 200)
		self.assertIsInstance(json.data, list)
		self.assertIsInstance(json.data[0], dict)

		response = self.get(self.DOCTYPE, "&as_dict=False")
		json = frappe._dict(response.json())
		self.assertEqual(response.status_code, 200)
		self.assertIsInstance(json.data, list)
		self.assertIsInstance(json.data[0], list)

	def test_get_list_debug(self):
		# test 5: fetch response with debug
		response = self.get(self.DOCTYPE, "&debug=true")
		self.assertEqual(response.status_code, 200)
		self.assertIn("exc", response.json())
		self.assertIsInstance(response.json()["exc"], str)
		self.assertIsInstance(eval(response.json()["exc"]), list)

	def test_get_list_fields(self):
		# test 6: fetch response with fields
		response = self.get(self.DOCTYPE, r'&fields=["description"]')
		self.assertEqual(response.status_code, 200)
		json = frappe._dict(response.json())
		self.assertIn("description", json.data[0])

	def test_create_document(self):
		# test 7: POST method on /api/resource to create doc
		data = {"description": frappe.mock("paragraph")}
		response = self.post(self.DOCTYPE, data)
		self.assertEqual(response.status_code, 200)
		docname = response.json()["data"]["name"]
		self.assertIsInstance(docname, str)
		self.GENERATED_DOCUMENTS.append(docname)

	def test_update_document(self):
		# test 8: PUT method on /api/resource to update doc
		generated_desc = frappe.mock("paragraph")
		data = {"description": generated_desc}
		random_doc = choice(self.GENERATED_DOCUMENTS)
		desc_before_update = frappe.db.get_value(self.DOCTYPE, random_doc, "description")

		response = self.put(f"{self.DOCTYPE}/{random_doc}", data=data)
		self.assertEqual(response.status_code, 200)
		self.assertNotEqual(response.json()["data"]["description"], desc_before_update)
		self.assertEqual(response.json()["data"]["description"], generated_desc)

	def test_delete_document(self):
		# test 9: DELETE method on /api/resource
		doc_to_delete = choice(self.GENERATED_DOCUMENTS)
		response = self.delete(f"{self.DOCTYPE}/{doc_to_delete}")
		self.assertEqual(response.status_code, 202)
		self.assertDictEqual(response.json(), {"message": "ok"})
		self.GENERATED_DOCUMENTS.remove(doc_to_delete)

		non_existent_doc = frappe.generate_hash(length=12)
		response = self.delete(f"{self.DOCTYPE}/{non_existent_doc}")
		self.assertEqual(response.status_code, 404)
		self.assertDictEqual(response.json(), {})


class TestMethodAPI(unittest.TestCase):
	METHOD_URL = f"{get_site_url(frappe.local.site)}/api/method"

	def test_version(self):
		# test 1: test for /api/method/version
		response = requests.get(f"{self.METHOD_URL}/version")
		json = frappe._dict(response.json())

		self.assertEqual(response.status_code, 200)
		self.assertIsInstance(json, dict)
		self.assertIsInstance(json.message, str)
		self.assertEqual(Version(json.message), Version(frappe.__version__))

	def test_ping(self):
		# test 2: test for /api/method/ping
		response = requests.get(f"{self.METHOD_URL}/ping")
		self.assertEqual(response.status_code, 200)
		self.assertIsInstance(response.json(), dict)
		self.assertEqual(response.json()['message'], "pong")<|MERGE_RESOLUTION|>--- conflicted
+++ resolved
@@ -39,14 +39,11 @@
 		for name in self.GENERATED_DOCUMENTS:
 			frappe.delete_doc_if_exists(self.DOCTYPE, name)
 
-<<<<<<< HEAD
-=======
 	def setUp(self):
 		# commit to ensure consistency in session (postgres CI randomly fails)
 		if frappe.conf.db_type == "postgres":
 			frappe.db.commit()
 
->>>>>>> 77e0b595
 	@property
 	def sid(self):
 		if not getattr(self, "_sid", None):
