--- conflicted
+++ resolved
@@ -2,12 +2,6 @@
 
 import frappe
 from frappe.tests.utils import FrappeTestCase
-<<<<<<< HEAD
-from frappe.utils.safe_exec import get_safe_globals, safe_exec
-
-
-class TestSafeExec(FrappeTestCase):
-=======
 from frappe.utils.safe_exec import ServerScriptNotEnabled, get_safe_globals, safe_exec
 
 
@@ -17,7 +11,6 @@
 		cls.enable_safe_exec()
 		return super().setUpClass()
 
->>>>>>> 9ef10818
 	def test_import_fails(self):
 		self.assertRaises(ImportError, safe_exec, "import os")
 
@@ -114,8 +107,6 @@
 		unsafe_global = {"frappe": frappe}
 		self.assertRaises(SyntaxError, safe_exec, """frappe.msgprint("Hello")""", unsafe_global)
 
-<<<<<<< HEAD
-=======
 	def test_attrdict(self):
 		# jinja
 		frappe.render_template("{% set my_dict = _dict() %} {{- my_dict.works -}}")
@@ -123,19 +114,14 @@
 		# RestrictedPython
 		safe_exec("my_dict = _dict()")
 
->>>>>>> 9ef10818
 	def test_write_wrapper(self):
 		# Allow modifying _dict instance
 		safe_exec("_dict().x = 1")
 
 		# dont Allow modifying _dict class
-<<<<<<< HEAD
-		self.assertRaises(Exception, safe_exec, "_dict.x = 1")
-=======
 		self.assertRaises(Exception, safe_exec, "_dict.x = 1")
 
 
 class TestNoSafeExec(FrappeTestCase):
 	def test_safe_exec_disabled_by_default(self):
-		self.assertRaises(ServerScriptNotEnabled, safe_exec, "pass")
->>>>>>> 9ef10818
+		self.assertRaises(ServerScriptNotEnabled, safe_exec, "pass")