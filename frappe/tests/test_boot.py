import frappe
from frappe.boot import get_unseen_notes, get_user_pages_or_reports
from frappe.desk.doctype.note.note import mark_as_seen
from frappe.tests.utils import FrappeTestCase


class TestBootData(FrappeTestCase):
	def test_get_unseen_notes(self):
		frappe.db.delete("Note")
		frappe.db.delete("Note Seen By")
		note = frappe.get_doc(
			{
				"doctype": "Note",
				"title": "Test Note",
				"notify_on_login": 1,
				"content": "Test Note 1",
				"public": 1,
			}
		)
		note.insert()

		frappe.set_user("test@example.com")
		unseen_notes = [d.title for d in get_unseen_notes()]
		self.assertListEqual(unseen_notes, ["Test Note"])

		mark_as_seen(note.name)
		unseen_notes = [d.title for d in get_unseen_notes()]
		self.assertListEqual(unseen_notes, [])

<<<<<<< HEAD
=======

class TestPermissionQueries(FrappeTestCase):
	@classmethod
	def setUpClass(cls) -> None:
		cls.enable_safe_exec()
		return super().setUpClass()

>>>>>>> 9ef10818
	def test_get_user_pages_or_reports_with_permission_query(self):
		# Create a ToDo custom report with admin user
		frappe.set_user("Administrator")
		frappe.get_doc(
			{
				"doctype": "Report",
				"ref_doctype": "ToDo",
				"report_name": "Test Admin Report",
				"report_type": "Report Builder",
				"is_standard": "No",
			}
		).insert()

		# Add permission query such that each user can only see their own custom reports
		frappe.get_doc(
			dict(
				doctype="Server Script",
				name="test_report_permission_query",
				script_type="Permission Query",
				reference_doctype="Report",
				script="""conditions = f"(`tabReport`.is_standard = 'Yes' or `tabReport`.owner = '{frappe.session.user}')"
				""",
			)
		).insert()

		# Create a ToDo custom report with test user
		frappe.set_user("test@example.com")
		frappe.get_doc(
			{
				"doctype": "Report",
				"ref_doctype": "ToDo",
				"report_name": "Test User Report",
				"report_type": "Report Builder",
				"is_standard": "No",
			}
		).insert(ignore_permissions=True)

		get_user_pages_or_reports("Report")
<<<<<<< HEAD
		allowed_reports = frappe.cache().get_value("has_role:Report", user=frappe.session.user)
=======
		allowed_reports = frappe.cache.get_value("has_role:Report", user=frappe.session.user)
>>>>>>> 9ef10818

		# Test user must not see admin user's report
		self.assertNotIn("Test Admin Report", allowed_reports)
		self.assertIn("Test User Report", allowed_reports)<|MERGE_RESOLUTION|>--- conflicted
+++ resolved
@@ -27,8 +27,6 @@
 		unseen_notes = [d.title for d in get_unseen_notes()]
 		self.assertListEqual(unseen_notes, [])
 
-<<<<<<< HEAD
-=======
 
 class TestPermissionQueries(FrappeTestCase):
 	@classmethod
@@ -36,7 +34,6 @@
 		cls.enable_safe_exec()
 		return super().setUpClass()
 
->>>>>>> 9ef10818
 	def test_get_user_pages_or_reports_with_permission_query(self):
 		# Create a ToDo custom report with admin user
 		frappe.set_user("Administrator")
@@ -75,11 +72,7 @@
 		).insert(ignore_permissions=True)
 
 		get_user_pages_or_reports("Report")
-<<<<<<< HEAD
-		allowed_reports = frappe.cache().get_value("has_role:Report", user=frappe.session.user)
-=======
 		allowed_reports = frappe.cache.get_value("has_role:Report", user=frappe.session.user)
->>>>>>> 9ef10818
 
 		# Test user must not see admin user's report
 		self.assertNotIn("Test Admin Report", allowed_reports)
