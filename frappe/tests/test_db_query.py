# Copyright (c) 2015, Frappe Technologies Pvt. Ltd. and Contributors
# License: MIT. See LICENSE
import datetime
import unittest

import frappe
from frappe.core.page.permission_manager.permission_manager import add, reset, update
from frappe.custom.doctype.property_setter.property_setter import make_property_setter
from frappe.desk.reportview import get_filters_cond
from frappe.handler import execute_cmd
from frappe.model.db_query import DatabaseQuery
from frappe.permissions import add_user_permission, clear_user_permissions_for_doctype
from frappe.query_builder import Column
from frappe.utils.testutils import add_custom_field, clear_custom_fields

test_dependencies = ["User", "Blog Post", "Blog Category", "Blogger"]


class TestReportview(unittest.TestCase):
	def setUp(self):
		frappe.set_user("Administrator")

	def test_basic(self):
		self.assertTrue({"name": "DocType"} in DatabaseQuery("DocType").execute(limit_page_length=None))

	def test_extract_tables(self):
		db_query = DatabaseQuery("DocType")
		add_custom_field("DocType", "test_tab_field", "Data")

		db_query.fields = ["tabNote.creation", "test_tab_field", "tabDocType.test_tab_field"]
		db_query.extract_tables()
		self.assertIn("`tabNote`", db_query.tables)
		self.assertIn("`tabDocType`", db_query.tables)
		self.assertNotIn("test_tab_field", db_query.tables)

		clear_custom_fields("DocType")

	def test_child_table_field_syntax(self):
		note = frappe.get_doc(
			doctype="Note",
			title=f"Test {frappe.utils.random_string(8)}",
			content="test",
			seen_by=[{"user": "Administrator"}],
		).insert()
		result = frappe.db.get_all(
			"Note",
			filters={"name": note.name},
			fields=["name", "seen_by.user as seen_by"],
			limit=1,
		)
		self.assertEqual(result[0].seen_by, "Administrator")
		note.delete()

	def test_link_field_syntax(self):
		todo = frappe.get_doc(
			doctype="ToDo", description="Test ToDo", allocated_to="Administrator"
		).insert()
		result = frappe.db.get_all(
			"ToDo",
			filters={"name": todo.name},
			fields=["name", "allocated_to.email as allocated_user_email"],
			limit=1,
		)
		self.assertEqual(result[0].allocated_user_email, "admin@example.com")
		todo.delete()

	def test_build_match_conditions(self):
		clear_user_permissions_for_doctype("Blog Post", "test2@example.com")

		test2user = frappe.get_doc("User", "test2@example.com")
		test2user.add_roles("Blogger")
		frappe.set_user("test2@example.com")

		# this will get match conditions for Blog Post
		build_match_conditions = DatabaseQuery("Blog Post").build_match_conditions

		# Before any user permission is applied
		# get as filters
		self.assertEqual(build_match_conditions(as_condition=False), [])
		# get as conditions
		self.assertEqual(build_match_conditions(as_condition=True), "")

		add_user_permission("Blog Post", "-test-blog-post", "test2@example.com", True)
		add_user_permission("Blog Post", "-test-blog-post-1", "test2@example.com", True)

		# After applying user permission
		# get as filters
		self.assertTrue(
			{"Blog Post": ["-test-blog-post-1", "-test-blog-post"]}
			in build_match_conditions(as_condition=False)
		)
		# get as conditions
		if frappe.db.db_type == "mariadb":
			assertion_string = """(((ifnull(`tabBlog Post`.`name`, '')='' or `tabBlog Post`.`name` in ('-test-blog-post-1', '-test-blog-post'))))"""
		else:
			assertion_string = """(((ifnull(cast(`tabBlog Post`.`name` as varchar), '')='' or cast(`tabBlog Post`.`name` as varchar) in ('-test-blog-post-1', '-test-blog-post'))))"""

		self.assertEqual(build_match_conditions(as_condition=True), assertion_string)

		frappe.set_user("Administrator")

	def test_fields(self):
		self.assertTrue(
			{"name": "DocType", "issingle": 0}
			in DatabaseQuery("DocType").execute(fields=["name", "issingle"], limit_page_length=None)
		)

	def test_filters_1(self):
		self.assertFalse(
			{"name": "DocType"}
			in DatabaseQuery("DocType").execute(filters=[["DocType", "name", "like", "J%"]])
		)

	def test_filters_2(self):
		self.assertFalse(
			{"name": "DocType"} in DatabaseQuery("DocType").execute(filters=[{"name": ["like", "J%"]}])
		)

	def test_filters_3(self):
		self.assertFalse(
			{"name": "DocType"} in DatabaseQuery("DocType").execute(filters={"name": ["like", "J%"]})
		)

	def test_filters_4(self):
		self.assertTrue(
			{"name": "DocField"} in DatabaseQuery("DocType").execute(filters={"name": "DocField"})
		)

	def test_in_not_in_filters(self):
		self.assertFalse(DatabaseQuery("DocType").execute(filters={"name": ["in", None]}))
		self.assertTrue(
			{"name": "DocType"} in DatabaseQuery("DocType").execute(filters={"name": ["not in", None]})
		)

		for result in [{"name": "DocType"}, {"name": "DocField"}]:
			self.assertTrue(
				result in DatabaseQuery("DocType").execute(filters={"name": ["in", "DocType,DocField"]})
			)

		for result in [{"name": "DocType"}, {"name": "DocField"}]:
			self.assertFalse(
				result in DatabaseQuery("DocType").execute(filters={"name": ["not in", "DocType,DocField"]})
			)

	def test_none_filter(self):
<<<<<<< HEAD
		query = frappe.qb.engine.get_query(
			"DocType", fields="name", filters={"restrict_to_domain": None}
		)
=======
		query = frappe.db.query.get_sql("DocType", fields="name", filters={"restrict_to_domain": None})
>>>>>>> ef67052c
		sql = str(query).replace("`", "").replace('"', "")
		condition = "restrict_to_domain IS NULL"
		self.assertIn(condition, sql)

	def test_or_filters(self):
		data = DatabaseQuery("DocField").execute(
			filters={"parent": "DocType"},
			fields=["fieldname", "fieldtype"],
			or_filters=[{"fieldtype": "Table"}, {"fieldtype": "Select"}],
		)

		self.assertTrue({"fieldtype": "Table", "fieldname": "fields"} in data)
		self.assertTrue({"fieldtype": "Select", "fieldname": "document_type"} in data)
		self.assertFalse({"fieldtype": "Check", "fieldname": "issingle"} in data)

	def test_between_filters(self):
		"""test case to check between filter for date fields"""
		frappe.db.delete("Event")

		# create events to test the between operator filter
		todays_event = create_event()
		event1 = create_event(starts_on="2016-07-05 23:59:59")
		event2 = create_event(starts_on="2016-07-06 00:00:00")
		event3 = create_event(starts_on="2016-07-07 23:59:59")
		event4 = create_event(starts_on="2016-07-08 00:00:01")

		# if the values are not passed in filters then event should be filter as current datetime
		data = DatabaseQuery("Event").execute(filters={"starts_on": ["between", None]}, fields=["name"])

		self.assertTrue({"name": event1.name} not in data)

		# if both from and to_date values are passed
		data = DatabaseQuery("Event").execute(
			filters={"starts_on": ["between", ["2016-07-06", "2016-07-07"]]}, fields=["name"]
		)

		self.assertTrue({"name": event2.name} in data)
		self.assertTrue({"name": event3.name} in data)
		self.assertTrue({"name": event1.name} not in data)
		self.assertTrue({"name": event4.name} not in data)

		# if only one value is passed in the filter
		data = DatabaseQuery("Event").execute(
			filters={"starts_on": ["between", ["2016-07-07"]]}, fields=["name"]
		)

		self.assertTrue({"name": event3.name} in data)
		self.assertTrue({"name": event4.name} in data)
		self.assertTrue({"name": todays_event.name} in data)
		self.assertTrue({"name": event1.name} not in data)
		self.assertTrue({"name": event2.name} not in data)

		# test between is formatted for creation column
		data = DatabaseQuery("Event").execute(
			filters={"creation": ["between", ["2016-07-06", "2016-07-07"]]}, fields=["name"]
		)

	def test_ignore_permissions_for_get_filters_cond(self):
		frappe.set_user("test2@example.com")
		self.assertRaises(frappe.PermissionError, get_filters_cond, "DocType", dict(istable=1), [])
		self.assertTrue(get_filters_cond("DocType", dict(istable=1), [], ignore_permissions=True))
		frappe.set_user("Administrator")

	def test_query_fields_sanitizer(self):
		self.assertRaises(
			frappe.DataError,
			DatabaseQuery("DocType").execute,
			fields=["name", "issingle, version()"],
			limit_start=0,
			limit_page_length=1,
		)

		self.assertRaises(
			frappe.DataError,
			DatabaseQuery("DocType").execute,
			fields=["name", "issingle, IF(issingle=1, (select name from tabUser), count(name))"],
			limit_start=0,
			limit_page_length=1,
		)

		self.assertRaises(
			frappe.DataError,
			DatabaseQuery("DocType").execute,
			fields=["name", "issingle, (select count(*) from tabSessions)"],
			limit_start=0,
			limit_page_length=1,
		)

		self.assertRaises(
			frappe.DataError,
			DatabaseQuery("DocType").execute,
			fields=["name", "issingle, SELECT LOCATE('', `tabUser`.`user`) AS user;"],
			limit_start=0,
			limit_page_length=1,
		)

		self.assertRaises(
			frappe.DataError,
			DatabaseQuery("DocType").execute,
			fields=["name", "issingle, IF(issingle=1, (SELECT name from tabUser), count(*))"],
			limit_start=0,
			limit_page_length=1,
		)

		self.assertRaises(
			frappe.DataError,
			DatabaseQuery("DocType").execute,
			fields=["name", "issingle ''"],
			limit_start=0,
			limit_page_length=1,
		)

		self.assertRaises(
			frappe.DataError,
			DatabaseQuery("DocType").execute,
			fields=["name", "issingle,'"],
			limit_start=0,
			limit_page_length=1,
		)

		self.assertRaises(
			frappe.DataError,
			DatabaseQuery("DocType").execute,
			fields=["name", "select * from tabSessions"],
			limit_start=0,
			limit_page_length=1,
		)

		self.assertRaises(
			frappe.DataError,
			DatabaseQuery("DocType").execute,
			fields=["name", "issingle from --"],
			limit_start=0,
			limit_page_length=1,
		)

		self.assertRaises(
			frappe.DataError,
			DatabaseQuery("DocType").execute,
			fields=["name", "issingle from tabDocType order by 2 --"],
			limit_start=0,
			limit_page_length=1,
		)

		self.assertRaises(
			frappe.DataError,
			DatabaseQuery("DocType").execute,
			fields=["name", "1' UNION SELECT * FROM __Auth --"],
			limit_start=0,
			limit_page_length=1,
		)

		self.assertRaises(
			frappe.DataError,
			DatabaseQuery("DocType").execute,
			fields=["@@version"],
			limit_start=0,
			limit_page_length=1,
		)

		data = DatabaseQuery("DocType").execute(
			fields=["count(`name`) as count"], limit_start=0, limit_page_length=1
		)
		self.assertTrue("count" in data[0])

		data = DatabaseQuery("DocType").execute(
			fields=["name", "issingle", "locate('', name) as _relevance"],
			limit_start=0,
			limit_page_length=1,
		)
		self.assertTrue("_relevance" in data[0])

		data = DatabaseQuery("DocType").execute(
			fields=["name", "issingle", "date(creation) as creation"], limit_start=0, limit_page_length=1
		)
		self.assertTrue("creation" in data[0])

		if frappe.db.db_type != "postgres":
			# datediff function does not exist in postgres
			data = DatabaseQuery("DocType").execute(
				fields=["name", "issingle", "datediff(modified, creation) as date_diff"],
				limit_start=0,
				limit_page_length=1,
			)
			self.assertTrue("date_diff" in data[0])

	def test_nested_permission(self):
		frappe.set_user("Administrator")
		create_nested_doctype()
		create_nested_doctype_records()
		clear_user_permissions_for_doctype("Nested DocType")

		# user permission for only one root folder
		add_user_permission("Nested DocType", "Level 1 A", "test2@example.com")

		from frappe.core.page.permission_manager.permission_manager import update

		# to avoid if_owner filter
		update("Nested DocType", "All", 0, "if_owner", 0)

		frappe.set_user("test2@example.com")
		data = DatabaseQuery("Nested DocType").execute()

		# children of root folder (for which we added user permission) should be accessible
		self.assertTrue({"name": "Level 2 A"} in data)
		self.assertTrue({"name": "Level 2 A"} in data)

		# other folders should not be accessible
		self.assertFalse({"name": "Level 1 B"} in data)
		self.assertFalse({"name": "Level 2 B"} in data)
		update("Nested DocType", "All", 0, "if_owner", 1)
		frappe.set_user("Administrator")

	def test_filter_sanitizer(self):
		self.assertRaises(
			frappe.DataError,
			DatabaseQuery("DocType").execute,
			fields=["name"],
			filters={"istable,": 1},
			limit_start=0,
			limit_page_length=1,
		)

		self.assertRaises(
			frappe.DataError,
			DatabaseQuery("DocType").execute,
			fields=["name"],
			filters={"editable_grid,": 1},
			or_filters={"istable,": 1},
			limit_start=0,
			limit_page_length=1,
		)

		self.assertRaises(
			frappe.DataError,
			DatabaseQuery("DocType").execute,
			fields=["name"],
			filters={"editable_grid,": 1},
			or_filters=[["DocType", "istable,", "=", 1]],
			limit_start=0,
			limit_page_length=1,
		)

		self.assertRaises(
			frappe.DataError,
			DatabaseQuery("DocType").execute,
			fields=["name"],
			filters={"editable_grid,": 1},
			or_filters=[["DocType", "istable", "=", 1], ["DocType", "beta and 1=1", "=", 0]],
			limit_start=0,
			limit_page_length=1,
		)

		out = DatabaseQuery("DocType").execute(
			fields=["name"],
			filters={"editable_grid": 1, "module": "Core"},
			or_filters=[["DocType", "istable", "=", 1]],
			order_by="creation",
		)
		self.assertTrue("DocField" in [d["name"] for d in out])

		out = DatabaseQuery("DocType").execute(
			fields=["name"],
			filters={"issingle": 1},
			or_filters=[["DocType", "module", "=", "Core"]],
			order_by="creation",
		)
		self.assertTrue("Role Permission for Page and Report" in [d["name"] for d in out])

		out = DatabaseQuery("DocType").execute(
			fields=["name"], filters={"track_changes": 1, "module": "Core"}, order_by="creation"
		)
		self.assertTrue("File" in [d["name"] for d in out])

		out = DatabaseQuery("DocType").execute(
			fields=["name"],
			filters=[["DocType", "ifnull(track_changes, 0)", "=", 0], ["DocType", "module", "=", "Core"]],
			order_by="creation",
		)
		self.assertTrue("DefaultValue" in [d["name"] for d in out])

	def test_of_not_of_descendant_ancestors(self):
		frappe.set_user("Administrator")
		clear_user_permissions_for_doctype("Nested DocType")

		# in descendants filter
		data = frappe.get_all("Nested DocType", {"name": ("descendants of", "Level 2 A")})
		self.assertTrue({"name": "Level 3 A"} in data)

		data = frappe.get_all("Nested DocType", {"name": ("descendants of", "Level 1 A")})
		self.assertTrue({"name": "Level 3 A"} in data)
		self.assertTrue({"name": "Level 2 A"} in data)
		self.assertFalse({"name": "Level 2 B"} in data)
		self.assertFalse({"name": "Level 1 B"} in data)
		self.assertFalse({"name": "Level 1 A"} in data)
		self.assertFalse({"name": "Root"} in data)

		# in ancestors of filter
		data = frappe.get_all("Nested DocType", {"name": ("ancestors of", "Level 2 A")})
		self.assertFalse({"name": "Level 3 A"} in data)
		self.assertFalse({"name": "Level 2 A"} in data)
		self.assertFalse({"name": "Level 2 B"} in data)
		self.assertFalse({"name": "Level 1 B"} in data)
		self.assertTrue({"name": "Level 1 A"} in data)
		self.assertTrue({"name": "Root"} in data)

		data = frappe.get_all("Nested DocType", {"name": ("ancestors of", "Level 1 A")})
		self.assertFalse({"name": "Level 3 A"} in data)
		self.assertFalse({"name": "Level 2 A"} in data)
		self.assertFalse({"name": "Level 2 B"} in data)
		self.assertFalse({"name": "Level 1 B"} in data)
		self.assertFalse({"name": "Level 1 A"} in data)
		self.assertTrue({"name": "Root"} in data)

		# not descendants filter
		data = frappe.get_all("Nested DocType", {"name": ("not descendants of", "Level 2 A")})
		self.assertFalse({"name": "Level 3 A"} in data)
		self.assertTrue({"name": "Level 2 A"} in data)
		self.assertTrue({"name": "Level 2 B"} in data)
		self.assertTrue({"name": "Level 1 A"} in data)
		self.assertTrue({"name": "Root"} in data)

		data = frappe.get_all("Nested DocType", {"name": ("not descendants of", "Level 1 A")})
		self.assertFalse({"name": "Level 3 A"} in data)
		self.assertFalse({"name": "Level 2 A"} in data)
		self.assertTrue({"name": "Level 2 B"} in data)
		self.assertTrue({"name": "Level 1 B"} in data)
		self.assertTrue({"name": "Level 1 A"} in data)
		self.assertTrue({"name": "Root"} in data)

		# not ancestors of filter
		data = frappe.get_all("Nested DocType", {"name": ("not ancestors of", "Level 2 A")})
		self.assertTrue({"name": "Level 3 A"} in data)
		self.assertTrue({"name": "Level 2 A"} in data)
		self.assertTrue({"name": "Level 2 B"} in data)
		self.assertTrue({"name": "Level 1 B"} in data)
		self.assertTrue({"name": "Level 1 A"} not in data)
		self.assertTrue({"name": "Root"} not in data)

		data = frappe.get_all("Nested DocType", {"name": ("not ancestors of", "Level 1 A")})
		self.assertTrue({"name": "Level 3 A"} in data)
		self.assertTrue({"name": "Level 2 A"} in data)
		self.assertTrue({"name": "Level 2 B"} in data)
		self.assertTrue({"name": "Level 1 B"} in data)
		self.assertTrue({"name": "Level 1 A"} in data)
		self.assertFalse({"name": "Root"} in data)

		data = frappe.get_all("Nested DocType", {"name": ("ancestors of", "Root")})
		self.assertTrue(len(data) == 0)
		self.assertTrue(
			len(frappe.get_all("Nested DocType", {"name": ("not ancestors of", "Root")}))
			== len(frappe.get_all("Nested DocType"))
		)

	def test_is_set_is_not_set(self):
		res = DatabaseQuery("DocType").execute(filters={"autoname": ["is", "not set"]})
		self.assertTrue({"name": "Integration Request"} in res)
		self.assertTrue({"name": "User"} in res)
		self.assertFalse({"name": "Blogger"} in res)

		res = DatabaseQuery("DocType").execute(filters={"autoname": ["is", "set"]})
		self.assertTrue({"name": "DocField"} in res)
		self.assertTrue({"name": "Prepared Report"} in res)
		self.assertFalse({"name": "Property Setter"} in res)

	def test_set_field_tables(self):
		# Tests _in_standard_sql_methods method in test_set_field_tables
		# The following query will break if the above method is broken
		data = frappe.db.get_list(
			"Web Form",
			filters=[["Web Form Field", "reqd", "=", 1]],
			group_by="amount_field",
			fields=["count(*) as count", "`amount_field` as name"],
			order_by="count desc",
			limit=50,
		)

	def test_pluck_name(self):
		names = DatabaseQuery("DocType").execute(filters={"name": "DocType"}, pluck="name")
		self.assertEqual(names, ["DocType"])

	def test_pluck_any_field(self):
		owners = DatabaseQuery("DocType").execute(filters={"name": "DocType"}, pluck="owner")
		self.assertEqual(owners, ["Administrator"])

	def test_prepare_select_args(self):
		# frappe.get_all inserts modified field into order_by clause
		# test to make sure this is inserted into select field when postgres
		doctypes = frappe.get_all(
			"DocType",
			filters={"docstatus": 0, "document_type": ("!=", "")},
			group_by="document_type",
			fields=["document_type", "sum(is_submittable) as is_submittable"],
			limit=1,
			as_list=True,
		)
		if frappe.conf.db_type == "mariadb":
			self.assertTrue(len(doctypes[0]) == 2)
		else:
			self.assertTrue(len(doctypes[0]) == 3)
			self.assertTrue(isinstance(doctypes[0][2], datetime.datetime))

	def test_column_comparison(self):
		"""Test DatabaseQuery.execute to test column comparison"""
		users_unedited = frappe.get_all(
			"User",
			filters={"creation": Column("modified")},
			fields=["name", "creation", "modified"],
			limit=1,
		)
		users_edited = frappe.get_all(
			"User",
			filters={"creation": ("!=", Column("modified"))},
			fields=["name", "creation", "modified"],
			limit=1,
		)

		self.assertEqual(users_unedited[0].modified, users_unedited[0].creation)
		self.assertNotEqual(users_edited[0].modified, users_edited[0].creation)

	def test_reportview_get(self):
		user = frappe.get_doc("User", "test@example.com")
		add_child_table_to_blog_post()

		user_roles = frappe.get_roles()
		user.remove_roles(*user_roles)
		user.add_roles("Blogger")

		make_property_setter("Blog Post", "published", "permlevel", 1, "Int")
		reset("Blog Post")
		add("Blog Post", "Website Manager", 1)
		update("Blog Post", "Website Manager", 1, "write", 1)

		frappe.set_user(user.name)

		frappe.local.request = frappe._dict()
		frappe.local.request.method = "POST"

		frappe.local.form_dict = frappe._dict(
			{
				"doctype": "Blog Post",
				"fields": ["published", "title", "`tabTest Child`.`test_field`"],
			}
		)

		# even if * is passed, fields which are not accessible should be filtered out
		response = execute_cmd("frappe.desk.reportview.get")
		self.assertListEqual(response["keys"], ["title"])
		frappe.local.form_dict = frappe._dict(
			{
				"doctype": "Blog Post",
				"fields": ["*"],
			}
		)

		response = execute_cmd("frappe.desk.reportview.get")
		self.assertNotIn("published", response["keys"])

		frappe.set_user("Administrator")
		user.add_roles("Website Manager")
		frappe.set_user(user.name)

		frappe.set_user("Administrator")

		# Admin should be able to see access all fields
		frappe.local.form_dict = frappe._dict(
			{
				"doctype": "Blog Post",
				"fields": ["published", "title", "`tabTest Child`.`test_field`"],
			}
		)

		response = execute_cmd("frappe.desk.reportview.get")
		self.assertListEqual(response["keys"], ["published", "title", "test_field"])

		# reset user roles
		user.remove_roles("Blogger", "Website Manager")
		user.add_roles(*user_roles)

	def test_reportview_get_aggregation(self):
		# test aggregation based on child table field
		frappe.local.form_dict = frappe._dict(
			{
				"doctype": "DocType",
				"fields": """["`tabDocField`.`label` as field_label","`tabDocField`.`name` as field_name"]""",
				"filters": "[]",
				"order_by": "_aggregate_column desc",
				"start": 0,
				"page_length": 20,
				"view": "Report",
				"with_comment_count": 0,
				"group_by": "field_label, field_name",
				"aggregate_on_field": "columns",
				"aggregate_on_doctype": "DocField",
				"aggregate_function": "sum",
			}
		)

		response = execute_cmd("frappe.desk.reportview.get")
		self.assertListEqual(
			response["keys"], ["field_label", "field_name", "_aggregate_column", "columns"]
		)

	def test_cast_name(self):
		from frappe.core.doctype.doctype.test_doctype import new_doctype

		frappe.delete_doc_if_exists("DocType", "autoinc_dt_test")
		dt = new_doctype("autoinc_dt_test", autoname="autoincrement").insert(ignore_permissions=True)

		query = DatabaseQuery("autoinc_dt_test").execute(
			fields=["locate('1', `tabautoinc_dt_test`.`name`)", "name", "locate('1', name)"],
			filters={"name": 1},
			run=False,
		)

		if frappe.db.db_type == "postgres":
			self.assertTrue('strpos( cast("tabautoinc_dt_test"."name" as varchar), \'1\')' in query)
			self.assertTrue("strpos( cast(name as varchar), '1')" in query)
			self.assertTrue('where cast("tabautoinc_dt_test"."name" as varchar) = \'1\'' in query)
		else:
			self.assertTrue("locate('1', `tabautoinc_dt_test`.`name`)" in query)
			self.assertTrue("locate('1', name)" in query)
			self.assertTrue("where `tabautoinc_dt_test`.`name` = 1" in query)

		dt.delete(ignore_permissions=True)

	def test_fieldname_starting_with_int(self):
		from frappe.core.doctype.doctype.test_doctype import new_doctype

		frappe.delete_doc_if_exists("DocType", "dt_with_int_named_fieldname")
		frappe.delete_doc_if_exists("DocType", "table_dt")

		table_dt = new_doctype(
			"table_dt", istable=1, fields=[{"label": "1field", "fieldname": "2field", "fieldtype": "Data"}]
		).insert()

		dt = new_doctype(
			"dt_with_int_named_fieldname",
			fields=[
				{"label": "1field", "fieldname": "1field", "fieldtype": "Data"},
				{
					"label": "2table_field",
					"fieldname": "2table_field",
					"fieldtype": "Table",
					"options": table_dt.name,
				},
			],
		).insert(ignore_permissions=True)

		dt_data = frappe.get_doc({"doctype": "dt_with_int_named_fieldname", "1field": "10"}).insert(
			ignore_permissions=True
		)

		query = DatabaseQuery("dt_with_int_named_fieldname")
		self.assertTrue(query.execute(filters={"1field": "10"}))
		self.assertTrue(query.execute(filters={"1field": ["like", "1%"]}))
		self.assertTrue(query.execute(filters={"1field": ["in", "1,2,10"]}))
		self.assertTrue(query.execute(filters={"1field": ["is", "set"]}))
		self.assertFalse(query.execute(filters={"1field": ["not like", "1%"]}))
		self.assertTrue(query.execute(filters=[["table_dt", "2field", "is", "not set"]]))

		frappe.get_doc(
			{
				"doctype": table_dt.name,
				"2field": "10",
				"parent": dt_data.name,
				"parenttype": dt_data.doctype,
				"parentfield": "2table_field",
			}
		).insert(ignore_permissions=True)

		self.assertTrue(query.execute(filters=[["table_dt", "2field", "is", "set"]]))

		# cleanup
		dt.delete()
		table_dt.delete()

	def test_permission_query_condition(self):
		from frappe.desk.doctype.dashboard_settings.dashboard_settings import create_dashboard_settings

		self.doctype = "Dashboard Settings"
		self.user = "test'5@example.com"

		permission_query_conditions = DatabaseQuery.get_permission_query_conditions(self)

		create_dashboard_settings(self.user)

		dashboard_settings = frappe.db.sql(
			"""
				SELECT name
				FROM `tabDashboard Settings`
				WHERE {condition}
			""".format(
				condition=permission_query_conditions
			),
			as_dict=1,
		)[0]

		self.assertTrue(dashboard_settings)


def add_child_table_to_blog_post():
	child_table = frappe.get_doc(
		{
			"doctype": "DocType",
			"istable": 1,
			"custom": 1,
			"name": "Test Child",
			"module": "Custom",
			"autoname": "Prompt",
			"fields": [{"fieldname": "test_field", "fieldtype": "Data", "permlevel": 1}],
		}
	)

	child_table.insert(ignore_permissions=True, ignore_if_duplicate=True)
	clear_custom_fields("Blog Post")
	add_custom_field("Blog Post", "child_table", "Table", child_table.name)


def create_event(subject="_Test Event", starts_on=None):
	"""create a test event"""

	from frappe.utils import get_datetime

	event = frappe.get_doc(
		{
			"doctype": "Event",
			"subject": subject,
			"event_type": "Public",
			"starts_on": get_datetime(starts_on),
		}
	).insert(ignore_permissions=True)

	return event


def create_nested_doctype():
	if frappe.db.exists("DocType", "Nested DocType"):
		return

	frappe.get_doc(
		{
			"doctype": "DocType",
			"name": "Nested DocType",
			"module": "Custom",
			"is_tree": 1,
			"custom": 1,
			"autoname": "Prompt",
			"fields": [{"label": "Description", "fieldname": "description"}],
			"permissions": [{"role": "Blogger"}],
		}
	).insert()


def create_nested_doctype_records():
	"""
	Create a structure like:
	- Root
	        - Level 1 A
	                - Level 2 A
	                        - Level 3 A
	        - Level 1 B
	                - Level 2 B
	"""
	records = [
		{"name": "Root", "is_group": 1},
		{"name": "Level 1 A", "parent_nested_doctype": "Root", "is_group": 1},
		{"name": "Level 2 A", "parent_nested_doctype": "Level 1 A", "is_group": 1},
		{"name": "Level 3 A", "parent_nested_doctype": "Level 2 A"},
		{"name": "Level 1 B", "parent_nested_doctype": "Root", "is_group": 1},
		{"name": "Level 2 B", "parent_nested_doctype": "Level 1 B"},
	]

	for r in records:
		d = frappe.new_doc("Nested DocType")
		d.update(r)
		d.insert(ignore_permissions=True, ignore_if_duplicate=True)<|MERGE_RESOLUTION|>--- conflicted
+++ resolved
@@ -143,13 +143,7 @@
 			)
 
 	def test_none_filter(self):
-<<<<<<< HEAD
-		query = frappe.qb.engine.get_query(
-			"DocType", fields="name", filters={"restrict_to_domain": None}
-		)
-=======
 		query = frappe.db.query.get_sql("DocType", fields="name", filters={"restrict_to_domain": None})
->>>>>>> ef67052c
 		sql = str(query).replace("`", "").replace('"', "")
 		condition = "restrict_to_domain IS NULL"
 		self.assertIn(condition, sql)
