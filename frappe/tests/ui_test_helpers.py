import frappe
from frappe import _
from frappe.permissions import AUTOMATIC_ROLES
from frappe.utils import add_to_date, now

UI_TEST_USER = "frappe@example.com"


def whitelist_for_tests(fn):
	if frappe.request and not (frappe.flags.in_test or getattr(frappe.local, "dev_server", 0)):
		frappe.throw("Cannot run UI tests. Use a development server with `bench start`")

	return frappe.whitelist()(fn)


@whitelist_for_tests
def create_if_not_exists(doc):
	"""Create records if they dont exist.
	Will check for uniqueness by checking if a record exists with these field value pairs

	:param doc: dict of field value pairs. can be a list of dict for multiple records.
	"""

	doc = frappe.parse_json(doc)

	if not isinstance(doc, list):
		docs = [doc]
	else:
		docs = doc

	names = []
	for doc in docs:
		doc = frappe._dict(doc)
		filters = doc.copy()
		filters.pop("doctype")
		name = frappe.db.exists(doc.doctype, filters)
		if not name:
			d = frappe.get_doc(doc)
			d.insert(ignore_permissions=True)
			name = d.name
		names.append(name)

	return names


@whitelist_for_tests
def create_todo_records():
	frappe.db.truncate("ToDo")

	frappe.get_doc(
		{
			"doctype": "ToDo",
			"date": add_to_date(now(), days=7),
			"description": "this is first todo",
		}
	).insert()
	frappe.get_doc(
		{
			"doctype": "ToDo",
			"date": add_to_date(now(), days=-7),
			"description": "this is second todo",
		}
	).insert()
	frappe.get_doc(
		{
			"doctype": "ToDo",
			"date": add_to_date(now(), months=2),
			"description": "this is third todo",
		}
	).insert()
	frappe.get_doc(
		{
			"doctype": "ToDo",
			"date": add_to_date(now(), months=-2),
			"description": "this is fourth todo",
		}
	).insert()


@whitelist_for_tests
<<<<<<< HEAD
def clear_notes():
	for note in frappe.get_all("Note", pluck="name"):
		frappe.delete_doc("Note", note, force=True)

=======
def prepare_webform_test():
	for note in frappe.get_all("Note", pluck="name"):
		frappe.delete_doc("Note", note, force=True)

	frappe.delete_doc_if_exists("Web Form", "note")

>>>>>>> 9ef10818

@whitelist_for_tests
def create_communication_record():
	doc = frappe.get_doc(
		{
			"doctype": "Communication",
			"recipients": "test@gmail.com",
			"subject": "Test Form Communication 1",
			"communication_date": frappe.utils.now_datetime(),
		}
	)
	doc.insert()
	return doc


@whitelist_for_tests
def setup_workflow():
	from frappe.workflow.doctype.workflow.test_workflow import create_todo_workflow

	create_todo_workflow()
	create_todo_records()
	frappe.clear_cache()


@whitelist_for_tests
def create_contact_phone_nos_records():
	if frappe.get_all("Contact", {"first_name": "Test Contact"}):
		return

	doc = frappe.new_doc("Contact")
	doc.first_name = "Test Contact"
	for index in range(1000):
		doc.append("phone_nos", {"phone": f"123456{index}"})
	doc.insert()


@whitelist_for_tests
def create_doctype(name, fields):
	fields = frappe.parse_json(fields)
	if frappe.db.exists("DocType", name):
		return
	frappe.get_doc(
		{
			"doctype": "DocType",
			"module": "Core",
			"custom": 1,
			"fields": fields,
			"permissions": [{"role": "System Manager", "read": 1}],
			"name": name,
		}
	).insert()


@whitelist_for_tests
def create_child_doctype(name, fields):
	fields = frappe.parse_json(fields)
	if frappe.db.exists("DocType", name):
		return
	frappe.get_doc(
		{
			"doctype": "DocType",
			"module": "Core",
			"istable": 1,
			"custom": 1,
			"fields": fields,
			"permissions": [{"role": "System Manager", "read": 1}],
			"name": name,
		}
	).insert()


@whitelist_for_tests
def create_contact_records():
	if frappe.get_all("Contact", {"first_name": "Test Form Contact 1"}):
		return

	insert_contact("Test Form Contact 1", "12345")
	insert_contact("Test Form Contact 2", "54321")
	insert_contact("Test Form Contact 3", "12345")


@whitelist_for_tests
def create_multiple_todo_records():
	if frappe.get_all("ToDo", {"description": "Multiple ToDo 1"}):
		return

	values = [(f"100{i}", f"Multiple ToDo {i}") for i in range(1, 1002)]

	frappe.db.bulk_insert("ToDo", fields=["name", "description"], values=set(values))


def insert_contact(first_name, phone_number):
	doc = frappe.get_doc({"doctype": "Contact", "first_name": first_name})
	doc.append("phone_nos", {"phone": phone_number})
	doc.insert()


@whitelist_for_tests
def create_form_tour():
	if frappe.db.exists("Form Tour", {"name": "Test Form Tour"}):
		return

	tour = frappe.get_doc(
		{
			"doctype": "Form Tour",
			"title": "Test Form Tour",
			"reference_doctype": "Contact",
			"save_on_complete": 1,
			"steps": [
				{
					"title": "Test Title 1",
					"description": "Test Description 1",
					"has_next_condition": 1,
					"next_step_condition": "eval: doc.first_name",
					"fieldname": "first_name",
					"fieldtype": "Data",
				},
				{
					"title": "Test Title 2",
					"description": "Test Description 2",
					"has_next_condition": 1,
					"next_step_condition": "eval: doc.last_name",
					"fieldname": "last_name",
					"fieldtype": "Data",
				},
				{
					"title": "Test Title 3",
					"description": "Test Description 3",
					"fieldname": "phone_nos",
					"fieldtype": "Table",
				},
				{
					"title": "Test Title 4",
					"description": "Test Description 4",
					"is_table_field": 1,
					"parent_fieldname": "phone_nos",
					"next_step_condition": "eval: doc.phone",
					"has_next_condition": 1,
					"fieldname": "phone",
					"fieldtype": "Data",
				},
			],
		}
	)
	tour.insert()


@whitelist_for_tests
def create_data_for_discussions():
	web_page = create_web_page("Test page for discussions", "test-page-discussions", False)
	create_topic_and_reply(web_page)
	create_web_page("Test single thread discussion", "test-single-thread", True)


def create_web_page(title, route, single_thread):
	web_page = frappe.db.exists("Web Page", {"route": route})
	if web_page:
		return web_page
	web_page = frappe.get_doc(
		{"doctype": "Web Page", "title": title, "route": route, "published": True}
	)
	web_page.save()

	web_page.append(
		"page_blocks",
		{
			"web_template": "Discussions",
			"web_template_values": frappe.as_json(
				{
					"title": "Discussions",
					"cta_title": "New Discussion",
					"docname": web_page.name,
					"single_thread": single_thread,
				}
			),
		},
	)
	web_page.save()

	return web_page.name


def create_topic_and_reply(web_page):
	topic = frappe.db.exists(
		"Discussion Topic", {"reference_doctype": "Web Page", "reference_docname": web_page}
	)

	if not topic:
		topic = frappe.get_doc(
			{
				"doctype": "Discussion Topic",
				"reference_doctype": "Web Page",
				"reference_docname": web_page,
				"title": "Test Topic",
			}
		)
		topic.save()

		reply = frappe.get_doc(
			{"doctype": "Discussion Reply", "topic": topic.name, "reply": "This is a test reply"}
		)

		reply.save()


@whitelist_for_tests
def update_webform_to_multistep():
	if not frappe.db.exists("Web Form", "update-profile-duplicate"):
		doc = frappe.get_doc("Web Form", "edit-profile")
		_doc = frappe.copy_doc(doc)
		_doc.title = "update-profile-duplicate"
		_doc.route = "update-profile-duplicate"
		_doc.web_form_fields[5].fieldtype = "Page Break"
		_doc.is_standard = False
		_doc.save()


@whitelist_for_tests
def update_child_table(name):
	doc = frappe.get_doc("DocType", name)
	if len(doc.fields) == 1:
		doc.append(
			"fields",
			{
				"fieldname": "doctype_to_link",
				"fieldtype": "Link",
				"in_list_view": 1,
				"label": "Doctype to Link",
				"options": "Doctype to Link",
			},
		)

		doc.save()


@whitelist_for_tests
def insert_doctype_with_child_table_record(name):
	if frappe.get_all(name, {"title": "Test Grid Search"}):
		return

	def insert_child(doc, data, barcode, check, rating, duration, date):
		doc.append(
			"child_table_1",
			{
				"data": data,
				"barcode": barcode,
				"check": check,
				"rating": rating,
				"duration": duration,
				"date": date,
			},
		)

	doc = frappe.new_doc(name)
	doc.title = "Test Grid Search"
	doc.append("child_table", {"title": "Test Grid Search"})

	insert_child(doc, "Data", "09709KJKKH2432", 1, 0.5, 266851, "2022-02-21")
	insert_child(doc, "Test", "09209KJHKH2432", 1, 0.8, 547877, "2021-05-27")
	insert_child(doc, "New", "09709KJHYH1132", 0, 0.1, 3, "2019-03-02")
	insert_child(doc, "Old", "09701KJHKH8750", 0, 0, 127455, "2022-01-11")
	insert_child(doc, "Alpha", "09204KJHKH2432", 0, 0.6, 364, "2019-12-31")
	insert_child(doc, "Delta", "09709KSPIO2432", 1, 0.9, 1242000, "2020-04-21")
	insert_child(doc, "Update", "76989KJLVA2432", 0, 1, 183845, "2022-02-10")
	insert_child(doc, "Delete", "29189KLHVA1432", 0, 0, 365647, "2021-05-07")
	insert_child(doc, "Make", "09689KJHAA2431", 0, 0.3, 24, "2020-11-11")
	insert_child(doc, "Create", "09709KLKKH2432", 1, 0.3, 264851, "2021-02-21")
	insert_child(doc, "Group", "09209KJLKH2432", 1, 0.8, 537877, "2020-03-15")
	insert_child(doc, "Slide", "01909KJHYH1132", 0, 0.5, 9, "2018-03-02")
	insert_child(doc, "Drop", "09701KJHKH8750", 1, 0, 127255, "2018-01-01")
	insert_child(doc, "Beta", "09204QJHKN2432", 0, 0.6, 354, "2017-12-30")
	insert_child(doc, "Flag", "09709KXPIP2432", 1, 0, 1241000, "2021-04-21")
	insert_child(doc, "Upgrade", "75989ZJLVA2432", 0.8, 1, 183645, "2020-08-13")
	insert_child(doc, "Down", "28189KLHRA1432", 1, 0, 362647, "2020-06-17")
	insert_child(doc, "Note", "09689DJHAA2431", 0, 0.1, 29, "2021-09-11")
	insert_child(doc, "Click", "08189DJHAA2431", 1, 0.3, 209, "2020-07-04")
	insert_child(doc, "Drag", "08189DIHAA2981", 0, 0.7, 342628, "2022-05-04")

	doc.insert()


@whitelist_for_tests
def insert_translations():
	translation = [
		{
			"doctype": "Translation",
			"language": "de",
			"source_text": "Other",
			"translated_text": "Sonstiges",
		},
		{
			"doctype": "Translation",
			"language": "de",
			"source_text": "Genderqueer",
			"translated_text": "Nichtbinär",
		},
		{
			"doctype": "Translation",
			"language": "de",
			"source_text": "Non-Conforming",
			"translated_text": "Nicht konform",
		},
		{
			"doctype": "Translation",
			"language": "de",
			"source_text": "Prefer not to say",
			"translated_text": "Keine Angabe",
		},
	]

	for doc in translation:
		if not frappe.db.exists("doc"):
			frappe.get_doc(doc).insert()


@whitelist_for_tests
def create_blog_post():

	blog_category = frappe.get_doc(
		{"name": "general", "doctype": "Blog Category", "title": "general"}
	).insert(ignore_if_duplicate=True)

	blogger = frappe.get_doc(
		{
			"name": "attachment blogger",
			"doctype": "Blogger",
			"full_name": "attachment blogger",
			"short_name": "attachment blogger",
		}
	).insert(ignore_if_duplicate=True)

<<<<<<< HEAD
	doc = frappe.get_doc(
=======
	return frappe.get_doc(
>>>>>>> 9ef10818
		{
			"name": "test-blog-attachment-post",
			"doctype": "Blog Post",
			"title": "test-blog-attachment-post",
			"blog_category": blog_category.name,
			"blogger": blogger.name,
			"content_type": "Rich Text",
		},
	).insert(ignore_if_duplicate=True)

<<<<<<< HEAD
	return doc

=======
>>>>>>> 9ef10818

@whitelist_for_tests
def create_test_user(username=None):
	name = username or UI_TEST_USER

	if frappe.db.exists("User", name):
		return

	user = frappe.new_doc("User")
	user.email = name
	user.first_name = "Frappe"
	user.new_password = frappe.local.conf.admin_password
	user.send_welcome_email = 0
	user.time_zone = "Asia/Kolkata"
	user.flags.ignore_password_policy = True
	user.insert(ignore_if_duplicate=True)

	user.reload()

<<<<<<< HEAD
	blocked_roles = {"Administrator", "Guest", "All"}
	all_roles = set(frappe.get_all("Role", pluck="name"))

	for role in all_roles - blocked_roles:
=======
	all_roles = set(frappe.get_all("Role", pluck="name"))

	for role in all_roles - set(AUTOMATIC_ROLES):
>>>>>>> 9ef10818
		user.append("roles", {"role": role})

	user.save()


@whitelist_for_tests
def setup_tree_doctype():
<<<<<<< HEAD
	frappe.delete_doc_if_exists("DocType", "Custom Tree")
=======
	frappe.delete_doc_if_exists("DocType", "Custom Tree", force=True)
>>>>>>> 9ef10818

	frappe.get_doc(
		{
			"doctype": "DocType",
			"module": "Core",
			"custom": 1,
			"fields": [
				{"fieldname": "tree", "fieldtype": "Data", "label": "Tree"},
			],
			"permissions": [{"role": "System Manager", "read": 1}],
			"name": "Custom Tree",
			"is_tree": True,
			"naming_rule": "By fieldname",
			"autoname": "field:tree",
		}
	).insert()

	if not frappe.db.exists("Custom Tree", "All Trees"):
		frappe.get_doc({"doctype": "Custom Tree", "tree": "All Trees"}).insert()


@whitelist_for_tests
def setup_image_doctype():
<<<<<<< HEAD
	frappe.delete_doc_if_exists("DocType", "Custom Image")
=======
	frappe.delete_doc_if_exists("DocType", "Custom Image", force=True)
>>>>>>> 9ef10818

	frappe.get_doc(
		{
			"doctype": "DocType",
			"module": "Core",
			"custom": 1,
			"fields": [
				{"fieldname": "image", "fieldtype": "Attach Image", "label": "Image"},
			],
			"permissions": [{"role": "System Manager", "read": 1}],
			"name": "Custom Image",
			"image_field": "image",
		}
	).insert()


@whitelist_for_tests
def setup_inbox():
	frappe.db.delete("User Email")

	user = frappe.get_doc("User", frappe.session.user)
	user.append("user_emails", {"email_account": "Email Linking"})
	user.save()


@whitelist_for_tests
def setup_default_view(view, force_reroute=None):
	frappe.delete_doc_if_exists("Property Setter", "Event-main-default_view")
	frappe.delete_doc_if_exists("Property Setter", "Event-main-force_re_route_to_default_view")

	frappe.get_doc(
		{
			"is_system_generated": 0,
			"doctype_or_field": "DocType",
			"doc_type": "Event",
			"property": "default_view",
			"property_type": "Select",
			"value": view,
			"doctype": "Property Setter",
		}
	).insert()

	if force_reroute:
		frappe.get_doc(
			{
				"is_system_generated": 0,
				"doctype_or_field": "DocType",
				"doc_type": "Event",
				"property": "force_re_route_to_default_view",
				"property_type": "Check",
				"value": "1",
				"doctype": "Property Setter",
			}
		).insert()


@whitelist_for_tests
<<<<<<< HEAD
def create_note():
	if not frappe.db.exists("Note", "Routing Test"):
		frappe.get_doc({"doctype": "Note", "title": "Routing Test"}).insert()


@whitelist_for_tests
=======
>>>>>>> 9ef10818
def create_kanban():
	if not frappe.db.exists("Custom Field", "Note-kanban"):
		frappe.get_doc(
			{
				"is_system_generated": 0,
				"dt": "Note",
				"label": "Kanban",
				"fieldname": "kanban",
				"insert_after": "seen_by",
				"fieldtype": "Select",
				"options": "Open\nClosed",
				"doctype": "Custom Field",
			}
		).insert()

	if not frappe.db.exists("Kanban Board", "_Note _Kanban"):
		frappe.get_doc(
			{
				"doctype": "Kanban Board",
				"name": "_Note _Kanban",
				"kanban_board_name": "_Note _Kanban",
				"reference_doctype": "Note",
				"field_name": "kanban",
				"private": 1,
				"show_labels": 0,
				"columns": [
					{
						"column_name": "Open",
						"status": "Active",
						"indicator": "Gray",
					},
					{
						"column_name": "Closed",
						"status": "Active",
						"indicator": "Gray",
					},
				],
			}
		).insert()


@whitelist_for_tests
def create_todo(description):
<<<<<<< HEAD
	frappe.get_doc({"doctype": "ToDo", "description": description}).insert()
=======
	return frappe.get_doc({"doctype": "ToDo", "description": description}).insert()
>>>>>>> 9ef10818


@whitelist_for_tests
def create_todo_with_attachment_limit(description):
	from frappe.custom.doctype.property_setter.property_setter import make_property_setter

	make_property_setter("ToDo", None, "max_attachments", 12, "int", for_doctype=True)

	return frappe.get_doc({"doctype": "ToDo", "description": description}).insert()


@whitelist_for_tests
def create_admin_kanban():
	if not frappe.db.exists("Kanban Board", "Admin Kanban"):
		frappe.get_doc(
			{
				"doctype": "Kanban Board",
				"name": "Admin Kanban",
				"owner": "Administrator",
				"kanban_board_name": "Admin Kanban",
				"reference_doctype": "ToDo",
				"field_name": "status",
				"private": 0,
				"show_labels": 0,
				"columns": [
					{
						"column_name": "Open",
						"status": "Active",
						"indicator": "Gray",
					},
					{
						"column_name": "Closed",
						"status": "Active",
						"indicator": "Gray",
					},
				],
			}
		).insert()


@whitelist_for_tests
def add_remove_role(action, user, role):
	user_doc = frappe.get_doc("User", user)
	if action == "remove":
		user_doc.remove_roles(role)
	else:
<<<<<<< HEAD
		user_doc.add_roles(role)
=======
		user_doc.add_roles(role)


@whitelist_for_tests
def publish_realtime(
	event=None,
	message=None,
	room=None,
	user=None,
	doctype=None,
	docname=None,
	task_id=None,
):
	frappe.publish_realtime(
		event=event,
		message=message,
		room=room,
		user=user,
		doctype=doctype,
		docname=docname,
		task_id=task_id,
	)


@whitelist_for_tests
def publish_progress(duration=3, title=None, doctype=None, docname=None):
	# This should consider session user and only show it to current user.
	frappe.enqueue(slow_task, duration=duration, title=title, doctype=doctype, docname=docname)


def slow_task(duration, title, doctype, docname):
	import time

	steps = 10

	for i in range(steps + 1):
		frappe.publish_progress(i * 10, title=title, doctype=doctype, docname=docname)
		time.sleep(int(duration) / steps)
>>>>>>> 9ef10818
<|MERGE_RESOLUTION|>--- conflicted
+++ resolved
@@ -78,19 +78,12 @@
 
 
 @whitelist_for_tests
-<<<<<<< HEAD
-def clear_notes():
-	for note in frappe.get_all("Note", pluck="name"):
-		frappe.delete_doc("Note", note, force=True)
-
-=======
 def prepare_webform_test():
 	for note in frappe.get_all("Note", pluck="name"):
 		frappe.delete_doc("Note", note, force=True)
 
 	frappe.delete_doc_if_exists("Web Form", "note")
 
->>>>>>> 9ef10818
 
 @whitelist_for_tests
 def create_communication_record():
@@ -422,11 +415,7 @@
 		}
 	).insert(ignore_if_duplicate=True)
 
-<<<<<<< HEAD
-	doc = frappe.get_doc(
-=======
 	return frappe.get_doc(
->>>>>>> 9ef10818
 		{
 			"name": "test-blog-attachment-post",
 			"doctype": "Blog Post",
@@ -437,11 +426,6 @@
 		},
 	).insert(ignore_if_duplicate=True)
 
-<<<<<<< HEAD
-	return doc
-
-=======
->>>>>>> 9ef10818
 
 @whitelist_for_tests
 def create_test_user(username=None):
@@ -461,16 +445,9 @@
 
 	user.reload()
 
-<<<<<<< HEAD
-	blocked_roles = {"Administrator", "Guest", "All"}
 	all_roles = set(frappe.get_all("Role", pluck="name"))
 
-	for role in all_roles - blocked_roles:
-=======
-	all_roles = set(frappe.get_all("Role", pluck="name"))
-
 	for role in all_roles - set(AUTOMATIC_ROLES):
->>>>>>> 9ef10818
 		user.append("roles", {"role": role})
 
 	user.save()
@@ -478,11 +455,7 @@
 
 @whitelist_for_tests
 def setup_tree_doctype():
-<<<<<<< HEAD
-	frappe.delete_doc_if_exists("DocType", "Custom Tree")
-=======
 	frappe.delete_doc_if_exists("DocType", "Custom Tree", force=True)
->>>>>>> 9ef10818
 
 	frappe.get_doc(
 		{
@@ -506,11 +479,7 @@
 
 @whitelist_for_tests
 def setup_image_doctype():
-<<<<<<< HEAD
-	frappe.delete_doc_if_exists("DocType", "Custom Image")
-=======
 	frappe.delete_doc_if_exists("DocType", "Custom Image", force=True)
->>>>>>> 9ef10818
 
 	frappe.get_doc(
 		{
@@ -568,15 +537,6 @@
 
 
 @whitelist_for_tests
-<<<<<<< HEAD
-def create_note():
-	if not frappe.db.exists("Note", "Routing Test"):
-		frappe.get_doc({"doctype": "Note", "title": "Routing Test"}).insert()
-
-
-@whitelist_for_tests
-=======
->>>>>>> 9ef10818
 def create_kanban():
 	if not frappe.db.exists("Custom Field", "Note-kanban"):
 		frappe.get_doc(
@@ -620,11 +580,7 @@
 
 @whitelist_for_tests
 def create_todo(description):
-<<<<<<< HEAD
-	frappe.get_doc({"doctype": "ToDo", "description": description}).insert()
-=======
 	return frappe.get_doc({"doctype": "ToDo", "description": description}).insert()
->>>>>>> 9ef10818
 
 
 @whitelist_for_tests
@@ -671,9 +627,6 @@
 	if action == "remove":
 		user_doc.remove_roles(role)
 	else:
-<<<<<<< HEAD
-		user_doc.add_roles(role)
-=======
 		user_doc.add_roles(role)
 
 
@@ -711,5 +664,4 @@
 
 	for i in range(steps + 1):
 		frappe.publish_progress(i * 10, title=title, doctype=doctype, docname=docname)
-		time.sleep(int(duration) / steps)
->>>>>>> 9ef10818
+		time.sleep(int(duration) / steps)