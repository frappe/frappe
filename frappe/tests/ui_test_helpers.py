import frappe
from frappe import _
from frappe.utils import add_to_date, now


@frappe.whitelist()
def create_if_not_exists(doc):
	"""Create records if they dont exist.
	Will check for uniqueness by checking if a record exists with these field value pairs

	:param doc: dict of field value pairs. can be a list of dict for multiple records.
	"""

	if not frappe.local.dev_server:
		frappe.throw(_("This method can only be accessed in development"), frappe.PermissionError)

	doc = frappe.parse_json(doc)

	if not isinstance(doc, list):
		docs = [doc]
	else:
		docs = doc

	names = []
	for doc in docs:
		doc = frappe._dict(doc)
		filters = doc.copy()
		filters.pop("doctype")
		name = frappe.db.exists(doc.doctype, filters)
		if not name:
			d = frappe.get_doc(doc)
			d.insert(ignore_permissions=True)
			name = d.name
		names.append(name)

	return names


@frappe.whitelist()
def create_todo_records():
	if frappe.db.get_all("ToDo", {"description": "this is first todo"}):
		return

	frappe.get_doc(
		{"doctype": "ToDo", "date": add_to_date(now(), days=7), "description": "this is first todo"}
	).insert()
	frappe.get_doc(
		{"doctype": "ToDo", "date": add_to_date(now(), days=-7), "description": "this is second todo"}
	).insert()
	frappe.get_doc(
		{"doctype": "ToDo", "date": add_to_date(now(), months=2), "description": "this is third todo"}
	).insert()
	frappe.get_doc(
		{"doctype": "ToDo", "date": add_to_date(now(), months=-2), "description": "this is fourth todo"}
	).insert()


@frappe.whitelist()
def create_communication_record():
	doc = frappe.get_doc(
		{
			"doctype": "Communication",
			"recipients": "test@gmail.com",
			"subject": "Test Form Communication 1",
			"communication_date": frappe.utils.now_datetime(),
		}
	)
	doc.insert()
	return doc


@frappe.whitelist()
def setup_workflow():
	from frappe.workflow.doctype.workflow.test_workflow import create_todo_workflow

	create_todo_workflow()
	create_todo_records()
	frappe.clear_cache()


@frappe.whitelist()
def create_contact_phone_nos_records():
	if frappe.db.get_all("Contact", {"first_name": "Test Contact"}):
		return

	doc = frappe.new_doc("Contact")
	doc.first_name = "Test Contact"
	for index in range(1000):
		doc.append("phone_nos", {"phone": f"123456{index}"})
	doc.insert()


@frappe.whitelist()
def create_doctype(name, fields, args=None):
	fields = frappe.parse_json(fields)
	if frappe.db.exists("DocType", name):
		return

	doc = {
		"doctype": "DocType",
		"module": "Core",
		"custom": 1,
		"fields": fields,
		"permissions": [{"role": "System Manager", "read": 1}],
		"name": name,
	}

	if args:
		doc.update(args)

	frappe.get_doc(doc).insert()


@frappe.whitelist()
def create_child_doctype(name, fields):
	fields = frappe.parse_json(fields)
	if frappe.db.exists("DocType", name):
		return
	frappe.get_doc(
		{
			"doctype": "DocType",
			"module": "Core",
			"istable": 1,
			"custom": 1,
			"fields": fields,
			"permissions": [{"role": "System Manager", "read": 1}],
			"name": name,
		}
	).insert()


@frappe.whitelist()
def create_contact_records():
	if frappe.db.get_all("Contact", {"first_name": "Test Form Contact 1"}):
		return

	insert_contact("Test Form Contact 1", "12345")
	insert_contact("Test Form Contact 2", "54321")
	insert_contact("Test Form Contact 3", "12345")


@frappe.whitelist()
def create_multiple_todo_records():
	if frappe.db.get_all("ToDo", {"description": "Multiple ToDo 1"}):
		return

	values = [(f"100{i}", f"Multiple ToDo {i}") for i in range(1, 1002)]

	frappe.db.bulk_insert("ToDo", fields=["name", "description"], values=set(values))


def insert_contact(first_name, phone_number):
	doc = frappe.get_doc({"doctype": "Contact", "first_name": first_name})
	doc.append("phone_nos", {"phone": phone_number})
	doc.insert()


@frappe.whitelist()
def create_form_tour():
	if frappe.db.exists("Form Tour", {"name": "Test Form Tour"}):
		return

	tour = frappe.get_doc(
		{
			"doctype": "Form Tour",
			"title": "Test Form Tour",
			"reference_doctype": "Contact",
			"save_on_complete": 1,
			"steps": [
				{
					"title": "Test Title 1",
					"description": "Test Description 1",
					"has_next_condition": 1,
					"next_step_condition": "eval: doc.first_name",
					"fieldname": "first_name",
					"fieldtype": "Data",
				},
				{
					"title": "Test Title 2",
					"description": "Test Description 2",
					"has_next_condition": 1,
					"next_step_condition": "eval: doc.last_name",
					"fieldname": "last_name",
					"fieldtype": "Data",
				},
				{
					"title": "Test Title 3",
					"description": "Test Description 3",
					"fieldname": "phone_nos",
					"fieldtype": "Table",
				},
				{
					"title": "Test Title 4",
					"description": "Test Description 4",
					"is_table_field": 1,
					"parent_fieldname": "phone_nos",
					"next_step_condition": "eval: doc.phone",
					"has_next_condition": 1,
					"fieldname": "phone",
					"fieldtype": "Data",
				},
			],
		}
	)
	tour.insert()


@frappe.whitelist()
def create_data_for_discussions():
	web_page = create_web_page("Test page for discussions", "test-page-discussions", False)
	create_topic_and_reply(web_page)
	create_web_page("Test single thread discussion", "test-single-thread", True)


def create_web_page(title, route, single_thread):
	web_page = frappe.db.exists("Web Page", {"route": route})
	if web_page:
		return web_page
	web_page = frappe.get_doc(
		{"doctype": "Web Page", "title": title, "route": route, "published": True}
	)
	web_page.save()

	web_page.append(
		"page_blocks",
		{
			"web_template": "Discussions",
			"web_template_values": frappe.as_json(
				{
					"title": "Discussions",
					"cta_title": "New Discussion",
					"docname": web_page.name,
					"single_thread": single_thread,
				}
			),
		},
	)
	web_page.save()

	return web_page.name


def create_topic_and_reply(web_page):
	topic = frappe.db.exists(
		"Discussion Topic", {"reference_doctype": "Web Page", "reference_docname": web_page}
	)

	if not topic:
		topic = frappe.get_doc(
			{
				"doctype": "Discussion Topic",
				"reference_doctype": "Web Page",
				"reference_docname": web_page,
				"title": "Test Topic",
			}
		)
		topic.save()

		reply = frappe.get_doc(
			{"doctype": "Discussion Reply", "topic": topic.name, "reply": "This is a test reply"}
		)

		reply.save()


@frappe.whitelist()
def update_webform_to_multistep():
	if not frappe.db.exists("Web Form", "update-profile-duplicate"):
		doc = frappe.get_doc("Web Form", "edit-profile")
		_doc = frappe.copy_doc(doc)
		_doc.title = "update-profile-duplicate"
		_doc.route = "update-profile-duplicate"
		_doc.web_form_fields[5].fieldtype = "Page Break"
		_doc.is_standard = False
		_doc.save()


@frappe.whitelist()
def update_child_table(name):
	doc = frappe.get_doc("DocType", name)
	if len(doc.fields) == 1:
		doc.append(
			"fields",
			{
				"fieldname": "doctype_to_link",
				"fieldtype": "Link",
				"in_list_view": 1,
				"label": "Doctype to Link",
				"options": "Doctype to Link",
			},
		)

		doc.save()


@frappe.whitelist()
def insert_doctype_with_child_table_record(name):
	if frappe.db.get_all(name, {"title": "Test Grid Search"}):
		return

	def insert_child(doc, data, barcode, check, rating, duration, date):
		doc.append(
			"child_table_1",
			{
				"data": data,
				"barcode": barcode,
				"check": check,
				"rating": rating,
				"duration": duration,
				"date": date,
			},
		)

	doc = frappe.new_doc(name)
	doc.title = "Test Grid Search"
	doc.append("child_table", {"title": "Test Grid Search"})

	insert_child(doc, "Data", "09709KJKKH2432", 1, 0.5, 266851, "2022-02-21")
	insert_child(doc, "Test", "09209KJHKH2432", 1, 0.8, 547877, "2021-05-27")
	insert_child(doc, "New", "09709KJHYH1132", 0, 0.1, 3, "2019-03-02")
	insert_child(doc, "Old", "09701KJHKH8750", 0, 0, 127455, "2022-01-11")
	insert_child(doc, "Alpha", "09204KJHKH2432", 0, 0.6, 364, "2019-12-31")
	insert_child(doc, "Delta", "09709KSPIO2432", 1, 0.9, 1242000, "2020-04-21")
	insert_child(doc, "Update", "76989KJLVA2432", 0, 1, 183845, "2022-02-10")
	insert_child(doc, "Delete", "29189KLHVA1432", 0, 0, 365647, "2021-05-07")
	insert_child(doc, "Make", "09689KJHAA2431", 0, 0.3, 24, "2020-11-11")
	insert_child(doc, "Create", "09709KLKKH2432", 1, 0.3, 264851, "2021-02-21")
	insert_child(doc, "Group", "09209KJLKH2432", 1, 0.8, 537877, "2020-03-15")
	insert_child(doc, "Slide", "01909KJHYH1132", 0, 0.5, 9, "2018-03-02")
	insert_child(doc, "Drop", "09701KJHKH8750", 1, 0, 127255, "2018-01-01")
	insert_child(doc, "Beta", "09204QJHKN2432", 0, 0.6, 354, "2017-12-30")
	insert_child(doc, "Flag", "09709KXPIP2432", 1, 0, 1241000, "2021-04-21")
	insert_child(doc, "Upgrade", "75989ZJLVA2432", 0.8, 1, 183645, "2020-08-13")
	insert_child(doc, "Down", "28189KLHRA1432", 1, 0, 362647, "2020-06-17")
	insert_child(doc, "Note", "09689DJHAA2431", 0, 0.1, 29, "2021-09-11")
	insert_child(doc, "Click", "08189DJHAA2431", 1, 0.3, 209, "2020-07-04")
	insert_child(doc, "Drag", "08189DIHAA2981", 0, 0.7, 342628, "2022-05-04")

	doc.insert()


@frappe.whitelist()
<<<<<<< HEAD
def enable_focus_field():
	if not frappe.db.exists("DocType", "Test Link Control"):
		create_doctype(
			"Test Link Control",
			[
				{
					"label": "User",
					"fieldname": "user",
					"fieldtype": "Link",
					"options": "User",
					"in_list_view": 1,
				},
			],
			{"focus_field": "user"},
		)

	if not frappe.db.exists("Property Setter", {"property": "focus_field", "doc_type": "User"}):
		frappe.get_doc(
			{
				"is_system_generated": 0,
				"doctype_or_field": "DocType",
				"doc_type": "User",
				"property": "focus_field",
				"property_type": "Data",
				"value": "language",
				"doctype": "Property Setter",
			}
		).insert()
=======
def insert_translations():
	translation = [
		{
			"doctype": "Translation",
			"language": "de",
			"source_text": "Other",
			"translated_text": "Sonstiges",
		},
		{
			"doctype": "Translation",
			"language": "de",
			"source_text": "Genderqueer",
			"translated_text": "Nichtbinär",
		},
		{
			"doctype": "Translation",
			"language": "de",
			"source_text": "Non-Conforming",
			"translated_text": "Nicht konform",
		},
		{
			"doctype": "Translation",
			"language": "de",
			"source_text": "Prefer not to say",
			"translated_text": "Keine Angabe",
		},
	]

	for doc in translation:
		if not frappe.db.exists("doc"):
			frappe.get_doc(doc).insert()
>>>>>>> 21a45dab
<|MERGE_RESOLUTION|>--- conflicted
+++ resolved
@@ -340,7 +340,40 @@
 
 
 @frappe.whitelist()
-<<<<<<< HEAD
+def insert_translations():
+	translation = [
+		{
+			"doctype": "Translation",
+			"language": "de",
+			"source_text": "Other",
+			"translated_text": "Sonstiges",
+		},
+		{
+			"doctype": "Translation",
+			"language": "de",
+			"source_text": "Genderqueer",
+			"translated_text": "Nichtbinär",
+		},
+		{
+			"doctype": "Translation",
+			"language": "de",
+			"source_text": "Non-Conforming",
+			"translated_text": "Nicht konform",
+		},
+		{
+			"doctype": "Translation",
+			"language": "de",
+			"source_text": "Prefer not to say",
+			"translated_text": "Keine Angabe",
+		},
+	]
+
+	for doc in translation:
+		if not frappe.db.exists("doc"):
+			frappe.get_doc(doc).insert()
+
+
+@frappe.whitelist()
 def enable_focus_field():
 	if not frappe.db.exists("DocType", "Test Link Control"):
 		create_doctype(
@@ -368,37 +401,4 @@
 				"value": "language",
 				"doctype": "Property Setter",
 			}
-		).insert()
-=======
-def insert_translations():
-	translation = [
-		{
-			"doctype": "Translation",
-			"language": "de",
-			"source_text": "Other",
-			"translated_text": "Sonstiges",
-		},
-		{
-			"doctype": "Translation",
-			"language": "de",
-			"source_text": "Genderqueer",
-			"translated_text": "Nichtbinär",
-		},
-		{
-			"doctype": "Translation",
-			"language": "de",
-			"source_text": "Non-Conforming",
-			"translated_text": "Nicht konform",
-		},
-		{
-			"doctype": "Translation",
-			"language": "de",
-			"source_text": "Prefer not to say",
-			"translated_text": "Keine Angabe",
-		},
-	]
-
-	for doc in translation:
-		if not frappe.db.exists("doc"):
-			frappe.get_doc(doc).insert()
->>>>>>> 21a45dab
+		).insert()