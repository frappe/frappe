{
<<<<<<< HEAD
 "autoname": "format:GC-{user}",
 "create_on_install": 1,
=======
 "autoname": "format:GC-{email_id}",
>>>>>>> 84c3eb3d
 "creation": "2019-06-14 00:09:39.441961",
 "doctype": "DocType",
 "engine": "InnoDB",
 "field_order": [
  "enable",
  "sb_00",
  "email_id",
  "authorize_google_contacts_access",
  "cb_00",
  "last_sync_on",
  "authorization_code",
  "refresh_token"
 ],
 "fields": [
  {
   "default": "0",
   "fieldname": "enable",
   "fieldtype": "Check",
   "label": "Enable"
  },
  {
   "fieldname": "authorization_code",
   "fieldtype": "Password",
   "hidden": 1,
   "label": "Authorization Code"
  },
  {
   "fieldname": "refresh_token",
   "fieldtype": "Password",
   "hidden": 1,
   "label": "Refresh Token"
  },
  {
   "fieldname": "last_sync_on",
   "fieldtype": "Datetime",
   "label": "Last Sync On",
   "read_only": 1
  },
  {
   "description": "Email Address whose Google Contacts are to be synced.",
   "fieldname": "email_id",
   "fieldtype": "Data",
   "in_list_view": 1,
   "label": "Email Address",
   "options": "Email",
   "reqd": 1
  },
  {
   "depends_on": "enable",
   "fieldname": "sb_00",
   "fieldtype": "Section Break",
   "label": "Google Contacts"
  },
  {
   "fieldname": "cb_00",
   "fieldtype": "Column Break"
  },
  {
   "depends_on": "eval:!doc.__islocal",
   "fieldname": "authorize_google_contacts_access",
   "fieldtype": "Button",
   "label": "Authorize Google Contacts Access"
  }
 ],
<<<<<<< HEAD
 "modified": "2019-08-12 23:07:19.630619",
=======
 "modified": "2019-08-23 13:50:52.789503",
>>>>>>> 84c3eb3d
 "modified_by": "Administrator",
 "module": "Integrations",
 "name": "Google Contacts",
 "owner": "Administrator",
 "permissions": [
  {
   "create": 1,
   "delete": 1,
   "email": 1,
   "print": 1,
   "read": 1,
   "role": "System Manager",
   "share": 1,
   "write": 1
  },
  {
   "create": 1,
   "delete": 1,
   "email": 1,
   "export": 1,
   "print": 1,
   "read": 1,
   "report": 1,
   "role": "All",
   "share": 1,
   "write": 1
  }
 ],
 "sort_field": "modified",
 "sort_order": "ASC",
 "track_changes": 1
}<|MERGE_RESOLUTION|>--- conflicted
+++ resolved
@@ -1,10 +1,6 @@
 {
-<<<<<<< HEAD
- "autoname": "format:GC-{user}",
+ "autoname": "format:GC-{email_id}",
  "create_on_install": 1,
-=======
- "autoname": "format:GC-{email_id}",
->>>>>>> 84c3eb3d
  "creation": "2019-06-14 00:09:39.441961",
  "doctype": "DocType",
  "engine": "InnoDB",
@@ -69,11 +65,7 @@
    "label": "Authorize Google Contacts Access"
   }
  ],
-<<<<<<< HEAD
- "modified": "2019-08-12 23:07:19.630619",
-=======
  "modified": "2019-08-23 13:50:52.789503",
->>>>>>> 84c3eb3d
  "modified_by": "Administrator",
  "module": "Integrations",
  "name": "Google Contacts",
