--- conflicted
+++ resolved
@@ -96,11 +96,7 @@
 {%- macro render_text_field(df, doc) -%}
 {%- if doc.get(df.fieldname) != None -%}
 <div style="padding: 10px 0px" {{ fieldmeta(df) }}>
-<<<<<<< HEAD
-	{%- if df.fieldtype in ("Text", "Code", "Long Text") %}<label>{{ _(df.label) }}</label>{%- endif %}
-=======
 	{%- if df.fieldtype in ("Text", "Code", "Long Text", "Text Editor") %}<label>{{ _(df.label) }}</label>{%- endif %}
->>>>>>> e5a87aa4
 	{%- if df.fieldtype=="Code" %}
 		<pre class="value">{{ doc.get(df.fieldname) }}</pre>
 	{% else -%}
