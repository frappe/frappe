{% if navbar_search %}
	<li>
		<form action='/search'>
		<input name='q' class='form-control navbar-search' type='text'
			value='{{ frappe.form_dict.q|e if frappe.form_dict.q else ''}}'
<<<<<<< HEAD
			{% if not frappe.form_dict.q%}placeholder="{{ _("Search...") }}"{% endif %}>
=======
			{% if not frappe.form_dict.q %}placeholder="{{ _("Search...") }}"{% endif %}>
>>>>>>> 9ef10818
		</form>
	</li>
{% endif %}<|MERGE_RESOLUTION|>--- conflicted
+++ resolved
@@ -3,11 +3,7 @@
 		<form action='/search'>
 		<input name='q' class='form-control navbar-search' type='text'
 			value='{{ frappe.form_dict.q|e if frappe.form_dict.q else ''}}'
-<<<<<<< HEAD
-			{% if not frappe.form_dict.q%}placeholder="{{ _("Search...") }}"{% endif %}>
-=======
 			{% if not frappe.form_dict.q %}placeholder="{{ _("Search...") }}"{% endif %}>
->>>>>>> 9ef10818
 		</form>
 	</li>
 {% endif %}