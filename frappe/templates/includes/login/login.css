--- conflicted
+++ resolved
@@ -1,14 +1,8 @@
 /* login-css */
 
-<<<<<<< HEAD
 .hero-and-content {
 	/*background-color: #f5f7fa;*/
 	background-color: #fafbfc;
-=======
-footer {
-	background-color: #ffffff;
->>>>>>> 1d2a91c3
-}
 
 .page-sidebar, #wrap-footer, .page-header {
 	display: none;
