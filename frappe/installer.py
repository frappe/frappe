# Copyright (c) 2022, Frappe Technologies Pvt. Ltd. and Contributors
# License: MIT. See LICENSE

import json
import os
import re
import subprocess
import sys
from collections import OrderedDict
from contextlib import suppress
from shutil import which

import click

import frappe
from frappe.defaults import _clear_cache
from frappe.utils import cint, is_git_url
from frappe.utils.dashboard import sync_dashboards
<<<<<<< HEAD
=======
from frappe.utils.synchronization import filelock
>>>>>>> 9ef10818


def _is_scheduler_enabled() -> bool:
	enable_scheduler = False
	try:
		frappe.connect()
		enable_scheduler = cint(frappe.db.get_single_value("System Settings", "enable_scheduler"))
	except Exception:
		pass
	finally:
		frappe.db.close()

	return bool(enable_scheduler)


def _new_site(
	db_name,
	site,
	db_root_username=None,
	db_root_password=None,
	admin_password=None,
	verbose=False,
	install_apps=None,
	source_sql=None,
	force=False,
	no_mariadb_socket=False,
	reinstall=False,
	db_password=None,
	db_type=None,
	db_host=None,
	db_port=None,
):
	"""Install a new Frappe site"""

	from frappe.utils import get_site_path, scheduler, touch_file

	if not force and os.path.exists(site):
		print(f"Site {site} already exists")
		sys.exit(1)

	if no_mariadb_socket and not db_type == "mariadb":
		print("--no-mariadb-socket requires db_type to be set to mariadb.")
		sys.exit(1)

	frappe.init(site=site)

	if not db_name:
		import hashlib

		db_name = "_" + hashlib.sha1(os.path.realpath(frappe.get_site_path()).encode()).hexdigest()[:16]

	try:
		# enable scheduler post install?
		enable_scheduler = _is_scheduler_enabled()
	except Exception:
		enable_scheduler = False

	make_site_dirs()

	with filelock("bench_new_site", timeout=1):
		install_db(
			root_login=db_root_username,
			root_password=db_root_password,
			db_name=db_name,
			admin_password=admin_password,
			verbose=verbose,
			source_sql=source_sql,
			force=force,
			reinstall=reinstall,
			db_password=db_password,
			db_type=db_type,
			db_host=db_host,
			db_port=db_port,
			no_mariadb_socket=no_mariadb_socket,
		)

		apps_to_install = (
			["frappe"] + (frappe.conf.get("install_apps") or []) + (list(install_apps) or [])
		)

		for app in apps_to_install:
			# NOTE: not using force here for 2 reasons:
			# 	1. It's not really needed here as we've freshly installed a new db
			# 	2. If someone uses a sql file to do restore and that file already had
			# 		installed_apps then it might cause problems as that sql file can be of any previous version(s)
			# 		which might be incompatible with the current version and using force might cause problems.
			# 		Example: the DocType DocType might not have `migration_hash` column which will cause failure in the restore.
			install_app(app, verbose=verbose, set_as_patched=not source_sql, force=False)

		scheduler.toggle_scheduler(enable_scheduler)
		frappe.db.commit()

	scheduler_status = "disabled" if frappe.utils.scheduler.is_scheduler_disabled() else "enabled"
	print("*** Scheduler is", scheduler_status, "***")


def install_db(
	root_login=None,
	root_password=None,
	db_name=None,
	source_sql=None,
	admin_password=None,
	verbose=True,
	force=0,
	site_config=None,
	reinstall=False,
	db_password=None,
	db_type=None,
	db_host=None,
	db_port=None,
	no_mariadb_socket=False,
):
	import frappe.database
	from frappe.database import setup_database

	if not db_type:
		db_type = frappe.conf.db_type

	if not root_login and db_type == "mariadb":
		root_login = "root"
	elif not root_login and db_type == "postgres":
		root_login = "postgres"

	make_conf(
		db_name,
		site_config=site_config,
		db_password=db_password,
		db_type=db_type,
		db_host=db_host,
		db_port=db_port,
	)
	frappe.flags.in_install_db = True

	frappe.flags.root_login = root_login
	frappe.flags.root_password = root_password
	setup_database(force, source_sql, verbose, no_mariadb_socket)

	frappe.conf.admin_password = frappe.conf.admin_password or admin_password

	remove_missing_apps()

	frappe.db.create_auth_table()
	frappe.db.create_global_search_table()
	frappe.db.create_user_settings_table()

	frappe.flags.in_install_db = False


def find_org(org_repo: str) -> tuple[str, str]:
	"""find the org a repo is in

	find_org()
	ref -> https://github.com/frappe/bench/blob/develop/bench/utils/__init__.py#L390

	:param org_repo:
	:type org_repo: str

	:raises InvalidRemoteException: if the org is not found

	:return: organisation and repository
	:rtype: Tuple[str, str]
	"""
	import requests

	from frappe.exceptions import InvalidRemoteException

	for org in ["frappe", "erpnext"]:
		response = requests.head(f"https://api.github.com/repos/{org}/{org_repo}")
		if response.status_code == 400:
			response = requests.head(f"https://github.com/{org}/{org_repo}")
		if response.ok:
			return org, org_repo

	raise InvalidRemoteException


def fetch_details_from_tag(_tag: str) -> tuple[str, str, str]:
	"""parse org, repo, tag from string

	fetch_details_from_tag()
	ref -> https://github.com/frappe/bench/blob/develop/bench/utils/__init__.py#L403

	:param _tag: input string
	:type _tag: str

	:return: organisation, repostitory, tag
	:rtype: Tuple[str, str, str]
	"""
	app_tag = _tag.split("@")
	org_repo = app_tag[0].split("/")

	try:
		repo, tag = app_tag
	except ValueError:
		repo, tag = app_tag + [None]

	try:
		org, repo = org_repo
	except Exception:
		org, repo = find_org(org_repo[0])

	return org, repo, tag


def parse_app_name(name: str) -> str:
	"""parse repo name from name

	__setup_details_from_git()
	ref -> https://github.com/frappe/bench/blob/develop/bench/app.py#L114


	:param name: git tag
	:type name: str

	:return: repository name
	:rtype: str
	"""
	name = name.rstrip("/")
	if os.path.exists(name):
		repo = os.path.split(name)[-1]
	elif is_git_url(name):
		if name.startswith("git@") or name.startswith("ssh://"):
			_repo = name.split(":")[1].rsplit("/", 1)[1]
		else:
			_repo = name.rsplit("/", 2)[2]
		repo = _repo.split(".", 1)[0]
	else:
		_, repo, _ = fetch_details_from_tag(name)
	return repo


def install_app(name, verbose=False, set_as_patched=True, force=False):
	from frappe.core.doctype.scheduled_job_type.scheduled_job_type import sync_jobs
	from frappe.model.sync import sync_for
	from frappe.modules.utils import sync_customizations
	from frappe.utils.fixtures import sync_fixtures

	frappe.flags.in_install = name
	frappe.flags.ignore_in_install = False

	frappe.clear_cache()
	app_hooks = frappe.get_hooks(app_name=name)
	installed_apps = frappe.get_installed_apps()

	# install pre-requisites
	if app_hooks.required_apps:
		for app in app_hooks.required_apps:
			required_app = parse_app_name(app)
			install_app(required_app, verbose=verbose)

	frappe.flags.in_install = name
	frappe.clear_cache()

	if name not in frappe.get_all_apps():
		raise Exception(f"App {name} not in apps.txt")

	if not force and name in installed_apps:
		click.secho(f"App {name} already installed", fg="yellow")
		return

	print(f"\nInstalling {name}...")

	if name != "frappe":
		frappe.only_for("System Manager")

	for before_install in app_hooks.before_install or []:
		out = frappe.get_attr(before_install)()
		if out is False:
			return

	for fn in frappe.get_hooks("before_app_install"):
		frappe.get_attr(fn)(name)

	if name != "frappe":
		add_module_defs(name, ignore_if_duplicate=force)

	sync_for(name, force=force, reset_permissions=True)

	add_to_installed_apps(name)

	frappe.get_doc("Portal Settings", "Portal Settings").sync_menu()

	if set_as_patched:
		set_all_patches_as_completed(name)

	for after_install in app_hooks.after_install or []:
		frappe.get_attr(after_install)()

	for fn in frappe.get_hooks("after_app_install"):
		frappe.get_attr(fn)(name)

	sync_jobs()
	sync_fixtures(name)
	sync_customizations(name)
	sync_dashboards(name)

	for after_sync in app_hooks.after_sync or []:
		frappe.get_attr(after_sync)()  #

	frappe.flags.in_install = False


def add_to_installed_apps(app_name, rebuild_website=True):
	installed_apps = frappe.get_installed_apps()
	if app_name not in installed_apps:
		installed_apps.append(app_name)
		frappe.db.set_global("installed_apps", json.dumps(installed_apps))
		frappe.db.commit()
		if frappe.flags.in_install:
			post_install(rebuild_website)


def remove_from_installed_apps(app_name):
	installed_apps = frappe.get_installed_apps()
	if app_name in installed_apps:
		installed_apps.remove(app_name)
		frappe.db.set_value(
			"DefaultValue", {"defkey": "installed_apps"}, "defvalue", json.dumps(installed_apps)
		)
		_clear_cache("__global")
		frappe.db.commit()
		if frappe.flags.in_install:
			post_install()


def remove_app(app_name, dry_run=False, yes=False, no_backup=False, force=False):
	"""Remove app and all linked to the app's module with the app from a site."""

	site = frappe.local.site
	app_hooks = frappe.get_hooks(app_name=app_name)

	# dont allow uninstall app if not installed unless forced
	if not force:
		if app_name not in frappe.get_installed_apps():
			click.secho(f"App {app_name} not installed on Site {site}", fg="yellow")
			return

	print(f"Uninstalling App {app_name} from Site {site}...")

	if not dry_run and not yes:
		confirm = click.confirm(
			"All doctypes (including custom), modules related to this app will be"
			" deleted. Are you sure you want to continue?"
		)
		if not confirm:
			return

	if not (dry_run or no_backup):
		from frappe.utils.backups import scheduled_backup

		print("Backing up...")
		scheduled_backup(ignore_files=True)

	frappe.flags.in_uninstall = True

	for before_uninstall in app_hooks.before_uninstall or []:
		frappe.get_attr(before_uninstall)()

	for fn in frappe.get_hooks("before_app_uninstall"):
		frappe.get_attr(fn)(app_name)

	modules = frappe.get_all("Module Def", filters={"app_name": app_name}, pluck="name")

	drop_doctypes = _delete_modules(modules, dry_run=dry_run)
	_delete_doctypes(drop_doctypes, dry_run=dry_run)

	if not dry_run:
		remove_from_installed_apps(app_name)
		frappe.get_single("Installed Applications").update_versions()
		frappe.db.commit()

	for after_uninstall in app_hooks.after_uninstall or []:
		frappe.get_attr(after_uninstall)()

	for fn in frappe.get_hooks("after_app_uninstall"):
		frappe.get_attr(fn)(app_name)

	click.secho(f"Uninstalled App {app_name} from Site {site}", fg="green")
	frappe.flags.in_uninstall = False


def _delete_modules(modules: list[str], dry_run: bool) -> list[str]:
	"""Delete modules belonging to the app and all related doctypes.

	Note: All record linked linked to Module Def are also deleted.

	Returns: list of deleted doctypes."""
	drop_doctypes = []

	doctype_link_field_map = _get_module_linked_doctype_field_map()
	for module_name in modules:
		print(f"Deleting Module '{module_name}'")

		for doctype in frappe.get_all(
			"DocType", filters={"module": module_name}, fields=["name", "issingle"]
		):
			print(f"* removing DocType '{doctype.name}'...")

			if not dry_run:
				if doctype.issingle:
					frappe.delete_doc("DocType", doctype.name, ignore_on_trash=True, force=True)
				else:
					drop_doctypes.append(doctype.name)

		_delete_linked_documents(module_name, doctype_link_field_map, dry_run=dry_run)

		print(f"* removing Module Def '{module_name}'...")
		if not dry_run:
			frappe.delete_doc("Module Def", module_name, ignore_on_trash=True, force=True)

	return drop_doctypes


def _delete_linked_documents(
	module_name: str, doctype_linkfield_map: dict[str, str], dry_run: bool
) -> None:

	"""Deleted all records linked with module def"""
	for doctype, fieldname in doctype_linkfield_map.items():
		for record in frappe.get_all(doctype, filters={fieldname: module_name}, pluck="name"):
			print(f"* removing {doctype} '{record}'...")
			if not dry_run:
				frappe.delete_doc(doctype, record, ignore_on_trash=True, force=True)


def _get_module_linked_doctype_field_map() -> dict[str, str]:
	"""Get all the doctypes which have module linked with them.

	returns ordered dictionary with doctype->link field mapping."""

	# Hardcoded to change order of deletion
	ordered_doctypes = [
		("Workspace", "module"),
		("Report", "module"),
		("Page", "module"),
		("Web Form", "module"),
	]
	doctype_to_field_map = OrderedDict(ordered_doctypes)

	linked_doctypes = frappe.get_all(
		"DocField",
		filters={"fieldtype": "Link", "options": "Module Def"},
		fields=["parent", "fieldname"],
	)
	existing_linked_doctypes = [d for d in linked_doctypes if frappe.db.exists("DocType", d.parent)]

	for d in existing_linked_doctypes:
		# DocType deletion is handled separately in the end
		if d.parent not in doctype_to_field_map and d.parent != "DocType":
			doctype_to_field_map[d.parent] = d.fieldname

	return doctype_to_field_map


def _delete_doctypes(doctypes: list[str], dry_run: bool) -> None:
	for doctype in set(doctypes):
		print(f"* dropping Table for '{doctype}'...")
		if not dry_run:
			frappe.delete_doc("DocType", doctype, ignore_on_trash=True, force=True)
			frappe.db.sql_ddl(f"DROP TABLE IF EXISTS `tab{doctype}`")


def post_install(rebuild_website=False):
	from frappe.website.utils import clear_website_cache

	if rebuild_website:
		clear_website_cache()

	init_singles()
	frappe.db.commit()
	frappe.clear_cache()


def set_all_patches_as_completed(app):
	from frappe.modules.patch_handler import get_patches_from_app

	patches = get_patches_from_app(app)
	for patch in patches:
		frappe.get_doc({"doctype": "Patch Log", "patch": patch}).insert(ignore_permissions=True)
	frappe.db.commit()


def init_singles():
	singles = frappe.get_all("DocType", filters={"issingle": True}, pluck="name")
	for single in singles:
		if frappe.db.get_singles_dict(single):
			continue

		try:
			doc = frappe.new_doc(single)
			doc.flags.ignore_mandatory = True
			doc.flags.ignore_validate = True
			doc.save()
		except (ImportError, frappe.DoesNotExistError):
			# The doctype exists, but controller is deleted,
			# no need to attempt to init such single, ref: #16917
			continue


def make_conf(
	db_name=None, db_password=None, site_config=None, db_type=None, db_host=None, db_port=None
):
	site = frappe.local.site
	make_site_config(
		db_name, db_password, site_config, db_type=db_type, db_host=db_host, db_port=db_port
	)
	sites_path = frappe.local.sites_path
	frappe.destroy()
	frappe.init(site, sites_path=sites_path)


def make_site_config(
	db_name=None, db_password=None, site_config=None, db_type=None, db_host=None, db_port=None
):
	frappe.create_folder(os.path.join(frappe.local.site_path))
	site_file = get_site_config_path()

	if not os.path.exists(site_file):
		if not (site_config and isinstance(site_config, dict)):
			site_config = get_conf_params(db_name, db_password)

			if db_type:
				site_config["db_type"] = db_type

			if db_host:
				site_config["db_host"] = db_host

			if db_port:
				site_config["db_port"] = db_port

		with open(site_file, "w") as f:
			f.write(json.dumps(site_config, indent=1, sort_keys=True))


def update_site_config(key, value, validate=True, site_config_path=None):
	"""Update a value in site_config"""
	from frappe.utils.synchronization import filelock

	if not site_config_path:
		site_config_path = get_site_config_path()

	# Sometimes global config file is passed directly to this function
	_is_global_conf = "common_site_config" in site_config_path

	with filelock("site_config", is_global=_is_global_conf):
		_update_config_file(key=key, value=value, config_file=site_config_path)


def _update_config_file(key: str, value, config_file: str):
	"""Updates site or common config"""
	with open(config_file) as f:
		site_config = json.loads(f.read())

	# In case of non-int value
	if value in ("0", "1"):
		value = int(value)

	# boolean
	if value == "false":
		value = False
	if value == "true":
		value = True

	# remove key if value is None
	if value == "None":
		if key in site_config:
			del site_config[key]
	else:
		site_config[key] = value

	with open(config_file, "w") as f:
		f.write(json.dumps(site_config, indent=1, sort_keys=True))

	if hasattr(frappe.local, "conf"):
		frappe.local.conf[key] = value


def get_site_config_path():
	return os.path.join(frappe.local.site_path, "site_config.json")


def get_conf_params(db_name=None, db_password=None):
	if not db_name:
		db_name = input("Database Name: ")
		if not db_name:
			raise Exception("Database Name Required")

	if not db_password:
		from frappe.utils import random_string

		db_password = random_string(16)

	return {"db_name": db_name, "db_password": db_password}


def make_site_dirs():
	for dir_path in [
		os.path.join("public", "files"),
		os.path.join("private", "backups"),
		os.path.join("private", "files"),
		"locks",
		"logs",
	]:
		path = frappe.get_site_path(dir_path)
		os.makedirs(path, exist_ok=True)


def add_module_defs(app, ignore_if_duplicate=False):
	modules = frappe.get_module_list(app)
	for module in modules:
		d = frappe.new_doc("Module Def")
		d.app_name = app
		d.module_name = module
		d.insert(ignore_permissions=True, ignore_if_duplicate=ignore_if_duplicate)


def remove_missing_apps():
	import importlib

	apps = ("frappe_subscription", "shopping_cart")
	installed_apps = json.loads(frappe.db.get_global("installed_apps") or "[]")
	for app in apps:
		if app in installed_apps:
			try:
				importlib.import_module(app)

			except ImportError:
				installed_apps.remove(app)
				frappe.db.set_global("installed_apps", json.dumps(installed_apps))


def extract_sql_from_archive(sql_file_path):
	"""Return the path of an SQL file if the passed argument is the path of a gzipped
	SQL file or an SQL file path. The path may be absolute or relative from the bench
	root directory or the sites sub-directory.

	Args:
	        sql_file_path (str): Path of the SQL file

	Returns:
	        str: Path of the decompressed SQL file
	"""
	from frappe.utils import get_bench_relative_path

	sql_file_path = get_bench_relative_path(sql_file_path)
	# Extract the gzip file if user has passed *.sql.gz file instead of *.sql file
	if sql_file_path.endswith("sql.gz"):
		decompressed_file_name = extract_sql_gzip(sql_file_path)
	else:
		decompressed_file_name = sql_file_path

	# convert archive sql to latest compatible
	convert_archive_content(decompressed_file_name)

	return decompressed_file_name


def convert_archive_content(sql_file_path):
	if frappe.conf.db_type == "mariadb":
		# ever since mariaDB 10.6, row_format COMPRESSED has been deprecated and removed
		# this step is added to ease restoring sites depending on older mariaDB servers
		# This change was reverted by mariadb in 10.6.6
		# Ref: https://mariadb.com/kb/en/innodb-compressed-row-format/#read-only
		from pathlib import Path

		from frappe.utils import random_string

		version = _guess_mariadb_version()
		if not version or (version <= (10, 6, 0) or version >= (10, 6, 6)):
			return

		click.secho(
			"MariaDB version being used does not support ROW_FORMAT=COMPRESSED, "
			"converting into DYNAMIC format.",
			fg="yellow",
		)

		old_sql_file_path = Path(f"{sql_file_path}_{random_string(10)}")
		sql_file_path = Path(sql_file_path)

		os.rename(sql_file_path, old_sql_file_path)
		sql_file_path.touch()

		with open(old_sql_file_path) as r, open(sql_file_path, "a") as w:
			for line in r:
				w.write(line.replace("ROW_FORMAT=COMPRESSED", "ROW_FORMAT=DYNAMIC"))

		old_sql_file_path.unlink()


def extract_sql_gzip(sql_gz_path):
	import subprocess

	try:
		original_file = sql_gz_path
		decompressed_file = original_file.rstrip(".gz")
		cmd = f"gzip --decompress --force < {original_file} > {decompressed_file}"
		subprocess.check_call(cmd, shell=True)
	except Exception:
		raise

	return decompressed_file


def _guess_mariadb_version() -> tuple[int] | None:
	# Using command-line because we *might* not have a connection yet and this command is required
	# in non-interactive mode.
	# Use db.sql("select version()") instead if connection is available.
	with suppress(Exception):
<<<<<<< HEAD
		mysql = which("mysql")
		version_output = subprocess.getoutput(f"{mysql} --version")
=======
		mariadb = which("mariadb")
		version_output = subprocess.getoutput(f"{mariadb} --version")
>>>>>>> 9ef10818
		version_regex = r"(?P<version>\d+\.\d+\.\d+)-MariaDB"

		version = re.search(version_regex, version_output).group("version")

		return tuple(int(v) for v in version.split("."))


def extract_files(site_name, file_path):
	import shutil
	import subprocess

	from frappe.utils import get_bench_relative_path

	file_path = get_bench_relative_path(file_path)

	# Need to do frappe.init to maintain the site locals
	frappe.init(site=site_name)
	abs_site_path = os.path.abspath(frappe.get_site_path())

	# Copy the files to the parent directory and extract
	shutil.copy2(os.path.abspath(file_path), abs_site_path)

	# Get the file name splitting the file path on
	tar_name = os.path.split(file_path)[1]
	tar_path = os.path.join(abs_site_path, tar_name)

	try:
		if file_path.endswith(".tar"):
			subprocess.check_output(["tar", "xvf", tar_path, "--strip", "2"], cwd=abs_site_path)
		elif file_path.endswith(".tgz"):
			subprocess.check_output(["tar", "zxvf", tar_path, "--strip", "2"], cwd=abs_site_path)
	except Exception:
		raise
	finally:
		frappe.destroy()

	return tar_path


def is_downgrade(sql_file_path, verbose=False):
	"""checks if input db backup will get downgraded on current bench"""

	# This function is only tested with mariadb
	# TODO: Add postgres support
	if frappe.conf.db_type != "mariadb":
		return False

	from semantic_version import Version

	head = "INSERT INTO `tabInstalled Application` VALUES"

	with open(sql_file_path) as f:
		for line in f:
			if head in line:
				# 'line' (str) format: ('2056588823','2020-05-11 18:21:31.488367','2020-06-12 11:49:31.079506','Administrator','Administrator',0,'Installed Applications','installed_applications','Installed Applications',1,'frappe','v10.1.71-74 (3c50d5e) (v10.x.x)','v10.x.x'),('855c640b8e','2020-05-11 18:21:31.488367','2020-06-12 11:49:31.079506','Administrator','Administrator',0,'Installed Applications','installed_applications','Installed Applications',2,'your_custom_app','0.0.1','master')
				line = line.strip().lstrip(head).rstrip(";").strip()
				app_rows = frappe.safe_eval(line)
				# check if iterable consists of tuples before trying to transform
				apps_list = (
					app_rows
					if all(isinstance(app_row, (tuple, list, set)) for app_row in app_rows)
					else (app_rows,)
				)
				# 'all_apps' (list) format: [('frappe', '12.x.x-develop ()', 'develop'), ('your_custom_app', '0.0.1', 'master')]
				all_apps = [x[-3:] for x in apps_list]

				for app in all_apps:
					app_name = app[0]
					app_version = app[1].split(" ", 1)[0]

					if app_name == "frappe":
						try:
							current_version = Version(frappe.__version__)
							backup_version = Version(app_version[1:] if app_version[0] == "v" else app_version)
						except ValueError:
							return False

						downgrade = backup_version > current_version

						if verbose and downgrade:
							print(f"Your site will be downgraded from Frappe {backup_version} to {current_version}")

						return downgrade


def is_partial(sql_file_path):
	with open(sql_file_path) as f:
		header = " ".join(f.readline() for _ in range(5))
		if "Partial Backup" in header:
			return True
	return False


def partial_restore(sql_file_path, verbose=False):
	sql_file = extract_sql_from_archive(sql_file_path)

	if frappe.conf.db_type == "mariadb":
		from frappe.database.mariadb.setup_db import import_db_from_sql
	elif frappe.conf.db_type == "postgres":
		import warnings

		from frappe.database.postgres.setup_db import import_db_from_sql

		warn = click.style(
			"Delete the tables you want to restore manually before attempting"
			" partial restore operation for PostreSQL databases",
			fg="yellow",
		)
		warnings.warn(warn)

	import_db_from_sql(source_sql=sql_file, verbose=verbose)

	# Removing temporarily created file
	if sql_file != sql_file_path:
		os.remove(sql_file)


def validate_database_sql(path, _raise=True):
	"""Check if file has contents and if DefaultValue table exists

	Args:
	        path (str): Path of the decompressed SQL file
	        _raise (bool, optional): Raise exception if invalid file. Defaults to True.
	"""
	empty_file = False
	missing_table = True

	error_message = ""

	if not os.path.getsize(path):
		error_message = f"{path} is an empty file!"
		empty_file = True

	# dont bother checking if empty file
	if not empty_file:
		with open(path) as f:
			for line in f:
				if "tabDefaultValue" in line:
					missing_table = False
					break

		if missing_table:
			error_message = "Table `tabDefaultValue` not found in file."

	if error_message:
		click.secho(error_message, fg="red")

	if _raise and (missing_table or empty_file):
		raise frappe.InvalidDatabaseFile<|MERGE_RESOLUTION|>--- conflicted
+++ resolved
@@ -16,10 +16,7 @@
 from frappe.defaults import _clear_cache
 from frappe.utils import cint, is_git_url
 from frappe.utils.dashboard import sync_dashboards
-<<<<<<< HEAD
-=======
 from frappe.utils.synchronization import filelock
->>>>>>> 9ef10818
 
 
 def _is_scheduler_enabled() -> bool:
@@ -729,13 +726,8 @@
 	# in non-interactive mode.
 	# Use db.sql("select version()") instead if connection is available.
 	with suppress(Exception):
-<<<<<<< HEAD
-		mysql = which("mysql")
-		version_output = subprocess.getoutput(f"{mysql} --version")
-=======
 		mariadb = which("mariadb")
 		version_output = subprocess.getoutput(f"{mariadb} --version")
->>>>>>> 9ef10818
 		version_regex = r"(?P<version>\d+\.\d+\.\d+)-MariaDB"
 
 		version = re.search(version_regex, version_output).group("version")
