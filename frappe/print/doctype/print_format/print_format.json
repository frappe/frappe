{
 "allow_copy": 0, 
 "allow_import": 0, 
 "allow_rename": 1, 
 "autoname": "Prompt", 
 "beta": 0, 
 "creation": "2013-01-23 19:54:43", 
 "custom": 0, 
 "docstatus": 0, 
 "doctype": "DocType", 
 "editable_grid": 0, 
 "engine": "InnoDB", 
 "fields": [
  {
   "allow_on_submit": 0, 
   "bold": 0, 
   "collapsible": 0, 
   "columns": 0, 
   "description": "", 
   "fieldname": "doc_type", 
   "fieldtype": "Link", 
   "hidden": 0, 
   "ignore_user_permissions": 0, 
   "ignore_xss_filter": 0, 
   "in_filter": 1, 
   "in_list_view": 1, 
   "in_standard_filter": 1, 
   "label": "DocType", 
   "length": 0, 
   "no_copy": 0, 
   "options": "DocType", 
   "permlevel": 0, 
   "print_hide": 0, 
   "print_hide_if_no_value": 0, 
   "read_only": 0, 
   "remember_last_selected_value": 0, 
   "report_hide": 0, 
   "reqd": 1, 
   "search_index": 0, 
   "set_only_once": 0, 
   "unique": 0
  }, 
  {
   "allow_on_submit": 0, 
   "bold": 0, 
   "collapsible": 0, 
   "columns": 0, 
   "fieldname": "module", 
   "fieldtype": "Link", 
   "hidden": 0, 
   "ignore_user_permissions": 0, 
   "ignore_xss_filter": 0, 
   "in_filter": 0, 
   "in_list_view": 0, 
   "in_standard_filter": 0, 
   "label": "Module", 
   "length": 0, 
   "no_copy": 0, 
   "options": "Module Def", 
   "permlevel": 0, 
   "precision": "", 
   "print_hide": 0, 
   "print_hide_if_no_value": 0, 
   "read_only": 0, 
   "remember_last_selected_value": 0, 
   "report_hide": 0, 
   "reqd": 0, 
   "search_index": 0, 
   "set_only_once": 0, 
   "unique": 0
  }, 
  {
   "allow_on_submit": 0, 
   "bold": 0, 
   "collapsible": 0, 
   "columns": 0, 
   "fieldname": "disabled", 
   "fieldtype": "Check", 
   "hidden": 0, 
   "ignore_user_permissions": 0, 
   "ignore_xss_filter": 0, 
   "in_filter": 0, 
   "in_list_view": 0, 
   "in_standard_filter": 0, 
   "label": "Disabled", 
   "length": 0, 
   "no_copy": 0, 
   "permlevel": 0, 
   "print_hide": 0, 
   "print_hide_if_no_value": 0, 
   "read_only": 0, 
   "remember_last_selected_value": 0, 
   "report_hide": 0, 
   "reqd": 0, 
   "search_index": 0, 
   "set_only_once": 0, 
   "unique": 0
  }, 
  {
   "allow_on_submit": 0, 
   "bold": 0, 
   "collapsible": 0, 
   "columns": 0, 
   "fieldname": "column_break_3", 
   "fieldtype": "Column Break", 
   "hidden": 0, 
   "ignore_user_permissions": 0, 
   "ignore_xss_filter": 0, 
   "in_filter": 0, 
   "in_list_view": 0, 
   "in_standard_filter": 0, 
   "length": 0, 
   "no_copy": 0, 
   "permlevel": 0, 
   "print_hide": 0, 
   "print_hide_if_no_value": 0, 
   "read_only": 0, 
   "remember_last_selected_value": 0, 
   "report_hide": 0, 
   "reqd": 0, 
   "search_index": 0, 
   "set_only_once": 0, 
   "unique": 0
  }, 
  {
   "allow_on_submit": 0, 
   "bold": 0, 
   "collapsible": 0, 
   "columns": 0, 
   "default": "No", 
   "fieldname": "standard", 
   "fieldtype": "Select", 
   "hidden": 0, 
   "ignore_user_permissions": 0, 
   "ignore_xss_filter": 0, 
   "in_filter": 1, 
   "in_list_view": 0, 
   "in_standard_filter": 0, 
   "label": "Standard", 
   "length": 0, 
   "no_copy": 1, 
   "oldfieldname": "standard", 
   "oldfieldtype": "Select", 
   "options": "No\nYes", 
   "permlevel": 0, 
   "print_hide": 0, 
   "print_hide_if_no_value": 0, 
   "read_only": 0, 
   "remember_last_selected_value": 0, 
   "report_hide": 0, 
   "reqd": 1, 
   "search_index": 1, 
   "set_only_once": 0, 
   "unique": 0
  }, 
  {
   "allow_on_submit": 0, 
   "bold": 0, 
   "collapsible": 0, 
   "columns": 0, 
   "fieldname": "custom_format", 
   "fieldtype": "Check", 
   "hidden": 0, 
   "ignore_user_permissions": 0, 
   "ignore_xss_filter": 0, 
   "in_filter": 0, 
   "in_list_view": 0, 
   "in_standard_filter": 0, 
   "label": "Custom Format", 
   "length": 0, 
   "no_copy": 0, 
   "permlevel": 0, 
   "precision": "", 
   "print_hide": 0, 
   "print_hide_if_no_value": 0, 
   "read_only": 0, 
   "remember_last_selected_value": 0, 
   "report_hide": 0, 
   "reqd": 0, 
   "search_index": 0, 
   "set_only_once": 0, 
   "unique": 0
  }, 
  {
   "allow_on_submit": 0, 
   "bold": 0, 
   "collapsible": 0, 
   "columns": 0, 
   "depends_on": "custom_format", 
   "fieldname": "section_break_6", 
   "fieldtype": "Section Break", 
   "hidden": 0, 
   "ignore_user_permissions": 0, 
   "ignore_xss_filter": 0, 
   "in_filter": 0, 
   "in_list_view": 0, 
   "in_standard_filter": 0, 
   "length": 0, 
   "no_copy": 0, 
   "permlevel": 0, 
   "print_hide": 0, 
   "print_hide_if_no_value": 0, 
   "read_only": 0, 
   "remember_last_selected_value": 0, 
   "report_hide": 0, 
   "reqd": 0, 
   "search_index": 0, 
   "set_only_once": 0, 
   "unique": 0
  }, 
  {
   "allow_on_submit": 0, 
   "bold": 0, 
   "collapsible": 0, 
   "columns": 0, 
   "default": "Server", 
   "depends_on": "custom_format", 
   "description": "", 
   "fieldname": "print_format_type", 
   "fieldtype": "Select", 
   "hidden": 0, 
   "ignore_user_permissions": 0, 
   "ignore_xss_filter": 0, 
   "in_filter": 0, 
   "in_list_view": 0, 
   "in_standard_filter": 0, 
   "label": "Print Format Type", 
   "length": 0, 
   "no_copy": 0, 
   "options": "Server\nClient\nJs", 
   "permlevel": 0, 
   "print_hide": 0, 
   "print_hide_if_no_value": 0, 
   "read_only": 0, 
   "remember_last_selected_value": 0, 
   "report_hide": 0, 
   "reqd": 0, 
   "search_index": 0, 
   "set_only_once": 0, 
   "unique": 0
  }, 
  {
   "allow_on_submit": 0, 
   "bold": 0, 
   "collapsible": 0, 
   "columns": 0, 
   "depends_on": "custom_format", 
   "fieldname": "html", 
   "fieldtype": "Code", 
   "hidden": 0, 
   "ignore_user_permissions": 0, 
   "ignore_xss_filter": 0, 
   "in_filter": 0, 
   "in_list_view": 0, 
   "in_standard_filter": 0, 
   "label": "HTML", 
   "length": 0, 
   "no_copy": 0, 
   "oldfieldname": "html", 
   "oldfieldtype": "Text Editor", 
   "options": "HTML", 
   "permlevel": 0, 
   "print_hide": 0, 
   "print_hide_if_no_value": 0, 
   "read_only": 0, 
   "remember_last_selected_value": 0, 
   "report_hide": 0, 
   "reqd": 0, 
   "search_index": 0, 
   "set_only_once": 0, 
   "unique": 0
  }, 
  {
   "allow_on_submit": 0, 
   "bold": 0, 
   "collapsible": 0, 
   "columns": 0, 
   "depends_on": "eval:!doc.custom_format", 
   "fieldname": "section_break_9", 
   "fieldtype": "Section Break", 
   "hidden": 0, 
   "ignore_user_permissions": 0, 
   "ignore_xss_filter": 0, 
   "in_filter": 0, 
   "in_list_view": 0, 
   "in_standard_filter": 0, 
   "label": "Style Settings", 
   "length": 0, 
   "no_copy": 0, 
   "permlevel": 0, 
   "precision": "", 
   "print_hide": 0, 
   "print_hide_if_no_value": 0, 
   "read_only": 0, 
   "remember_last_selected_value": 0, 
   "report_hide": 0, 
   "reqd": 0, 
   "search_index": 0, 
   "set_only_once": 0, 
   "unique": 0
  }, 
  {
   "allow_on_submit": 0, 
   "bold": 0, 
   "collapsible": 0, 
   "columns": 0, 
   "default": "0", 
   "fieldname": "align_labels_left", 
   "fieldtype": "Check", 
   "hidden": 0, 
   "ignore_user_permissions": 0, 
   "ignore_xss_filter": 0, 
   "in_filter": 0, 
   "in_list_view": 0, 
   "in_standard_filter": 0, 
   "label": "Align Labels to the Left", 
   "length": 0, 
   "no_copy": 0, 
   "permlevel": 0, 
   "precision": "", 
   "print_hide": 0, 
   "print_hide_if_no_value": 0, 
   "read_only": 0, 
   "remember_last_selected_value": 0, 
   "report_hide": 0, 
   "reqd": 0, 
   "search_index": 0, 
   "set_only_once": 0, 
   "unique": 0
  }, 
  {
   "allow_on_submit": 0, 
   "bold": 0, 
   "collapsible": 0, 
   "columns": 0, 
   "default": "0", 
   "fieldname": "show_section_headings", 
   "fieldtype": "Check", 
   "hidden": 0, 
   "ignore_user_permissions": 0, 
   "ignore_xss_filter": 0, 
   "in_filter": 0, 
   "in_list_view": 0, 
   "in_standard_filter": 0, 
   "label": "Show Section Headings", 
   "length": 0, 
   "no_copy": 0, 
   "permlevel": 0, 
   "precision": "", 
   "print_hide": 0, 
   "print_hide_if_no_value": 0, 
   "read_only": 0, 
   "remember_last_selected_value": 0, 
   "report_hide": 0, 
   "reqd": 0, 
   "search_index": 0, 
   "set_only_once": 0, 
   "unique": 0
  }, 
  {
   "allow_on_submit": 0, 
   "bold": 0, 
   "collapsible": 0, 
   "columns": 0, 
   "default": "0", 
   "fieldname": "line_breaks", 
   "fieldtype": "Check", 
   "hidden": 0, 
   "ignore_user_permissions": 0, 
   "ignore_xss_filter": 0, 
   "in_filter": 0, 
   "in_list_view": 0, 
   "in_standard_filter": 0, 
   "label": "Show Line Breaks after Sections", 
   "length": 0, 
   "no_copy": 0, 
   "permlevel": 0, 
   "precision": "", 
   "print_hide": 0, 
   "print_hide_if_no_value": 0, 
   "read_only": 0, 
   "remember_last_selected_value": 0, 
   "report_hide": 0, 
   "reqd": 0, 
   "search_index": 0, 
   "set_only_once": 0, 
   "unique": 0
  }, 
  {
   "allow_on_submit": 0, 
   "bold": 0, 
   "collapsible": 0, 
   "columns": 0, 
   "fieldname": "column_break_11", 
   "fieldtype": "Column Break", 
   "hidden": 0, 
   "ignore_user_permissions": 0, 
   "ignore_xss_filter": 0, 
   "in_filter": 0, 
   "in_list_view": 0, 
   "in_standard_filter": 0, 
   "length": 0, 
   "no_copy": 0, 
   "permlevel": 0, 
   "precision": "", 
   "print_hide": 0, 
   "print_hide_if_no_value": 0, 
   "read_only": 0, 
   "remember_last_selected_value": 0, 
   "report_hide": 0, 
   "reqd": 0, 
   "search_index": 0, 
   "set_only_once": 0, 
   "unique": 0
  }, 
  {
   "allow_on_submit": 0, 
   "bold": 0, 
   "collapsible": 0, 
   "columns": 0, 
   "default": "Default", 
   "depends_on": "eval:!doc.custom_format", 
   "fieldname": "font", 
   "fieldtype": "Select", 
   "hidden": 0, 
   "ignore_user_permissions": 0, 
   "ignore_xss_filter": 0, 
   "in_filter": 0, 
   "in_list_view": 0, 
   "in_standard_filter": 0, 
   "label": "Font", 
   "length": 0, 
   "no_copy": 0, 
   "options": "Default\nArial\nHelvetica\nVerdana\nMonospace", 
   "permlevel": 0, 
   "precision": "", 
   "print_hide": 0, 
   "print_hide_if_no_value": 0, 
   "read_only": 0, 
   "remember_last_selected_value": 0, 
   "report_hide": 0, 
   "reqd": 0, 
   "search_index": 0, 
   "set_only_once": 0, 
   "unique": 0
  }, 
  {
   "allow_on_submit": 0, 
   "bold": 0, 
   "collapsible": 0, 
   "columns": 0, 
   "fieldname": "css_section", 
   "fieldtype": "Section Break", 
   "hidden": 0, 
   "ignore_user_permissions": 0, 
   "ignore_xss_filter": 0, 
   "in_filter": 0, 
   "in_list_view": 0, 
   "in_standard_filter": 0, 
   "length": 0, 
   "no_copy": 0, 
   "permlevel": 0, 
   "precision": "", 
   "print_hide": 0, 
   "print_hide_if_no_value": 0, 
   "read_only": 0, 
   "remember_last_selected_value": 0, 
   "report_hide": 0, 
   "reqd": 0, 
   "search_index": 0, 
   "set_only_once": 0, 
   "unique": 0
  }, 
  {
   "allow_on_submit": 0, 
   "bold": 0, 
   "collapsible": 0, 
   "columns": 0, 
   "fieldname": "css", 
   "fieldtype": "Code", 
   "hidden": 0, 
   "ignore_user_permissions": 0, 
   "ignore_xss_filter": 0, 
   "in_filter": 0, 
   "in_list_view": 0, 
   "in_standard_filter": 0, 
   "label": "Custom CSS", 
   "length": 0, 
   "no_copy": 0, 
   "permlevel": 0, 
   "precision": "", 
   "print_hide": 0, 
   "print_hide_if_no_value": 0, 
   "read_only": 0, 
   "remember_last_selected_value": 0, 
   "report_hide": 0, 
   "reqd": 0, 
   "search_index": 0, 
   "set_only_once": 0, 
   "unique": 0
  }, 
  {
   "allow_on_submit": 0, 
   "bold": 0, 
   "collapsible": 0, 
   "columns": 0, 
   "fieldname": "custom_html_help", 
   "fieldtype": "HTML", 
   "hidden": 0, 
   "ignore_user_permissions": 0, 
   "ignore_xss_filter": 0, 
   "in_filter": 0, 
   "in_list_view": 0, 
   "in_standard_filter": 0, 
   "label": "Custom HTML Help", 
   "length": 0, 
   "no_copy": 0, 
   "options": "<h3>Custom CSS Help</h3>\n\n<p>Notes:</p>\n\n<ol>\n<li>All field groups (label + value) are set attributes <code>data-fieldtype</code> and <code>data-fieldname</code></li>\n<li>All values are given class <code>value</code></li>\n<li>All Section Breaks are given class <code>section-break</code></li>\n<li>All Column Breaks are given class <code>column-break</code></li>\n</ol>\n\n<h4>Examples</h4>\n\n<p>1. Left align integers</p>\n\n<pre><code>[data-fieldtype=\"Int\"] .value { text-left: left; }</code></pre>\n\n<p>1. Add border to sections except the last section</p>\n\n<pre><code>.section-break { padding: 30px 0px; border-bottom: 1px solid #eee; }\n.section-break:last-child { padding-bottom: 0px; border-bottom: 0px;  }</code></pre>\n", 
   "permlevel": 0, 
   "precision": "", 
   "print_hide": 0, 
   "print_hide_if_no_value": 0, 
   "read_only": 0, 
   "remember_last_selected_value": 0, 
   "report_hide": 0, 
   "reqd": 0, 
   "search_index": 0, 
   "set_only_once": 0, 
   "unique": 0
  }, 
  {
   "allow_on_submit": 0, 
   "bold": 0, 
   "collapsible": 0, 
   "columns": 0, 
   "depends_on": "custom_format", 
   "fieldname": "section_break_13", 
   "fieldtype": "Section Break", 
   "hidden": 0, 
   "ignore_user_permissions": 0, 
   "ignore_xss_filter": 0, 
   "in_filter": 0, 
   "in_list_view": 0, 
   "in_standard_filter": 0, 
   "length": 0, 
   "no_copy": 0, 
   "permlevel": 0, 
   "precision": "", 
   "print_hide": 0, 
   "print_hide_if_no_value": 0, 
   "read_only": 0, 
   "remember_last_selected_value": 0, 
   "report_hide": 0, 
   "reqd": 0, 
   "search_index": 0, 
   "set_only_once": 0, 
   "unique": 0
  }, 
  {
   "allow_on_submit": 0, 
   "bold": 0, 
   "collapsible": 0, 
   "columns": 0, 
   "depends_on": "custom_format", 
   "fieldname": "print_format_help", 
   "fieldtype": "HTML", 
   "hidden": 0, 
   "ignore_user_permissions": 0, 
   "ignore_xss_filter": 0, 
   "in_filter": 0, 
   "in_list_view": 0, 
   "in_standard_filter": 0, 
   "label": "Print Format Help", 
   "length": 0, 
   "no_copy": 0, 
   "options": "<h3>Print Format Help</h3>\n<hr>\n<h4>Introduction</h4>\n<p>Print itemsFormats are rendered on the server side using the Jinja Templating Language. All forms have access to the <code>doc</code> object which contains information about the document that is being formatted. You can also access common utilities via the <code>frappe</code> module.</p>\n<p>For styling, the Boostrap CSS framework is provided and you can enjoy the full range of classes.</p>\n<hr>\n<h4>References</h4>\n<ol>\n\t<li><a href=\"http://jinja.pocoo.org/docs/templates/\" target=\"_blank\">Jinja Tempalting Language: Reference</a></li>\n\t<li><a href=\"http://getbootstrap.com\" target=\"_blank\">Bootstrap CSS Framework</a></li>\n</ol>\n<hr>\n<h4>Example</h4>\n<pre><code>&lt;h3&gt;{{ doc.select_print_heading or \"Invoice\" }}&lt;/h3&gt;\n&lt;div class=\"row\"&gt;\n\t&lt;div class=\"col-md-3 text-right\"&gt;Customer Name&lt;/div&gt;\n\t&lt;div class=\"col-md-9\"&gt;{{ doc.customer_name }}&lt;/div&gt;\n&lt;/div&gt;\n&lt;div class=\"row\"&gt;\n\t&lt;div class=\"col-md-3 text-right\"&gt;Date&lt;/div&gt;\n\t&lt;div class=\"col-md-9\"&gt;{{ doc.get_formatted(\"invoice_date\") }}&lt;/div&gt;\n&lt;/div&gt;\n&lt;table class=\"table table-bordered\"&gt;\n\t&lt;tbody&gt;\n\t\t&lt;tr&gt;\n\t\t\t&lt;th&gt;Sr&lt;/th&gt;\n\t\t\t&lt;th&gt;Item Name&lt;/th&gt;\n\t\t\t&lt;th&gt;Description&lt;/th&gt;\n\t\t\t&lt;th class=\"text-right\"&gt;Qty&lt;/th&gt;\n\t\t\t&lt;th class=\"text-right\"&gt;Rate&lt;/th&gt;\n\t\t\t&lt;th class=\"text-right\"&gt;Amount&lt;/th&gt;\n\t\t&lt;/tr&gt;\n\t\t{%- for row in doc.items -%}\n\t\t&lt;tr&gt;\n\t\t\t&lt;td style=\"width: 3%;\"&gt;{{ row.idx }}&lt;/td&gt;\n\t\t\t&lt;td style=\"width: 20%;\"&gt;\n\t\t\t\t{{ row.item_name }}\n\t\t\t\t{% if row.item_code != row.item_name -%}\n\t\t\t\t&lt;br&gt;Item Code: {{ row.item_code}}\n\t\t\t\t{%- endif %}\n\t\t\t&lt;/td&gt;\n\t\t\t&lt;td style=\"width: 37%;\"&gt;\n\t\t\t\t&lt;div style=\"border: 0px;\"&gt;{{ row.description }}&lt;/div&gt;&lt;/td&gt;\n\t\t\t&lt;td style=\"width: 10%; text-align: right;\"&gt;{{ row.qty }} {{ row.uom or row.stock_uom }}&lt;/td&gt;\n\t\t\t&lt;td style=\"width: 15%; text-align: right;\"&gt;{{\n\t\t\t\trow.get_formatted(\"rate\", doc) }}&lt;/td&gt;\n\t\t\t&lt;td style=\"width: 15%; text-align: right;\"&gt;{{\n\t\t\t\trow.get_formatted(\"amount\", doc) }}&lt;/td&gt;\n\t\t&lt;/tr&gt;\n\t\t{%- endfor -%}\n\t&lt;/tbody&gt;\n&lt;/table&gt;</code></pre>\n<hr>\n<h4>Common Functions</h4>\n<table class=\"table table-bordered\">\n\t<tbody>\n\t\t<tr>\n\t\t\t<td style=\"width: 30%;\"><code>doc.get_formatted(\"[fieldname]\", [parent_doc])</code></td>\n\t\t\t<td>Get document value formatted as Date, Currency etc. Pass parent <code>doc</code> for curreny type fields.</td>\n\t\t</tr>\n\t\t<tr>\n\t\t\t<td style=\"width: 30%;\"><code>frappe.db.get_value(\"[doctype]\", \"[name]\", \"fieldname\")</code></td>\n\t\t\t<td>Get value from another document.</td>\n\t\t</tr>\n\t</tbody>\n</table>\n", 
   "permlevel": 0, 
   "print_hide": 0, 
   "print_hide_if_no_value": 0, 
   "read_only": 0, 
   "remember_last_selected_value": 0, 
   "report_hide": 0, 
   "reqd": 0, 
   "search_index": 0, 
   "set_only_once": 0, 
   "unique": 0
  }, 
  {
   "allow_on_submit": 0, 
   "bold": 0, 
   "collapsible": 0, 
   "columns": 0, 
   "fieldname": "format_data", 
   "fieldtype": "Code", 
   "hidden": 1, 
   "ignore_user_permissions": 0, 
   "ignore_xss_filter": 0, 
   "in_filter": 0, 
   "in_list_view": 0, 
   "in_standard_filter": 0, 
   "label": "Format Data", 
   "length": 0, 
   "no_copy": 0, 
   "permlevel": 0, 
   "precision": "", 
   "print_hide": 0, 
   "print_hide_if_no_value": 0, 
   "read_only": 0, 
   "remember_last_selected_value": 0, 
   "report_hide": 0, 
   "reqd": 0, 
   "search_index": 0, 
   "set_only_once": 0, 
   "unique": 0
  }, 
  {
   "allow_on_submit": 0, 
   "bold": 0, 
   "collapsible": 0, 
   "columns": 0, 
   "fieldname": "print_format_builder", 
   "fieldtype": "Check", 
   "hidden": 1, 
   "ignore_user_permissions": 0, 
   "ignore_xss_filter": 0, 
   "in_filter": 0, 
   "in_list_view": 0, 
   "in_standard_filter": 0, 
   "label": "Print Format Builder", 
   "length": 0, 
   "no_copy": 0, 
   "permlevel": 0, 
   "precision": "", 
   "print_hide": 0, 
   "print_hide_if_no_value": 0, 
   "read_only": 0, 
   "remember_last_selected_value": 0, 
   "report_hide": 0, 
   "reqd": 0, 
   "search_index": 0, 
   "set_only_once": 0, 
   "unique": 0
  }
 ], 
 "hide_heading": 0, 
 "hide_toolbar": 0, 
 "icon": "fa fa-print", 
 "idx": 1, 
 "image_view": 0, 
 "in_create": 0, 
 "in_dialog": 0, 
 "is_submittable": 0, 
 "issingle": 0, 
 "istable": 0, 
 "max_attachments": 0, 
<<<<<<< HEAD
 "modified": "2017-01-24 15:35:56.250107", 
=======
 "modified": "2016-12-30 15:12:46.182376", 
>>>>>>> dc59e978
 "modified_by": "Administrator", 
 "module": "Print", 
 "name": "Print Format", 
 "owner": "Administrator", 
 "permissions": [
  {
   "amend": 0, 
   "apply_user_permissions": 0, 
   "cancel": 0, 
   "create": 1, 
   "delete": 1, 
   "email": 1, 
   "export": 0, 
   "if_owner": 0, 
   "import": 0, 
   "is_custom": 0, 
   "permlevel": 0, 
   "print": 1, 
   "read": 1, 
   "report": 1, 
   "role": "System Manager", 
   "set_user_permissions": 0, 
   "share": 1, 
   "submit": 0, 
   "write": 1
  }
 ], 
 "quick_entry": 0, 
 "read_only": 0, 
 "read_only_onload": 0, 
 "sort_field": "modified", 
 "sort_order": "DESC", 
 "track_changes": 1, 
 "track_seen": 0
}<|MERGE_RESOLUTION|>--- conflicted
+++ resolved
@@ -653,11 +653,7 @@
  "issingle": 0, 
  "istable": 0, 
  "max_attachments": 0, 
-<<<<<<< HEAD
  "modified": "2017-01-24 15:35:56.250107", 
-=======
- "modified": "2016-12-30 15:12:46.182376", 
->>>>>>> dc59e978
  "modified_by": "Administrator", 
  "module": "Print", 
  "name": "Print Format", 
