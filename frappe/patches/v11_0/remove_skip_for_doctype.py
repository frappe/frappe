import frappe
from frappe.desk.form.linked_with import get_linked_doctypes
from frappe.patches.v11_0.replicate_old_user_permissions import get_doctypes_to_skip
from frappe.query_builder import Field

# `skip_for_doctype` was a un-normalized way of storing for which
# doctypes the user permission was applicable.
# in this patch, we normalize this into `applicable_for` where
# a new record will be created for each doctype where the user permission
# is applicable
#
# if the user permission is applicable for all doctypes, then only
# one record is created


def execute():
	frappe.reload_doctype("User Permission")

	# to check if we need to migrate from skip_for_doctype
	has_skip_for_doctype = frappe.db.has_column("User Permission", "skip_for_doctype")
	skip_for_doctype_map = {}

	new_user_permissions_list = []

	user_permissions_to_delete = []

	for user_permission in frappe.get_all("User Permission", fields=["*"]):
		skip_for_doctype = []

		# while migrating from v11 -> v11
		if has_skip_for_doctype:
			if not user_permission.skip_for_doctype:
				continue
			skip_for_doctype = user_permission.skip_for_doctype.split("\n")
		else:  # while migrating from v10 -> v11
			if skip_for_doctype_map.get((user_permission.allow, user_permission.user)) is None:
				skip_for_doctype = get_doctypes_to_skip(user_permission.allow, user_permission.user)
				# cache skip for doctype for same user and doctype
				skip_for_doctype_map[(user_permission.allow, user_permission.user)] = skip_for_doctype
			else:
				skip_for_doctype = skip_for_doctype_map[(user_permission.allow, user_permission.user)]

		if skip_for_doctype:
			# only specific doctypes are selected
			# split this into multiple records and delete
			linked_doctypes = get_linked_doctypes(user_permission.allow, True).keys()

			linked_doctypes = list(linked_doctypes)

			# append the doctype for which we have build the user permission
			linked_doctypes += [user_permission.allow]

			applicable_for_doctypes = list(set(linked_doctypes) - set(skip_for_doctype))

			user_permissions_to_delete.append(user_permission.name)
			user_permission.name = None
			user_permission.skip_for_doctype = None
<<<<<<< HEAD
			for doctype in applicable_for_doctypes:
				if doctype:
					# Maintain sequence (name, user, allow, for_value, applicable_for, apply_to_all_doctypes, creation, modified)
					new_user_permissions_list.append(
						(
							frappe.generate_hash(length=10),
							user_permission.user,
							user_permission.allow,
							user_permission.for_value,
							doctype,
							0,
							user_permission.creation,
							user_permission.modified,
						)
					)
=======
			new_user_permissions_list.extend(
				(
					frappe.generate_hash(length=10),
					user_permission.user,
					user_permission.allow,
					user_permission.for_value,
					doctype,
					0,
					user_permission.creation,
					user_permission.modified,
				)
				for doctype in applicable_for_doctypes
				if doctype
			)
>>>>>>> 9ef10818
		else:
			# No skip_for_doctype found! Just update apply_to_all_doctypes.
			frappe.db.set_value("User Permission", user_permission.name, "apply_to_all_doctypes", 1)

	if new_user_permissions_list:
		frappe.qb.into("User Permission").columns(
			"name",
			"user",
			"allow",
			"for_value",
			"applicable_for",
			"apply_to_all_doctypes",
			"creation",
			"modified",
		).insert(*new_user_permissions_list).run()

	if user_permissions_to_delete:
		frappe.db.delete(
			"User Permission", filters=(Field("name").isin(tuple(user_permissions_to_delete)))
		)<|MERGE_RESOLUTION|>--- conflicted
+++ resolved
@@ -55,23 +55,6 @@
 			user_permissions_to_delete.append(user_permission.name)
 			user_permission.name = None
 			user_permission.skip_for_doctype = None
-<<<<<<< HEAD
-			for doctype in applicable_for_doctypes:
-				if doctype:
-					# Maintain sequence (name, user, allow, for_value, applicable_for, apply_to_all_doctypes, creation, modified)
-					new_user_permissions_list.append(
-						(
-							frappe.generate_hash(length=10),
-							user_permission.user,
-							user_permission.allow,
-							user_permission.for_value,
-							doctype,
-							0,
-							user_permission.creation,
-							user_permission.modified,
-						)
-					)
-=======
 			new_user_permissions_list.extend(
 				(
 					frappe.generate_hash(length=10),
@@ -86,7 +69,6 @@
 				for doctype in applicable_for_doctypes
 				if doctype
 			)
->>>>>>> 9ef10818
 		else:
 			# No skip_for_doctype found! Just update apply_to_all_doctypes.
 			frappe.db.set_value("User Permission", user_permission.name, "apply_to_all_doctypes", 1)
