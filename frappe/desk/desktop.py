--- conflicted
+++ resolved
@@ -28,18 +28,13 @@
 		if self.doc.module in self.blocked_modules:
 			raise frappe.PermissionError
 
-<<<<<<< HEAD
+		self.user = user
 		self.can_read = get_can_read_items_for_user(cache=True)
 
 		self.allowed_pages = get_allowed_pages(cache=True)
 		self.allowed_reports = get_allowed_reports(cache=True)
-=======
-		self.user = user
-		self.allowed_pages = get_allowed_pages()
-		self.allowed_reports = get_allowed_reports()
 		self.onboarding_doc = self.get_onboarding_doc()
 		self.onboarding = None
->>>>>>> 3db2754b
 
 		self.table_counts = get_table_with_counts()
 		self.restricted_doctypes = frappe.cache().get_value("domain_restricted_doctypes") or build_domain_restriced_doctype_cache()
@@ -248,26 +243,6 @@
 
 		return items
 
-<<<<<<< HEAD
-
-def get_can_read_items_for_user(cache=False):
-	_cache = frappe.cache()
-
-	if cache:
-		can_read = _cache.get_value('user_perm_can_read', user=frappe.session.user)
-		if can_read:
-			return can_read
-
-
-	user = frappe.get_user()
-	user.build_permissions()
-	can_read = user.can_read
-
-	# Expire every hour
-	_cache.set_value('user_perm_can_read', can_read, frappe.session.user, 3600)
-
-	return can_read
-=======
 	def get_onboarding_steps(self):
 		steps = []
 		for doc in self.onboarding_doc.get_steps():
@@ -276,7 +251,24 @@
 			steps.append(step)
 
 		return steps
->>>>>>> 3db2754b
+
+def get_can_read_items_for_user(cache=False):
+	_cache = frappe.cache()
+
+	if cache:
+		can_read = _cache.get_value('user_perm_can_read', user=frappe.session.user)
+		if can_read:
+			return can_read
+
+
+	user = frappe.get_user()
+	user.build_permissions()
+	can_read = user.can_read
+
+	# Expire every hour
+	_cache.set_value('user_perm_can_read', can_read, frappe.session.user, 3600)
+
+	return can_read
 
 
 @frappe.whitelist()
