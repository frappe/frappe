--- conflicted
+++ resolved
@@ -112,11 +112,7 @@
  "index_web_pages_for_search": 1,
  "istable": 1,
  "links": [],
-<<<<<<< HEAD
- "modified": "2021-05-13 13:10:18.128512",
-=======
  "modified": "2021-06-01 11:23:28.990593",
->>>>>>> 77e0b595
  "modified_by": "Administrator",
  "module": "Desk",
  "name": "Workspace Link",
