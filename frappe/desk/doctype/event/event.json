--- conflicted
+++ resolved
@@ -223,11 +223,7 @@
    "in_list_view": 1,
    "in_standard_filter": 1,
    "label": "Status",
-<<<<<<< HEAD
-   "options": "Open\nCompleted\nClosed"
-=======
    "options": "Open\nCompleted\nClosed\nCancelled"
->>>>>>> 9ef10818
   },
   {
    "collapsible": 1,
@@ -299,11 +295,7 @@
  "icon": "fa fa-calendar",
  "idx": 1,
  "links": [],
-<<<<<<< HEAD
- "modified": "2022-08-12 19:24:34.794098",
-=======
  "modified": "2023-06-23 10:33:15.685368",
->>>>>>> 9ef10818
  "modified_by": "Administrator",
  "module": "Desk",
  "name": "Event",
