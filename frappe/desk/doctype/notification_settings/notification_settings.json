{
 "actions": [],
 "autoname": "Prompt",
 "creation": "2019-09-11 22:15:44.851526",
 "doctype": "DocType",
 "editable_grid": 1,
 "engine": "InnoDB",
 "field_order": [
  "enabled",
  "subscribed_documents",
  "column_break_3",
  "enable_email_notifications",
  "enable_email_mention",
  "enable_email_assignment",
  "enable_email_energy_point",
  "enable_email_share",
  "user",
  "seen",
  "system_notifications_section",
  "energy_points_system_notifications"
 ],
 "fields": [
  {
   "default": "1",
   "fieldname": "enabled",
   "fieldtype": "Check",
   "label": "Enabled"
  },
  {
   "fieldname": "subscribed_documents",
   "fieldtype": "Table MultiSelect",
   "label": "Open Documents",
   "options": "Notification Subscribed Document"
  },
  {
   "fieldname": "column_break_3",
   "fieldtype": "Section Break",
   "label": "Email Settings"
  },
  {
   "default": "1",
   "fieldname": "enable_email_notifications",
   "fieldtype": "Check",
   "label": "Enable Email Notifications"
  },
  {
   "default": "1",
   "depends_on": "enable_email_notifications",
   "fieldname": "enable_email_mention",
   "fieldtype": "Check",
   "label": "Mentions"
  },
  {
   "default": "1",
   "depends_on": "enable_email_notifications",
   "fieldname": "enable_email_assignment",
   "fieldtype": "Check",
   "label": "Assignments"
  },
  {
   "default": "1",
   "depends_on": "enable_email_notifications",
   "fieldname": "enable_email_energy_point",
   "fieldtype": "Check",
   "label": "Energy Points"
  },
  {
   "default": "1",
   "depends_on": "enable_email_notifications",
   "fieldname": "enable_email_share",
   "fieldtype": "Check",
   "label": "Document Share"
  },
  {
   "default": "__user",
   "fieldname": "user",
   "fieldtype": "Link",
   "hidden": 1,
   "label": "User",
   "options": "User",
   "read_only": 1
  },
  {
   "default": "0",
   "fieldname": "seen",
   "fieldtype": "Check",
   "hidden": 1,
   "label": "Seen"
  },
  {
   "fieldname": "system_notifications_section",
   "fieldtype": "Section Break",
   "label": "System Notifications"
  },
  {
   "default": "1",
   "fieldname": "energy_points_system_notifications",
   "fieldtype": "Check",
   "label": "Energy Points"
  }
 ],
 "in_create": 1,
 "index_web_pages_for_search": 1,
 "links": [],
<<<<<<< HEAD
 "modified": "2021-12-19 20:46:37.137103",
=======
 "modified": "2021-11-16 12:18:46.955501",
>>>>>>> fa6da72b
 "modified_by": "Administrator",
 "module": "Desk",
 "name": "Notification Settings",
 "naming_rule": "Set by user",
 "owner": "Administrator",
 "permissions": [
  {
   "create": 1,
   "email": 1,
   "export": 1,
   "print": 1,
   "read": 1,
   "report": 1,
   "role": "All",
   "share": 1,
   "write": 1
  }
 ],
 "read_only": 1,
 "sort_field": "modified",
 "sort_order": "DESC",
 "track_changes": 1
}<|MERGE_RESOLUTION|>--- conflicted
+++ resolved
@@ -102,11 +102,7 @@
  "in_create": 1,
  "index_web_pages_for_search": 1,
  "links": [],
-<<<<<<< HEAD
  "modified": "2021-12-19 20:46:37.137103",
-=======
- "modified": "2021-11-16 12:18:46.955501",
->>>>>>> fa6da72b
  "modified_by": "Administrator",
  "module": "Desk",
  "name": "Notification Settings",
