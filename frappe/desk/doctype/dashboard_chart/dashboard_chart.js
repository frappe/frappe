// Copyright (c) 2019, Frappe Technologies and contributors
// For license information, please see license.txt

frappe.provide('frappe.dashboards.chart_sources');

frappe.ui.form.on('Dashboard Chart', {
	setup: function(frm) {
		// fetch timeseries from source
		frm.add_fetch('source', 'timeseries', 'timeseries');
	},

	before_save: function(frm) {
		let dynamic_filters = JSON.parse(frm.doc.dynamic_filters_json || 'null');
		let static_filters = JSON.parse(frm.doc.filters_json || 'null');
		static_filters =
			frappe.dashboard_utils.remove_common_static_filter_values(static_filters, dynamic_filters);

		frm.set_value('filters_json', JSON.stringify(static_filters));
		frm.trigger('show_filters');
	},

	refresh: function(frm) {
		frm.chart_filters = null;
		frm.is_disabled = !frappe.boot.developer_mode && frm.doc.is_standard;

<<<<<<< HEAD
		if (!frappe.boot.developer_mode && frm.doc.is_standard) {
=======
		if (!frm.is_disabled) {
			!frm.doc.custom_options && frm.set_df_property('chart_options_section', 'hidden', 1);
>>>>>>> 8ec26175
			frm.disable_form();
		}

		frm.add_custom_button('Add Chart to Dashboard', () => {
			const dialog = frappe.dashboard_utils.get_add_to_dashboard_dialog(
				frm.doc.name,
				'Dashboard Chart',
				'frappe.desk.doctype.dashboard_chart.dashboard_chart.add_chart_to_dashboard'
			);

			if (!frm.doc.chart_name) {
				frappe.msgprint(__('Please create chart first'));
			} else {
				dialog.show();
			}
		});

		frm.set_df_property("filters_section", "hidden", 1);
		frm.set_df_property("dynamic_filters_section", "hidden", 1);

		frm.trigger('set_time_series');
		frm.set_query('document_type', function() {
			return {
				filters: {
					'issingle': false
				}
			}
		});
		frm.trigger('update_options');
		frm.trigger('set_heatmap_year_options');
		if (frm.doc.report_name) {
			frm.trigger('set_chart_report_filters');
		}
	},

	is_standard: function(frm) {
		if (frappe.boot.developer_mode && frm.doc.is_standard) {
			frm.trigger('render_dynamic_filters_table');
		} else {
			frm.set_df_property("dynamic_filters_section", "hidden", 1);
		}
	},

	source: function(frm) {
		frm.trigger("show_filters");
	},

	set_heatmap_year_options: function(frm) {
		if (frm.doc.type == 'Heatmap') {
			frappe.db.get_doc('System Settings').then(doc => {
				const creation_date = doc.creation;
				frm.set_df_property('heatmap_year', 'options', frappe.dashboard_utils.get_years_since_creation(creation_date));
			});
		}
	},

	chart_type: function(frm) {
		frm.trigger('set_time_series');
		if (frm.doc.chart_type == 'Report') {
			frm.set_query('report_name', () => {
				return {
					filters: {
						'report_type': ['!=', 'Report Builder']
					}
				}
			});
		} else {
			frm.set_value('document_type', '');
		}
	},

	set_time_series: function(frm) {
		// set timeseries based on chart type
		if (['Count', 'Average', 'Sum'].includes(frm.doc.chart_type)) {
			frm.set_value('timeseries', 1);
		} else {
			frm.set_value('timeseries', 0);
		}
	},

	document_type: function(frm) {
		// update `based_on` options based on date / datetime fields
		frm.set_value('source', '');
		frm.set_value('based_on', '');
		frm.set_value('value_based_on', '');
		frm.set_value('filters_json', '[]');
		frm.set_value('dynamic_filters_json', '[]');
		frm.trigger('update_options');
	},

	report_name: function(frm) {
		frm.set_value('x_field', '');
		frm.set_value('y_axis', []);
		frm.set_df_property('x_field', 'options', []);
		frm.set_value('filters_json', '{}');
		frm.set_value('dynamic_filters_json', '{}');
		frm.set_value('use_report_chart', 0);
		frm.trigger('set_chart_report_filters');
	},


	set_chart_report_filters: function(frm) {
		let report_name = frm.doc.report_name;

		if (report_name) {
			if (frm.doc.filters_json.length > 2) {
				frm.trigger('show_filters');
				frm.trigger('set_chart_field_options');
			} else {
				frappe.report_utils.get_report_filters(report_name).then(filters => {
					if (filters) {
						frm.chart_filters = filters;
						let filter_values = frappe.report_utils.get_filter_values(filters);
						frm.set_value('filters_json', JSON.stringify(filter_values));
					}
					frm.trigger('show_filters');
					frm.trigger('set_chart_field_options');
				});
			}

		}
	},

	set_chart_field_options: function(frm) {
		let filters = frm.doc.filters_json.length > 2 ? JSON.parse(frm.doc.filters_json) : null;
		if (frm.doc.dynamic_filters_json && frm.doc.dynamic_filters_json.length > 2) {
			filters = frappe.dashboard_utils.get_all_filters(frm.doc);
		}
		frappe.xcall(
			'frappe.desk.query_report.run',
			{
				report_name: frm.doc.report_name,
				filters: filters,
				ignore_prepared_report: 1
			}
		).then(data => {
			frm.report_data = data;
			let report_has_chart = Boolean(data.chart);

			frm.set_df_property('use_report_chart', 'hidden', !report_has_chart);

			if (!frm.doc.use_report_chart) {
				if (data.result.length) {
					frm.field_options = frappe.report_utils.get_field_options_from_report(data.columns, data);
					frm.set_df_property('x_field', 'options', frm.field_options.non_numeric_fields);
					if (!frm.field_options.numeric_fields.length) {
						frappe.msgprint(__("Report has no numeric fields, please change the Report Name"));
					} else {
						let y_field_df = frappe.meta.get_docfield('Dashboard Chart Field', 'y_field', frm.doc.name);
						y_field_df.options = frm.field_options.numeric_fields;
					}
				} else {
					frappe.msgprint(__('Report has no data, please modify the filters or change the Report Name'));
				}
			}
		});
	},

	timespan: function(frm) {
		const time_interval_options = {
			"Select Date Range": ["Quarterly", "Monthly", "Weekly", "Daily"],
			"All Time": ["Yearly", "Monthly"],
			"Last Year": ["Quarterly", "Monthly", "Weekly", "Daily"],
			"Last Quarter": ["Monthly", "Weekly", "Daily"],
			"Last Month": ["Weekly", "Daily"],
			"Last Week": ["Daily"]
		};
		if (frm.doc.timespan) {
			frm.set_df_property('time_interval', 'options', time_interval_options[frm.doc.timespan]);
		}
	},

	update_options: function(frm) {
		let doctype = frm.doc.document_type;
		let date_fields = [
			{label: __('Created On'), value: 'creation'},
			{label: __('Last Modified On'), value: 'modified'}
		];
		let value_fields = [];
		let group_by_fields = [];
		let aggregate_function_fields = [];
		let update_form = function() {
			// update select options
			frm.set_df_property('based_on', 'options', date_fields);
			frm.set_df_property('value_based_on', 'options', value_fields);
			frm.set_df_property('group_by_based_on', 'options', group_by_fields);
			frm.set_df_property('aggregate_function_based_on', 'options', aggregate_function_fields);
			frm.trigger("show_filters");
		}


		if (doctype) {
			frappe.model.with_doctype(doctype, () => {
				// get all date and datetime fields
				frappe.get_meta(doctype).fields.map(df => {
					if (['Date', 'Datetime'].includes(df.fieldtype)) {
						date_fields.push({label: df.label, value: df.fieldname});
					}
					if (['Int', 'Float', 'Currency', 'Percent'].includes(df.fieldtype)) {
						value_fields.push({label: df.label, value: df.fieldname});
						aggregate_function_fields.push({label: df.label, value: df.fieldname});
					}
					if (['Link', 'Select'].includes(df.fieldtype)) {
						group_by_fields.push({label: df.label, value: df.fieldname});
					}
				});
				update_form();
			});
		} else {
			// update select options
			update_form();
		}

	},

	show_filters: function(frm) {
		frm.chart_filters = [];
		frappe.dashboard_utils.get_filters_for_chart_type(frm.doc).then(filters => {
			if (filters) {
				frm.chart_filters = filters;
			}
			frm.trigger('render_filters_table');

			if (frappe.boot.developer_mode && frm.doc.is_standard) {
				frm.trigger('render_dynamic_filters_table');
			}
		});
	},

	render_filters_table: function(frm) {
		frm.set_df_property("filters_section", "hidden", 0);
		let is_document_type = frm.doc.chart_type!== 'Report' && frm.doc.chart_type!=='Custom';
		let is_dynamic_filter = f => ['Date', 'DateRange'].includes(f.fieldtype) && f.default;

		let wrapper = $(frm.get_field('filters_json').wrapper).empty();
		let table = $(`<table class="table table-bordered" style="cursor:pointer; margin:0px;">
			<thead>
				<tr>
					<th style="width: 20%">${__('Filter')}</th>
					<th style="width: 20%">${__('Condition')}</th>
					<th>${__('Value')}</th>
				</tr>
			</thead>
			<tbody></tbody>
		</table>`).appendTo(wrapper);
		$(`<p class="text-muted small">${__("Click table to edit")}</p>`).appendTo(wrapper);

		let filters = JSON.parse(frm.doc.filters_json || '[]');
		var filters_set = false;

		// Set dynamic filters for reports
		if (frm.doc.chart_type == 'Report') {
			let set_filters = false;
			frm.chart_filters.forEach(f => {
				if (is_dynamic_filter(f)) {
					filters[f.fieldname] = f.default;
					set_filters = true;
				}
			});
			set_filters && frm.set_value('filters_json', JSON.stringify(filters));
		}

		let fields = [];
		if (is_document_type) {
			fields = [
				{
					fieldtype: 'HTML',
					fieldname: 'filter_area',
				}
			];

			if (filters.length > 0) {
				filters.forEach( filter => {
					const filter_row =
						$(`<tr>
							<td>${filter[1]}</td>
							<td>${filter[2] || ""}</td>
							<td>${filter[3]}</td>
						</tr>`);

					table.find('tbody').append(filter_row);
					filters_set = true;
				});
			}
		} else if (frm.chart_filters.length) {
			fields = frm.chart_filters.filter(f => f.fieldname);

			fields.map(f => {
				if (filters[f.fieldname]) {
					let condition = '=';
					const filter_row =
						$(`<tr>
							<td>${f.label}</td>
							<td>${condition}</td>
							<td>${filters[f.fieldname] || ""}</td>
						</tr>`);

					table.find('tbody').append(filter_row);
					filters_set = true;
				}
			});
		}

		if (!filters_set) {
			const filter_row = $(`<tr><td colspan="3" class="text-muted text-center">
				${__("Click to Set Filters")}</td></tr>`);
			table.find('tbody').append(filter_row);
		}

		table.on('click', () => {
			frm.is_disabled && frappe.throw(__('Cannot edit filters for standard charts'));

			let dialog = new frappe.ui.Dialog({
				title: __('Set Filters'),
				fields: fields.filter(f => !is_dynamic_filter(f)),
				primary_action: function() {
					let values = this.get_values();
					if (values) {
						this.hide();
						if (is_document_type) {
							let filters = frm.filter_group.get_filters();
							frm.set_value('filters_json', JSON.stringify(filters));
						} else {
							frm.set_value('filters_json', JSON.stringify(values));
						}

						frm.trigger('show_filters');
						if (frm.doc.chart_type == 'Report') {
							frm.trigger('set_chart_report_filters');
						}
					}
				},
				primary_action_label: "Set"
			});
			frappe.dashboards.filters_dialog = dialog;

			if (is_document_type) {
				frm.filter_group = new frappe.ui.FilterGroup({
					parent: dialog.get_field('filter_area').$wrapper,
					doctype: frm.doc.document_type,
					on_change: () => {},
				});

				frm.filter_group.add_filters_to_filter_group(filters);
			}

			dialog.show();

			if (frm.doc.chart_type == 'Report') {
				//Set query report object so that it can be used while fetching filter values in the report
				frappe.query_report = new frappe.views.QueryReport({'filters': dialog.fields_list});
				frappe.query_reports[frm.doc.report_name]
					&& frappe.query_reports[frm.doc.report_name].onload
						&& frappe.query_reports[frm.doc.report_name].onload(frappe.query_report);
			}

			dialog.set_values(filters);
		});
	},

	render_dynamic_filters_table(frm) {
		frm.set_df_property("dynamic_filters_section", "hidden", 0);

		let is_document_type = frm.doc.chart_type !== 'Report'
			&& frm.doc.chart_type !== 'Custom';

		let wrapper = $(frm.get_field('dynamic_filters_json').wrapper).empty();

		frm.dynamic_filter_table = $(`<table class="table table-bordered" style="cursor:pointer; margin:0px;">
			<thead>
				<tr>
					<th style="width: 20%">${__('Filter')}</th>
					<th style="width: 20%">${__('Condition')}</th>
					<th>${__('Value')}</th>
				</tr>
			</thead>
			<tbody></tbody>
		</table>`).appendTo(wrapper);

		frm.dynamic_filters = frm.doc.dynamic_filters_json && frm.doc.dynamic_filters_json.length > 2
			? JSON.parse(frm.doc.dynamic_filters_json)
			: null;

		frm.trigger('set_dynamic_filters_in_table');

		let filters = JSON.parse(frm.doc.filters_json || '[]');

		let fields = frappe.dashboard_utils.get_fields_for_dynamic_filter_dialog(
			is_document_type, filters, frm.dynamic_filters
		);

		frm.dynamic_filter_table.on('click', () => {
			let dialog = new frappe.ui.Dialog({
				title: __('Set Dynamic Filters'),
				fields: fields,
				primary_action: () => {
					let values = dialog.get_values();
					dialog.hide();
					let dynamic_filters = [];
					for (let key of Object.keys(values)) {
						if (is_document_type) {
							let [doctype, fieldname] = key.split(':');
							dynamic_filters.push([doctype, fieldname, '=', values[key]]);
						}
					}

					if (is_document_type) {
						frm.set_value('dynamic_filters_json', JSON.stringify(dynamic_filters));
					} else {
						frm.set_value('dynamic_filters_json', JSON.stringify(values));
					}
					frm.trigger('set_dynamic_filters_in_table');
				},
				primary_action_label: "Set"
			});

			dialog.show();
			dialog.set_values(frm.dynamic_filters);
		});
	},

	set_dynamic_filters_in_table: function(frm) {
		frm.dynamic_filters =  frm.doc.dynamic_filters_json && frm.doc.dynamic_filters_json.length > 2
			? JSON.parse(frm.doc.dynamic_filters_json)
			: null;

		if (!frm.dynamic_filters) {
			const filter_row = $(`<tr><td colspan="3" class="text-muted text-center">
				${__("Click to Set Dynamic Filters")}</td></tr>`);
			frm.dynamic_filter_table.find('tbody').html(filter_row);
		} else {
			let filter_rows = '';
			if ($.isArray(frm.dynamic_filters)) {
				frm.dynamic_filters.forEach(filter => {
					filter_rows +=
						`<tr>
							<td>${filter[1]}</td>
							<td>${filter[2] || ""}</td>
							<td>${filter[3]}</td>
						</tr>`;
				});
			} else {
				let condition = '=';
				for (let [key, val] of Object.entries(frm.dynamic_filters)) {
					filter_rows +=
						`<tr>
							<td>${key}</td>
							<td>${condition}</td>
							<td>${val || ""}</td>
						</tr>`
					;
				}
			}

			frm.dynamic_filter_table.find('tbody').html(filter_rows);
		}
	}

});<|MERGE_RESOLUTION|>--- conflicted
+++ resolved
@@ -23,12 +23,8 @@
 		frm.chart_filters = null;
 		frm.is_disabled = !frappe.boot.developer_mode && frm.doc.is_standard;
 
-<<<<<<< HEAD
-		if (!frappe.boot.developer_mode && frm.doc.is_standard) {
-=======
 		if (!frm.is_disabled) {
 			!frm.doc.custom_options && frm.set_df_property('chart_options_section', 'hidden', 1);
->>>>>>> 8ec26175
 			frm.disable_form();
 		}
 
