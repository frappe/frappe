--- conflicted
+++ resolved
@@ -243,33 +243,6 @@
 				if (filters) {
 					frm.chart_filters = filters;
 				}
-<<<<<<< HEAD
-			} else {
-				// standard filters
-				if (frm.doc.document_type) {
-					frappe.model.with_doctype(frm.doc.document_type, () => {
-						frm.chart_filters = [];
-						frappe.get_meta(frm.doc.document_type).fields.map(df => {
-							if (['Link', 'Select'].includes(df.fieldtype)) {
-								let _df = copy_dict(df);
-
-								// nothing is mandatory
-								_df.reqd = 0;
-								_df.default = null;
-								_df.depends_on = null;
-								_df.read_only = 0;
-								_df.permlevel = 1;
-								_df.hidden = 0;
-
-								frm.chart_filters.push(_df);
-							}
-						});
-						frm.trigger('render_filters_table');
-					});
-				}
-			}
-=======
->>>>>>> e5a87aa4
 
 				frm.trigger('render_filters_table');
 		});
@@ -295,13 +268,6 @@
 
 		let filters = JSON.parse(frm.doc.filters_json || '[]');
 		var filters_set = false;
-<<<<<<< HEAD
-		fields.map(f => {
-			if (filters[f.fieldname]) {
-				const filter_row = $(`<tr><td>${f.label}</td><td>${filters[f.fieldname] || ""}</td></tr>`);
-				table.find('tbody').append(filter_row);
-				filters_set = true;
-=======
 
 		// Set dynamic filters for reports
 		if (frm.doc.chart_type == 'Report') {
@@ -336,7 +302,6 @@
 					table.find('tbody').append(filter_row);
 					filters_set = true;
 				});
->>>>>>> e5a87aa4
 			}
 		} else if (frm.chart_filters.length) {
 			fields = frm.chart_filters.filter(f => f.fieldname);
