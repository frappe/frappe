# Copyright (c) 2015, Frappe Technologies Pvt. Ltd. and Contributors
# License: MIT. See LICENSE

import json

import frappe
from frappe.desk.form.load import run_onload


@frappe.whitelist()
def savedocs(doc, action):
	"""save / submit / update doclist"""
	try:
		doc = frappe.get_doc(json.loads(doc))
		set_local_name(doc)

		# action
		doc.docstatus = {"Save": 0, "Submit": 1, "Update": 1, "Cancel": 2}[action]

		if doc.docstatus == 1:
			doc.submit()
		else:
			doc.save()

		# update recent documents
		run_onload(doc)
		send_updated_docs(doc)

		frappe.msgprint(frappe._("Saved"), indicator="green", alert=True)
	except Exception:
		frappe.errprint(frappe.utils.get_traceback())
		raise


@frappe.whitelist()
def cancel(doctype=None, name=None, workflow_state_fieldname=None, workflow_state=None):
	"""cancel a doclist"""
	try:
		doc = frappe.get_doc(doctype, name)
		if workflow_state_fieldname and workflow_state:
			doc.set(workflow_state_fieldname, workflow_state)
		doc.cancel()
		send_updated_docs(doc)
		frappe.msgprint(frappe._("Cancelled"), indicator="red", alert=True)

	except Exception:
		frappe.errprint(frappe.utils.get_traceback())
		raise


def send_updated_docs(doc):
	from .load import get_docinfo

	get_docinfo(doc)

	d = doc.as_dict()
<<<<<<< HEAD
	d.route = doc.get_url()

	if hasattr(doc, 'localname'):
=======
	if hasattr(doc, "localname"):
>>>>>>> e565deb8
		d["localname"] = doc.localname

	frappe.response.docs.append(d)


def set_local_name(doc):
	def _set_local_name(d):
		if doc.get("__islocal") or d.get("__islocal"):
			d.localname = d.name
			d.name = None

	_set_local_name(doc)
	for child in doc.get_all_children():
		_set_local_name(child)

	if doc.get("__newname"):
		doc.name = doc.get("__newname")<|MERGE_RESOLUTION|>--- conflicted
+++ resolved
@@ -54,13 +54,9 @@
 	get_docinfo(doc)
 
 	d = doc.as_dict()
-<<<<<<< HEAD
 	d.route = doc.get_url()
 
-	if hasattr(doc, 'localname'):
-=======
 	if hasattr(doc, "localname"):
->>>>>>> e565deb8
 		d["localname"] = doc.localname
 
 	frappe.response.docs.append(d)
