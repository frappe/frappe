# Copyright (c) 2015, Frappe Technologies Pvt. Ltd. and Contributors
# License: GNU General Public License v3. See license.txt

from __future__ import unicode_literals

import frappe
from frappe import _
from frappe.desk.doctype.global_search_settings.global_search_settings import update_global_search_doctypes

def install():
	update_genders_and_salutations()
	update_global_search_doctypes()
	setup_email_linking()

@frappe.whitelist()
def update_genders_and_salutations():
	default_genders = [_("Male"), _("Female"), _("Other")]
	default_salutations = [_("Mr"), _("Ms"), _('Mx'), _("Dr"), _("Mrs"), _("Madam"), _("Miss"), _("Master"), _("Prof")]
	records = [{'doctype': 'Gender', 'gender': d} for d in default_genders]
	records += [{'doctype': 'Salutation', 'salutation': d} for d in default_salutations]
	for record in records:
		doc = frappe.new_doc(record.get("doctype"))
		doc.update(record)
		doc.insert(ignore_permissions=True, ignore_if_duplicate=True)

def setup_email_linking():
	doc = frappe.get_doc({
		"doctype": "Email Account",
		"email_id": "email_linking@example.com",
<<<<<<< HEAD
	})
	doc.insert(ignore_permissions=True, ignore_if_duplicate=True)
=======
	}).insert(ignore_permissions=True, ignore_if_duplicate=True)
>>>>>>> 0c042ef3
<|MERGE_RESOLUTION|>--- conflicted
+++ resolved
@@ -27,9 +27,6 @@
 	doc = frappe.get_doc({
 		"doctype": "Email Account",
 		"email_id": "email_linking@example.com",
-<<<<<<< HEAD
 	})
 	doc.insert(ignore_permissions=True, ignore_if_duplicate=True)
-=======
-	}).insert(ignore_permissions=True, ignore_if_duplicate=True)
->>>>>>> 0c042ef3
+  