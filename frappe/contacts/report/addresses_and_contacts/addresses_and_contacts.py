--- conflicted
+++ resolved
@@ -91,11 +91,7 @@
 
 	records = frappe.get_list(doctype, filters=filters, fields=fields, as_list=True)
 	for d in records:
-<<<<<<< HEAD
-		details = reference_details.get(d[0])
-=======
-		details = party_details.get(d[0]) or {}
->>>>>>> 8034e839
+		details = reference_details.get(d[0]) or {}
 		details.setdefault(frappe.scrub(doctype), []).append(d[1:])
 
 	return reference_details
