{
 "actions": [],
 "allow_events_in_timeline": 1,
 "allow_import": 1,
 "allow_rename": 1,
 "creation": "2013-01-10 16:34:32",
 "doctype": "DocType",
 "document_type": "Setup",
 "engine": "InnoDB",
 "field_order": [
  "contact_section",
  "first_name",
  "middle_name",
  "last_name",
  "full_name",
  "email_id",
  "user",
  "address",
  "sync_with_google_contacts",
  "cb00",
  "status",
  "salutation",
  "designation",
  "gender",
  "phone",
  "mobile_no",
  "company_name",
  "image",
  "sb_00",
  "google_contacts",
  "google_contacts_id",
  "cb_00",
  "pulled_from_google_contacts",
  "sb_01",
  "email_ids",
  "phone_nos",
  "contact_details",
  "links",
  "is_primary_contact",
  "more_info",
  "department",
  "unsubscribed"
 ],
 "fields": [
  {
   "fieldname": "contact_section",
   "fieldtype": "Section Break",
   "options": "fa fa-user"
  },
  {
   "fieldname": "first_name",
   "fieldtype": "Data",
   "in_global_search": 1,
   "label": "First Name",
   "oldfieldname": "first_name",
   "oldfieldtype": "Data"
  },
  {
   "bold": 1,
   "fieldname": "last_name",
   "fieldtype": "Data",
   "label": "Last Name",
   "oldfieldname": "last_name",
   "oldfieldtype": "Data"
  },
  {
   "bold": 1,
   "fieldname": "email_id",
   "fieldtype": "Data",
   "in_global_search": 1,
   "in_list_view": 1,
   "label": "Email Address",
   "oldfieldname": "email_id",
   "oldfieldtype": "Data",
   "options": "Email",
   "read_only": 1,
   "search_index": 1
  },
  {
   "fieldname": "user",
   "fieldtype": "Link",
   "in_global_search": 1,
   "label": "User Id",
   "options": "User"
  },
  {
   "fieldname": "cb00",
   "fieldtype": "Column Break"
  },
  {
   "default": "Passive",
   "fieldname": "status",
   "fieldtype": "Select",
   "in_list_view": 1,
   "in_standard_filter": 1,
   "label": "Status",
   "options": "Passive\nOpen\nReplied"
  },
  {
   "fieldname": "salutation",
   "fieldtype": "Link",
   "label": "Salutation",
   "options": "Salutation"
  },
  {
   "fieldname": "gender",
   "fieldtype": "Link",
   "label": "Gender",
   "options": "Gender"
  },
  {
   "bold": 1,
   "fieldname": "phone",
   "fieldtype": "Data",
   "in_list_view": 1,
   "label": "Phone",
   "oldfieldname": "contact_no",
   "oldfieldtype": "Data",
   "options": "Phone",
   "read_only": 1
  },
  {
   "fieldname": "image",
   "fieldtype": "Attach Image",
   "hidden": 1,
   "label": "Image",
   "print_hide": 1
  },
  {
   "fieldname": "contact_details",
   "fieldtype": "Section Break",
   "label": "Reference",
   "options": "fa fa-pushpin"
  },
  {
   "default": "0",
   "fieldname": "is_primary_contact",
   "fieldtype": "Check",
   "label": "Is Primary Contact",
   "oldfieldname": "is_primary_contact",
   "oldfieldtype": "Select"
  },
  {
   "fieldname": "links",
   "fieldtype": "Table",
   "label": "Links",
   "options": "Dynamic Link"
  },
  {
   "fieldname": "more_info",
   "fieldtype": "Section Break",
   "label": "More Information",
   "options": "fa fa-file-text"
  },
  {
   "fieldname": "department",
   "fieldtype": "Data",
   "label": "Department"
  },
  {
   "fieldname": "designation",
   "fieldtype": "Data",
   "label": "Designation"
  },
  {
   "default": "0",
   "fieldname": "unsubscribed",
   "fieldtype": "Check",
   "label": "Unsubscribed"
  },
  {
   "fieldname": "middle_name",
   "fieldtype": "Data",
   "label": "Middle Name"
  },
  {
   "collapsible": 1,
   "depends_on": "eval:doc.sync_with_google_contacts || doc.pulled_from_google_contacts",
   "fieldname": "sb_00",
   "fieldtype": "Section Break",
   "label": "Google Contacts"
  },
  {
   "fieldname": "email_ids",
   "fieldtype": "Table",
   "label": "Email IDs",
   "options": "Contact Email"
  },
  {
   "fieldname": "address",
   "fieldtype": "Link",
   "label": "Address",
   "options": "Address"
  },
  {
   "fieldname": "phone_nos",
   "fieldtype": "Table",
   "label": "Contact Numbers",
   "options": "Contact Phone"
  },
  {
   "fieldname": "mobile_no",
   "fieldtype": "Data",
   "label": "Mobile No",
   "options": "Phone",
   "read_only": 1
  },
  {
   "default": "0",
   "fieldname": "pulled_from_google_contacts",
   "fieldtype": "Check",
   "label": "Pulled from Google Contacts",
   "read_only": 1
  },
  {
   "default": "0",
   "fieldname": "sync_with_google_contacts",
   "fieldtype": "Check",
   "label": "Sync with Google Contacts"
  },
  {
   "fieldname": "google_contacts",
   "fieldtype": "Link",
   "label": "Google Contacts",
   "options": "Google Contacts"
  },
  {
   "fieldname": "cb_00",
   "fieldtype": "Column Break"
  },
  {
   "fieldname": "sb_01",
   "fieldtype": "Section Break",
   "label": "Contact Details"
  },
  {
   "fieldname": "google_contacts_id",
   "fieldtype": "Data",
   "label": "Google Contacts Id",
   "read_only": 1
  },
  {
   "fieldname": "company_name",
   "fieldtype": "Data",
   "label": "Company Name"
  },
  {
   "fieldname": "full_name",
   "fieldtype": "Data",
   "hidden": 1,
   "label": "Full Name",
   "read_only": 1
  }
 ],
 "icon": "fa fa-user",
 "idx": 1,
 "image_field": "image",
 "index_web_pages_for_search": 1,
 "links": [],
 "modified": "2022-10-27 10:40:50.097481",
 "modified_by": "Administrator",
 "module": "Contacts",
 "name": "Contact",
<<<<<<< HEAD
 "name_case": "Title Case",
 "naming_rule": "By script",
=======
>>>>>>> 7bbd3634
 "owner": "Administrator",
 "permissions": [
  {
   "create": 1,
   "delete": 1,
   "email": 1,
   "export": 1,
   "import": 1,
   "print": 1,
   "read": 1,
   "report": 1,
   "role": "System Manager",
   "set_user_permissions": 1,
   "share": 1,
   "write": 1
  },
  {
   "create": 1,
   "delete": 1,
   "email": 1,
   "print": 1,
   "read": 1,
   "report": 1,
   "role": "Sales Master Manager",
   "share": 1,
   "write": 1
  },
  {
   "create": 1,
   "delete": 1,
   "email": 1,
   "print": 1,
   "read": 1,
   "report": 1,
   "role": "Purchase Master Manager",
   "share": 1,
   "write": 1
  },
  {
   "create": 1,
   "email": 1,
   "print": 1,
   "read": 1,
   "report": 1,
   "role": "Sales Manager",
   "share": 1,
   "write": 1
  },
  {
   "create": 1,
   "email": 1,
   "print": 1,
   "read": 1,
   "report": 1,
   "role": "Purchase Manager",
   "share": 1,
   "write": 1
  },
  {
   "create": 1,
   "email": 1,
   "print": 1,
   "read": 1,
   "report": 1,
   "role": "Maintenance Manager",
   "share": 1,
   "write": 1
  },
  {
   "create": 1,
   "email": 1,
   "print": 1,
   "read": 1,
   "report": 1,
   "role": "Accounts Manager",
   "share": 1,
   "write": 1
  },
  {
   "create": 1,
   "email": 1,
   "print": 1,
   "read": 1,
   "report": 1,
   "role": "Sales User",
   "share": 1,
   "write": 1
  },
  {
   "create": 1,
   "email": 1,
   "print": 1,
   "read": 1,
   "report": 1,
   "role": "Purchase User",
   "share": 1,
   "write": 1
  },
  {
   "create": 1,
   "email": 1,
   "print": 1,
   "read": 1,
   "report": 1,
   "role": "Maintenance User",
   "share": 1,
   "write": 1
  },
  {
   "create": 1,
   "email": 1,
   "print": 1,
   "read": 1,
   "report": 1,
   "role": "Accounts User",
   "share": 1,
   "write": 1
  },
  {
   "permlevel": 1,
   "read": 1,
   "report": 1,
   "role": "All"
  }
 ],
 "show_title_field_in_link": 1,
 "sort_field": "modified",
 "sort_order": "ASC",
 "states": [],
 "title_field": "full_name"
}<|MERGE_RESOLUTION|>--- conflicted
+++ resolved
@@ -261,11 +261,8 @@
  "modified_by": "Administrator",
  "module": "Contacts",
  "name": "Contact",
-<<<<<<< HEAD
  "name_case": "Title Case",
  "naming_rule": "By script",
-=======
->>>>>>> 7bbd3634
  "owner": "Administrator",
  "permissions": [
   {
