{
 "allow_events_in_timeline": 1,
 "allow_import": 1,
 "allow_rename": 1,
 "create_on_install": 1,
 "creation": "2013-01-10 16:34:32",
 "doctype": "DocType",
 "document_type": "Setup",
 "engine": "InnoDB",
 "field_order": [
  "contact_section",
  "first_name",
  "middle_name",
  "last_name",
  "email_id",
  "user",
  "address",
  "sync_with_google_contacts",
  "cb00",
  "status",
  "salutation",
  "designation",
  "gender",
  "phone",
  "company_name",
  "image",
  "sb_00",
  "google_contacts",
  "google_contacts_id",
  "cb_00",
  "pulled_from_google_contacts",
  "sb_01",
  "email_ids",
  "phone_nos",
  "contact_details",
  "is_primary_contact",
  "links",
  "more_info",
  "department",
  "unsubscribed"
 ],
 "fields": [
  {
   "fieldname": "contact_section",
   "fieldtype": "Section Break",
   "options": "fa fa-user"
  },
  {
   "fieldname": "first_name",
   "fieldtype": "Data",
   "in_global_search": 1,
   "label": "First Name",
   "oldfieldname": "first_name",
   "oldfieldtype": "Data",
   "reqd": 1
  },
  {
   "bold": 1,
   "fieldname": "last_name",
   "fieldtype": "Data",
   "label": "Last Name",
   "oldfieldname": "last_name",
   "oldfieldtype": "Data"
  },
  {
   "bold": 1,
   "fieldname": "email_id",
   "fieldtype": "Data",
   "in_global_search": 1,
   "in_list_view": 1,
   "label": "Email Address",
   "oldfieldname": "email_id",
   "oldfieldtype": "Data",
   "options": "Email",
   "read_only": 1,
   "search_index": 1
  },
  {
   "fieldname": "user",
   "fieldtype": "Link",
   "in_global_search": 1,
   "label": "User Id",
   "options": "User"
  },
  {
   "fieldname": "cb00",
   "fieldtype": "Column Break"
  },
  {
   "default": "Passive",
   "fieldname": "status",
   "fieldtype": "Select",
   "in_list_view": 1,
   "in_standard_filter": 1,
   "label": "Status",
   "options": "Passive\nOpen\nReplied"
  },
  {
   "fieldname": "salutation",
   "fieldtype": "Link",
   "label": "Salutation",
   "options": "Salutation"
  },
  {
   "fieldname": "gender",
   "fieldtype": "Link",
   "label": "Gender",
   "options": "Gender"
  },
  {
   "bold": 1,
   "fieldname": "phone",
   "fieldtype": "Data",
   "in_list_view": 1,
   "label": "Phone",
   "oldfieldname": "contact_no",
   "oldfieldtype": "Data",
   "read_only": 1
  },
  {
   "fieldname": "image",
   "fieldtype": "Attach Image",
   "hidden": 1,
   "label": "Image",
   "print_hide": 1
  },
  {
   "fieldname": "contact_details",
   "fieldtype": "Section Break",
   "label": "Reference",
   "options": "fa fa-pushpin"
  },
  {
   "default": "0",
   "fieldname": "is_primary_contact",
   "fieldtype": "Check",
   "label": "Is Primary Contact",
   "oldfieldname": "is_primary_contact",
   "oldfieldtype": "Select"
  },
  {
   "fieldname": "links",
   "fieldtype": "Table",
   "label": "Links",
   "options": "Dynamic Link"
  },
  {
   "fieldname": "more_info",
   "fieldtype": "Section Break",
   "label": "More Information",
   "options": "fa fa-file-text"
  },
  {
   "fieldname": "department",
   "fieldtype": "Data",
   "label": "Department"
  },
  {
   "fieldname": "designation",
   "fieldtype": "Data",
   "label": "Designation"
  },
  {
   "default": "0",
   "fieldname": "unsubscribed",
   "fieldtype": "Check",
   "label": "Unsubscribed"
  },
  {
   "fieldname": "middle_name",
   "fieldtype": "Data",
   "label": "Middle Name"
  },
  {
   "collapsible": 1,
   "depends_on": "eval:doc.sync_with_google_contacts || doc.pulled_from_google_contacts",
   "fieldname": "sb_00",
   "fieldtype": "Section Break",
   "label": "Google Contacts"
  },
  {
   "fieldname": "email_ids",
   "fieldtype": "Table",
   "label": "Email IDs",
   "options": "Contact Email"
  },
  {
   "fieldname": "address",
   "fieldtype": "Link",
   "label": "Address",
   "options": "Address"
  },
  {
   "fieldname": "phone_nos",
   "fieldtype": "Table",
   "label": "Phone Nos",
   "options": "Contact Phone"
  },
  {
   "default": "0",
   "fieldname": "pulled_from_google_contacts",
   "fieldtype": "Check",
   "label": "Pulled from Google Contacts",
   "read_only": 1
  },
  {
   "default": "0",
   "fieldname": "sync_with_google_contacts",
   "fieldtype": "Check",
   "label": "Sync with Google Contacts"
  },
  {
   "fieldname": "google_contacts",
   "fieldtype": "Link",
   "label": "Google Contacts",
   "options": "Google Contacts"
  },
  {
   "fieldname": "cb_00",
   "fieldtype": "Column Break"
  },
  {
   "fieldname": "sb_01",
   "fieldtype": "Section Break",
   "label": "Contact Details"
  },
  {
   "fieldname": "google_contacts_id",
   "fieldtype": "Data",
   "label": "Google Contacts Id",
   "read_only": 1
  },
  {
   "fieldname": "company_name",
   "fieldtype": "Data",
   "label": "Company Name"
  }
 ],
 "icon": "fa fa-user",
 "idx": 1,
 "image_field": "image",
<<<<<<< HEAD
 "modified": "2019-08-30 14:39:26.813578",
 "modified_by": "Administrator",
=======
 "modified": "2019-09-13 15:50:38.999884",
 "modified_by": "himanshu@erpnext.com",
>>>>>>> aec9ca89
 "module": "Contacts",
 "name": "Contact",
 "name_case": "Title Case",
 "owner": "Administrator",
 "permissions": [
  {
   "create": 1,
   "delete": 1,
   "email": 1,
   "export": 1,
   "import": 1,
   "print": 1,
   "read": 1,
   "report": 1,
   "role": "System Manager",
   "set_user_permissions": 1,
   "share": 1,
   "write": 1
  },
  {
   "create": 1,
   "delete": 1,
   "email": 1,
   "print": 1,
   "read": 1,
   "report": 1,
   "role": "Sales Master Manager",
   "share": 1,
   "write": 1
  },
  {
   "create": 1,
   "delete": 1,
   "email": 1,
   "print": 1,
   "read": 1,
   "report": 1,
   "role": "Purchase Master Manager",
   "share": 1,
   "write": 1
  },
  {
   "create": 1,
   "email": 1,
   "print": 1,
   "read": 1,
   "report": 1,
   "role": "Sales Manager",
   "share": 1,
   "write": 1
  },
  {
   "create": 1,
   "email": 1,
   "print": 1,
   "read": 1,
   "report": 1,
   "role": "Purchase Manager",
   "share": 1,
   "write": 1
  },
  {
   "create": 1,
   "email": 1,
   "print": 1,
   "read": 1,
   "report": 1,
   "role": "Maintenance Manager",
   "share": 1,
   "write": 1
  },
  {
   "create": 1,
   "email": 1,
   "print": 1,
   "read": 1,
   "report": 1,
   "role": "Accounts Manager",
   "share": 1,
   "write": 1
  },
  {
   "create": 1,
   "email": 1,
   "print": 1,
   "read": 1,
   "report": 1,
   "role": "Sales User",
   "share": 1,
   "write": 1
  },
  {
   "create": 1,
   "email": 1,
   "print": 1,
   "read": 1,
   "report": 1,
   "role": "Purchase User",
   "share": 1,
   "write": 1
  },
  {
   "create": 1,
   "email": 1,
   "print": 1,
   "read": 1,
   "report": 1,
   "role": "Maintenance User",
   "share": 1,
   "write": 1
  },
  {
   "create": 1,
   "email": 1,
   "print": 1,
   "read": 1,
   "report": 1,
   "role": "Accounts User",
   "share": 1,
   "write": 1
  },
  {
   "permlevel": 1,
   "read": 1,
   "report": 1,
   "role": "All"
  }
 ],
 "sort_field": "modified",
 "sort_order": "ASC"
}<|MERGE_RESOLUTION|>--- conflicted
+++ resolved
@@ -239,13 +239,8 @@
  "icon": "fa fa-user",
  "idx": 1,
  "image_field": "image",
-<<<<<<< HEAD
- "modified": "2019-08-30 14:39:26.813578",
- "modified_by": "Administrator",
-=======
  "modified": "2019-09-13 15:50:38.999884",
  "modified_by": "himanshu@erpnext.com",
->>>>>>> aec9ca89
  "module": "Contacts",
  "name": "Contact",
  "name_case": "Title Case",
