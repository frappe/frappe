--- conflicted
+++ resolved
@@ -49,19 +49,13 @@
 		# First time from database
 		results = get_contact_list("_Test Supplier")
 		self.assertEqual(results[0].label, "test_contact@example.com")
-<<<<<<< HEAD
-=======
 		self.assertEqual(results[0].value, "test_contact@example.com")
->>>>>>> d08ee028
 		self.assertEqual(results[0].description, "_Test Contact For _Test Supplier")
 
 		# Second time from cache
 		results = get_contact_list("_Test Supplier")
 		self.assertEqual(results[0].label, "test_contact@example.com")
-<<<<<<< HEAD
-=======
 		self.assertEqual(results[0].value, "test_contact@example.com")
->>>>>>> d08ee028
 		self.assertEqual(results[0].description, "_Test Contact For _Test Supplier")
 
 
