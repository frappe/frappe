--- conflicted
+++ resolved
@@ -87,11 +87,7 @@
    "options": "New\nSubmit\nCancel\nCustom"
   }
  ],
-<<<<<<< HEAD
- "modified": "2019-08-30 14:38:30.182845",
-=======
  "modified": "2019-09-05 14:22:27.664645",
->>>>>>> aec9ca89
  "modified_by": "Administrator",
  "module": "Social",
  "name": "Energy Point Rule",
