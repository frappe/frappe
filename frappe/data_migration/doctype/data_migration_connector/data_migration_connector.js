--- conflicted
+++ resolved
@@ -30,11 +30,7 @@
 							frm.set_value('connector_type', 'Custom');
 							frm.set_value('python_module', r.message);
 							frm.save();
-<<<<<<< HEAD
-							frappe.show_alert({message: __(`New module created ${r.message}`), indicator: 'success'});
-=======
 							frappe.show_alert(__("New module created {0}", [r.message]));
->>>>>>> 6f951786
 							d.hide();
 						}
 					});
