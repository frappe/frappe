# Copyright (c) 2015, Frappe Technologies Pvt. Ltd. and Contributors
# MIT License. See license.txt
"""
globals attached to frappe module
+ some utility functions that should probably be moved
"""
from __future__ import unicode_literals, print_function

from six import iteritems, binary_type, text_type, string_types
from werkzeug.local import Local, release_local
import os, sys, importlib, inspect, json
from past.builtins import cmp

from faker import Faker

# public
from .exceptions import *
from .utils.jinja import (get_jenv, get_template, render_template, get_email_from_template, get_jloader)
from .utils.error import get_frame_locals

# Hamless for Python 3
# For Python 2 set default encoding to utf-8
if sys.version[0] == '2':
	reload(sys)
	sys.setdefaultencoding("utf-8")

<<<<<<< HEAD
__version__ = '11.1.7'
=======
__version__ = '11.1.8'
>>>>>>> c2b87443
__title__ = "Frappe Framework"

local = Local()

class _dict(dict):
	"""dict like object that exposes keys as attributes"""
	def __getattr__(self, key):
		ret = self.get(key)
		if not ret and key.startswith("__"):
			raise AttributeError()
		return ret
	def __setattr__(self, key, value):
		self[key] = value
	def __getstate__(self):
		return self
	def __setstate__(self, d):
		self.update(d)
	def update(self, d):
		"""update and return self -- the missing dict feature in python"""
		super(_dict, self).update(d)
		return self
	def copy(self):
		return _dict(dict(self).copy())

def _(msg, lang=None):
	"""Returns translated string in current lang, if exists."""
	from frappe.translate import get_full_dict
	from frappe.utils import strip_html_tags, is_html

	if not hasattr(local, 'lang'):
		local.lang = lang or 'en'

	if not lang:
		lang = local.lang

	non_translated_msg = msg

	if is_html(msg):
		msg = strip_html_tags(msg)

	# msg should always be unicode
	msg = as_unicode(msg).strip()

	# return lang_full_dict according to lang passed parameter
	return get_full_dict(lang).get(msg) or non_translated_msg

def as_unicode(text, encoding='utf-8'):
	'''Convert to unicode if required'''
	if isinstance(text, text_type):
		return text
	elif text==None:
		return ''
	elif isinstance(text, binary_type):
		return text_type(text, encoding)
	else:
		return text_type(text)

def get_lang_dict(fortype, name=None):
	"""Returns the translated language dict for the given type and name.

	 :param fortype: must be one of `doctype`, `page`, `report`, `include`, `jsfile`, `boot`
	 :param name: name of the document for which assets are to be returned."""
	from frappe.translate import get_dict
	return get_dict(fortype, name)

def set_user_lang(user, user_language=None):
	"""Guess and set user language for the session. `frappe.local.lang`"""
	from frappe.translate import get_user_lang
	local.lang = get_user_lang(user)

# local-globals
db = local("db")
conf = local("conf")
form = form_dict = local("form_dict")
request = local("request")
response = local("response")
session = local("session")
user = local("user")
flags = local("flags")

error_log = local("error_log")
debug_log = local("debug_log")
message_log = local("message_log")

lang = local("lang")

def init(site, sites_path=None, new_site=False):
	"""Initialize frappe for the current site. Reset thread locals `frappe.local`"""
	if getattr(local, "initialised", None):
		return

	if not sites_path:
		sites_path = '.'

	local.error_log = []
	local.message_log = []
	local.debug_log = []
	local.realtime_log = []
	local.flags = _dict({
		"ran_schedulers": [],
		"currently_saving": [],
		"redirect_location": "",
		"in_install_db": False,
		"in_install_app": False,
		"in_import": False,
		"in_test": False,
		"mute_messages": False,
		"ignore_links": False,
		"mute_emails": False,
		"has_dataurl": False,
		"new_site": new_site
	})
	local.rollback_observers = []
	local.test_objects = {}

	local.site = site
	local.sites_path = sites_path
	local.site_path = os.path.join(sites_path, site)

	local.request_ip = None
	local.response = _dict({"docs":[]})
	local.task_id = None

	local.conf = _dict(get_site_config())
	local.lang = local.conf.lang or "en"
	local.lang_full_dict = None

	local.module_app = None
	local.app_modules = None
	local.system_settings = _dict()

	local.user = None
	local.user_perms = None
	local.session = None
	local.role_permissions = {}
	local.valid_columns = {}
	local.new_doc_templates = {}
	local.link_count = {}

	local.jenv = None
	local.jloader =None
	local.cache = {}
	local.document_cache = {}
	local.meta_cache = {}
	local.form_dict = _dict()
	local.session = _dict()

	setup_module_map()

	local.initialised = True

def connect(site=None, db_name=None):
	"""Connect to site database instance.

	:param site: If site is given, calls `frappe.init`.
	:param db_name: Optional. Will use from `site_config.json`."""
	from frappe.database import Database
	if site:
		init(site)

	local.db = Database(user=db_name or local.conf.db_name)
	set_user("Administrator")

def connect_read_only():
	from frappe.database import Database

	local.read_only_db = Database(local.conf.slave_host, local.conf.slave_db_name,
		local.conf.slave_db_password)

	# swap db connections
	local.master_db = local.db
	local.db = local.read_only_db

def get_site_config(sites_path=None, site_path=None):
	"""Returns `site_config.json` combined with `sites/common_site_config.json`.
	`site_config` is a set of site wide settings like database name, password, email etc."""
	config = {}

	sites_path = sites_path or getattr(local, "sites_path", None)
	site_path = site_path or getattr(local, "site_path", None)

	if sites_path:
		common_site_config = os.path.join(sites_path, "common_site_config.json")
		if os.path.exists(common_site_config):
			config.update(get_file_json(common_site_config))

	if site_path:
		site_config = os.path.join(site_path, "site_config.json")
		if os.path.exists(site_config):
			config.update(get_file_json(site_config))
		elif local.site and not local.flags.new_site:
			print("{0} does not exist".format(local.site))
			sys.exit(1)
			#raise IncorrectSitePath, "{0} does not exist".format(site_config)

	return _dict(config)

def get_conf(site=None):
	if hasattr(local, 'conf'):
		return local.conf

	else:
		# if no site, get from common_site_config.json
		with init_site(site):
			return local.conf

class init_site:
	def __init__(self, site=None):
		'''If site==None, initialize it for empty site ('') to load common_site_config.json'''
		self.site = site or ''

	def __enter__(self):
		init(self.site)
		return local

	def __exit__(self, type, value, traceback):
		destroy()

def destroy():
	"""Closes connection and releases werkzeug local."""
	if db:
		db.close()

	release_local(local)

# memcache
redis_server = None
def cache():
	"""Returns memcache connection."""
	global redis_server
	if not redis_server:
		from frappe.utils.redis_wrapper import RedisWrapper
		redis_server = RedisWrapper.from_url(conf.get('redis_cache')
			or "redis://localhost:11311")
	return redis_server

def get_traceback():
	"""Returns error traceback."""
	from frappe.utils import get_traceback
	return get_traceback()

def errprint(msg):
	"""Log error. This is sent back as `exc` in response.

	:param msg: Message."""
	msg = as_unicode(msg)
	if not request or (not "cmd" in local.form_dict) or conf.developer_mode:
		print(msg.encode('utf-8'))

	from .utils import escape_html
	error_log.append({"exc": escape_html(msg), "locals": get_frame_locals()})

def log(msg):
	"""Add to `debug_log`.

	:param msg: Message."""
	if not request:
		if conf.get("logging") or False:
			print(repr(msg))

	debug_log.append(as_unicode(msg))

def msgprint(msg, title=None, raise_exception=0, as_table=False, indicator=None, alert=False):
	"""Print a message to the user (via HTTP response).
	Messages are sent in the `__server_messages` property in the
	response JSON and shown in a pop-up / modal.

	:param msg: Message.
	:param title: [optional] Message title.
	:param raise_exception: [optional] Raise given exception and show message.
	:param as_table: [optional] If `msg` is a list of lists, render as HTML table.
	"""
	from frappe.utils import encode

	msg = safe_decode(msg)
	out = _dict(message=msg)

	def _raise_exception():
		if raise_exception:
			if flags.rollback_on_exception:
				db.rollback()
			import inspect

			if inspect.isclass(raise_exception) and issubclass(raise_exception, Exception):
				raise raise_exception(msg)
			else:
				raise ValidationError(msg)

	if flags.mute_messages:
		_raise_exception()
		return

	if as_table and type(msg) in (list, tuple):
		out.msg = '<table border="1px" style="border-collapse: collapse" cellpadding="2px">' + ''.join(['<tr>'+''.join(['<td>%s</td>' % c for c in r])+'</tr>' for r in msg]) + '</table>'

	if flags.print_messages and out.msg:
		print("Message: " + repr(out.msg).encode("utf-8"))

	if title:
		out.title = title

	if not indicator and raise_exception:
		indicator = 'red'

	if indicator:
		out.indicator = indicator

	if alert:
		out.alert = 1

	message_log.append(json.dumps(out))
	_raise_exception()

def clear_messages():
	local.message_log = []

def clear_last_message():
	if len(local.message_log) > 0:
		local.message_log = local.message_log[:-1]

def throw(msg, exc=ValidationError, title=None):
	"""Throw execption and show message (`msgprint`).

	:param msg: Message.
	:param exc: Exception class. Default `frappe.ValidationError`"""
	msgprint(msg, raise_exception=exc, title=title, indicator='red')

def emit_js(js, user=False, **kwargs):
	from frappe.realtime import publish_realtime
	if user == False:
		user = session.user
	publish_realtime('eval_js', js, user=user, **kwargs)

def create_folder(path, with_init=False):
	"""Create a folder in the given path and add an `__init__.py` file (optional).

	:param path: Folder path.
	:param with_init: Create `__init__.py` in the new folder."""
	from frappe.utils import touch_file
	if not os.path.exists(path):
		os.makedirs(path)

		if with_init:
			touch_file(os.path.join(path, "__init__.py"))

def set_user(username):
	"""Set current user.

	:param username: **User** name to set as current user."""
	local.session.user = username
	local.session.sid = username
	local.cache = {}
	local.form_dict = _dict()
	local.jenv = None
	local.session.data = _dict()
	local.role_permissions = {}
	local.new_doc_templates = {}
	local.user_perms = None

def get_user():
	from frappe.utils.user import UserPermissions
	if not local.user_perms:
		local.user_perms = UserPermissions(local.session.user)
	return local.user_perms

def get_roles(username=None):
	"""Returns roles of current user."""
	if not local.session:
		return ["Guest"]

	if username:
		import frappe.permissions
		return frappe.permissions.get_roles(username)
	else:
		return get_user().get_roles()

def get_request_header(key, default=None):
	"""Return HTTP request header.

	:param key: HTTP header key.
	:param default: Default value."""
	return request.headers.get(key, default)

def sendmail(recipients=[], sender="", subject="No Subject", message="No Message",
		as_markdown=False, delayed=True, reference_doctype=None, reference_name=None,
		unsubscribe_method=None, unsubscribe_params=None, unsubscribe_message=None,
		attachments=None, content=None, doctype=None, name=None, reply_to=None,
		cc=[], bcc=[], message_id=None, in_reply_to=None, send_after=None, expose_recipients=None,
		send_priority=1, communication=None, retry=1, now=None, read_receipt=None, is_notification=False,
		inline_images=None, template=None, args=None, header=None, print_letterhead=False):
	"""Send email using user's default **Email Account** or global default **Email Account**.


	:param recipients: List of recipients.
	:param sender: Email sender. Default is current user.
	:param subject: Email Subject.
	:param message: (or `content`) Email Content.
	:param as_markdown: Convert content markdown to HTML.
	:param delayed: Send via scheduled email sender **Email Queue**. Don't send immediately. Default is true
	:param send_priority: Priority for Email Queue, default 1.
	:param reference_doctype: (or `doctype`) Append as communication to this DocType.
	:param reference_name: (or `name`) Append as communication to this document name.
	:param unsubscribe_method: Unsubscribe url with options email, doctype, name. e.g. `/api/method/unsubscribe`
	:param unsubscribe_params: Unsubscribe paramaters to be loaded on the unsubscribe_method [optional] (dict).
	:param attachments: List of attachments.
	:param reply_to: Reply-To Email Address.
	:param message_id: Used for threading. If a reply is received to this email, Message-Id is sent back as In-Reply-To in received email.
	:param in_reply_to: Used to send the Message-Id of a received email back as In-Reply-To.
	:param send_after: Send after the given datetime.
	:param expose_recipients: Display all recipients in the footer message - "This email was sent to"
	:param communication: Communication link to be set in Email Queue record
	:param inline_images: List of inline images as {"filename", "filecontent"}. All src properties will be replaced with random Content-Id
	:param template: Name of html template from templates/emails folder
	:param args: Arguments for rendering the template
	:param header: Append header in email
	"""

	text_content = None
	if template:
		message, text_content = get_email_from_template(template, args)

	message = content or message

	if as_markdown:
		message = frappe.utils.md_to_html(message)

	if not delayed:
		now = True

	from frappe.email import queue
	queue.send(recipients=recipients, sender=sender,
		subject=subject, message=message, text_content=text_content,
		reference_doctype = doctype or reference_doctype, reference_name = name or reference_name,
		unsubscribe_method=unsubscribe_method, unsubscribe_params=unsubscribe_params, unsubscribe_message=unsubscribe_message,
		attachments=attachments, reply_to=reply_to, cc=cc, bcc=bcc, message_id=message_id, in_reply_to=in_reply_to,
		send_after=send_after, expose_recipients=expose_recipients, send_priority=send_priority,
		communication=communication, now=now, read_receipt=read_receipt, is_notification=is_notification,
		inline_images=inline_images, header=header, print_letterhead=print_letterhead)

whitelisted = []
guest_methods = []
xss_safe_methods = []
def whitelist(allow_guest=False, xss_safe=False):
	"""
	Decorator for whitelisting a function and making it accessible via HTTP.
	Standard request will be `/api/method/[path.to.method]`

	:param allow_guest: Allow non logged-in user to access this method.

	Use as:

		@frappe.whitelist()
		def myfunc(param1, param2):
			pass
	"""
	def innerfn(fn):
		global whitelisted, guest_methods, xss_safe_methods
		whitelisted.append(fn)

		if allow_guest:
			guest_methods.append(fn)

			if xss_safe:
				xss_safe_methods.append(fn)

		return fn

	return innerfn

def read_only():
	def innfn(fn):
		def wrapper_fn(*args, **kwargs):
			if conf.use_slave_for_read_only:
				connect_read_only()

			retval = fn(*args, **get_newargs(fn, kwargs))

			if local and hasattr(local, 'master_db'):
				local.db.close()
				local.db = local.master_db

			return retval
		return wrapper_fn
	return innfn

def only_for(roles):
	"""Raise `frappe.PermissionError` if the user does not have any of the given **Roles**.

	:param roles: List of roles to check."""
	if local.flags.in_test:
		return

	if not isinstance(roles, (tuple, list)):
		roles = (roles,)
	roles = set(roles)
	myroles = set(get_roles())
	if not roles.intersection(myroles):
		raise PermissionError

def get_domain_data(module):
	try:
		domain_data = get_hooks('domains')
		if module in domain_data:
			return _dict(get_attr(get_hooks('domains')[module][0] + '.data'))
		else:
			return _dict()
	except ImportError:
		if local.flags.in_test:
			return _dict()
		else:
			raise


def clear_cache(user=None, doctype=None):
	"""Clear **User**, **DocType** or global cache.

	:param user: If user is given, only user cache is cleared.
	:param doctype: If doctype is given, only DocType cache is cleared."""
	import frappe.cache_manager
	if doctype:
		frappe.cache_manager.clear_doctype_cache(doctype)
		reset_metadata_version()
	elif user:
		frappe.cache_manager.clear_user_cache(user)
	else: # everything
		from frappe import translate
		frappe.cache_manager.clear_user_cache()
		translate.clear_cache()
		reset_metadata_version()
		local.cache = {}
		local.new_doc_templates = {}

		for fn in get_hooks("clear_cache"):
			get_attr(fn)()

	local.role_permissions = {}

def has_permission(doctype=None, ptype="read", doc=None, user=None, verbose=False, throw=False):
	"""Raises `frappe.PermissionError` if not permitted.

	:param doctype: DocType for which permission is to be check.
	:param ptype: Permission type (`read`, `write`, `create`, `submit`, `cancel`, `amend`). Default: `read`.
	:param doc: [optional] Checks User permissions for given doc.
	:param user: [optional] Check for given user. Default: current user."""
	if not doctype and doc:
		doctype = doc.doctype

	import frappe.permissions
	out = frappe.permissions.has_permission(doctype, ptype, doc=doc, verbose=verbose, user=user)
	if throw and not out:
		if doc:
			frappe.throw(_("No permission for {0}").format(doc.doctype + " " + doc.name))
		else:
			frappe.throw(_("No permission for {0}").format(doctype))

	return out

def has_website_permission(doc=None, ptype='read', user=None, verbose=False, doctype=None):
	"""Raises `frappe.PermissionError` if not permitted.

	:param doctype: DocType for which permission is to be check.
	:param ptype: Permission type (`read`, `write`, `create`, `submit`, `cancel`, `amend`). Default: `read`.
	:param doc: Checks User permissions for given doc.
	:param user: [optional] Check for given user. Default: current user."""

	if not user:
		user = session.user

	if doc:
		if isinstance(doc, string_types):
			doc = get_doc(doctype, doc)

		doctype = doc.doctype

		if doc.flags.ignore_permissions:
			return True

		# check permission in controller
		if hasattr(doc, 'has_website_permission'):
			return doc.has_website_permission(ptype, user, verbose=verbose)

	hooks = (get_hooks("has_website_permission") or {}).get(doctype, [])
	if hooks:
		for method in hooks:
			result = call(method, doc=doc, ptype=ptype, user=user, verbose=verbose)
			# if even a single permission check is Falsy
			if not result:
				return False

		# else it is Truthy
		return True

	else:
		return False

def is_table(doctype):
	"""Returns True if `istable` property (indicating child Table) is set for given DocType."""
	def get_tables():
		return db.sql_list("select name from tabDocType where istable=1")

	tables = cache().get_value("is_table", get_tables)
	return doctype in tables

def get_precision(doctype, fieldname, currency=None, doc=None):
	"""Get precision for a given field"""
	from frappe.model.meta import get_field_precision
	return get_field_precision(get_meta(doctype).get_field(fieldname), doc, currency)

def generate_hash(txt=None, length=None):
	"""Generates random hash for given text + current timestamp + random string."""
	import hashlib, time
	from .utils import random_string
	digest = hashlib.sha224(((txt or "") + repr(time.time()) + repr(random_string(8))).encode()).hexdigest()
	if length:
		digest = digest[:length]
	return digest

def reset_metadata_version():
	"""Reset `metadata_version` (Client (Javascript) build ID) hash."""
	v = generate_hash()
	cache().set_value("metadata_version", v)
	return v

def new_doc(doctype, parent_doc=None, parentfield=None, as_dict=False):
	"""Returns a new document of the given DocType with defaults set.

	:param doctype: DocType of the new document.
	:param parent_doc: [optional] add to parent document.
	:param parentfield: [optional] add against this `parentfield`."""
	from frappe.model.create_new import get_new_doc
	return get_new_doc(doctype, parent_doc, parentfield, as_dict=as_dict)

def set_value(doctype, docname, fieldname, value=None):
	"""Set document value. Calls `frappe.client.set_value`"""
	import frappe.client
	return frappe.client.set_value(doctype, docname, fieldname, value)

def get_cached_doc(*args, **kwargs):
	if args and len(args) > 1 and isinstance(args[1], text_type):
		key = get_document_cache_key(args[0], args[1])
		# local cache
		doc = local.document_cache.get(key)
		if doc:
			return doc

		# redis cache
		doc = cache().hget('document_cache', key)
		if doc:
			doc = get_doc(doc)
			local.document_cache[key] = doc
			return doc

	# database
	doc = get_doc(*args, **kwargs)

	return doc

def get_document_cache_key(doctype, name):
	return '{0}::{1}'.format(doctype, name)

def clear_document_cache(doctype, name):
	cache().hdel("last_modified", doctype)
	key = get_document_cache_key(doctype, name)
	if key in local.document_cache:
		del local.document_cache[key]
	cache().hdel('document_cache', key)

def get_cached_value(doctype, name, fieldname, as_dict=False):
	doc = get_cached_doc(doctype, name)
	if isinstance(fieldname, string_types):
		if as_dict:
			throw('Cannot make dict for single fieldname')
		return doc.get(fieldname)

	values = [doc.get(f) for f in fieldname]
	if as_dict:
		return _dict(zip(fieldname, values))
	return values

def get_doc(*args, **kwargs):
	"""Return a `frappe.model.document.Document` object of the given type and name.

	:param arg1: DocType name as string **or** document JSON.
	:param arg2: [optional] Document name as string.

	Examples:

		# insert a new document
		todo = frappe.get_doc({"doctype":"ToDo", "description": "test"})
		tood.insert()

		# open an existing document
		todo = frappe.get_doc("ToDo", "TD0001")

	"""
	import frappe.model.document
	doc = frappe.model.document.get_doc(*args, **kwargs)

	# set in cache
	if args and len(args) > 1:
		key = get_document_cache_key(args[0], args[1])
		local.document_cache[key] = doc
		cache().hset('document_cache', key, doc.as_dict())

	return doc

def get_last_doc(doctype):
	"""Get last created document of this type."""
	d = get_all(doctype, ["name"], order_by="creation desc", limit_page_length=1)
	if d:
		return get_doc(doctype, d[0].name)
	else:
		raise DoesNotExistError

def get_single(doctype):
	"""Return a `frappe.model.document.Document` object of the given Single doctype."""
	return get_doc(doctype, doctype)

def get_meta(doctype, cached=True):
	"""Get `frappe.model.meta.Meta` instance of given doctype name."""
	import frappe.model.meta
	return frappe.model.meta.get_meta(doctype, cached=cached)

def get_meta_module(doctype):
	import frappe.modules
	return frappe.modules.load_doctype_module(doctype)

def delete_doc(doctype=None, name=None, force=0, ignore_doctypes=None, for_reload=False,
	ignore_permissions=False, flags=None, ignore_on_trash=False, ignore_missing=True):
	"""Delete a document. Calls `frappe.model.delete_doc.delete_doc`.

	:param doctype: DocType of document to be delete.
	:param name: Name of document to be delete.
	:param force: Allow even if document is linked. Warning: This may lead to data integrity errors.
	:param ignore_doctypes: Ignore if child table is one of these.
	:param for_reload: Call `before_reload` trigger before deleting.
	:param ignore_permissions: Ignore user permissions."""
	import frappe.model.delete_doc
	frappe.model.delete_doc.delete_doc(doctype, name, force, ignore_doctypes, for_reload,
		ignore_permissions, flags, ignore_on_trash, ignore_missing)

def delete_doc_if_exists(doctype, name, force=0):
	"""Delete document if exists."""
	if db.exists(doctype, name):
		delete_doc(doctype, name, force=force)

def reload_doctype(doctype, force=False, reset_permissions=False):
	"""Reload DocType from model (`[module]/[doctype]/[name]/[name].json`) files."""
	reload_doc(scrub(db.get_value("DocType", doctype, "module")), "doctype", scrub(doctype),
		force=force, reset_permissions=reset_permissions)

def reload_doc(module, dt=None, dn=None, force=False, reset_permissions=False):
	"""Reload Document from model (`[module]/[doctype]/[name]/[name].json`) files.

	:param module: Module name.
	:param dt: DocType name.
	:param dn: Document name.
	:param force: Reload even if `modified` timestamp matches.
	"""

	import frappe.modules
	return frappe.modules.reload_doc(module, dt, dn, force=force, reset_permissions=reset_permissions)

def rename_doc(*args, **kwargs):
	"""Rename a document. Calls `frappe.model.rename_doc.rename_doc`"""
	from frappe.model.rename_doc import rename_doc
	return rename_doc(*args, **kwargs)

def get_module(modulename):
	"""Returns a module object for given Python module name using `importlib.import_module`."""
	return importlib.import_module(modulename)

def scrub(txt):
	"""Returns sluggified string. e.g. `Sales Order` becomes `sales_order`."""
	return txt.replace(' ','_').replace('-', '_').lower()

def unscrub(txt):
	"""Returns titlified string. e.g. `sales_order` becomes `Sales Order`."""
	return txt.replace('_',' ').replace('-', ' ').title()

def get_module_path(module, *joins):
	"""Get the path of the given module name.

	:param module: Module name.
	:param *joins: Join additional path elements using `os.path.join`."""
	module = scrub(module)
	return get_pymodule_path(local.module_app[module] + "." + module, *joins)

def get_app_path(app_name, *joins):
	"""Return path of given app.

	:param app: App name.
	:param *joins: Join additional path elements using `os.path.join`."""
	return get_pymodule_path(app_name, *joins)

def get_site_path(*joins):
	"""Return path of current site.

	:param *joins: Join additional path elements using `os.path.join`."""
	return os.path.join(local.site_path, *joins)

def get_pymodule_path(modulename, *joins):
	"""Return path of given Python module name.

	:param modulename: Python module name.
	:param *joins: Join additional path elements using `os.path.join`."""
	if not "public" in joins:
		joins = [scrub(part) for part in joins]
	return os.path.join(os.path.dirname(get_module(scrub(modulename)).__file__), *joins)

def get_module_list(app_name):
	"""Get list of modules for given all via `app/modules.txt`."""
	return get_file_items(os.path.join(os.path.dirname(get_module(app_name).__file__), "modules.txt"))

def get_all_apps(with_internal_apps=True, sites_path=None):
	"""Get list of all apps via `sites/apps.txt`."""
	if not sites_path:
		sites_path = local.sites_path

	apps = get_file_items(os.path.join(sites_path, "apps.txt"), raise_not_found=True)

	if with_internal_apps:
		for app in get_file_items(os.path.join(local.site_path, "apps.txt")):
			if app not in apps:
				apps.append(app)

	if "frappe" in apps:
		apps.remove("frappe")
	apps.insert(0, 'frappe')

	return apps

def get_installed_apps(sort=False, frappe_last=False):
	"""Get list of installed apps in current site."""
	if getattr(flags, "in_install_db", True):
		return []

	if not db:
		connect()

	installed = json.loads(db.get_global("installed_apps") or "[]")

	if sort:
		installed = [app for app in get_all_apps(True) if app in installed]

	if frappe_last:
		if 'frappe' in installed:
			installed.remove('frappe')
		installed.append('frappe')

	return installed

def get_doc_hooks():
	'''Returns hooked methods for given doc. It will expand the dict tuple if required.'''
	if not hasattr(local, 'doc_events_hooks'):
		hooks = get_hooks('doc_events', {})
		out = {}
		for key, value in iteritems(hooks):
			if isinstance(key, tuple):
				for doctype in key:
					append_hook(out, doctype, value)
			else:
				append_hook(out, key, value)

		local.doc_events_hooks = out

	return local.doc_events_hooks

def get_hooks(hook=None, default=None, app_name=None):
	"""Get hooks via `app/hooks.py`

	:param hook: Name of the hook. Will gather all hooks for this name and return as a list.
	:param default: Default if no hook found.
	:param app_name: Filter by app."""
	def load_app_hooks(app_name=None):
		hooks = {}
		for app in [app_name] if app_name else get_installed_apps(sort=True):
			app = "frappe" if app=="webnotes" else app
			try:
				app_hooks = get_module(app + ".hooks")
			except ImportError:
				if local.flags.in_install_app:
					# if app is not installed while restoring
					# ignore it
					pass
				print('Could not find app "{0}"'.format(app_name))
				if not request:
					sys.exit(1)
				raise
			for key in dir(app_hooks):
				if not key.startswith("_"):
					append_hook(hooks, key, getattr(app_hooks, key))
		return hooks

	no_cache = conf.developer_mode or False

	if app_name:
		hooks = _dict(load_app_hooks(app_name))
	else:
		if no_cache:
			hooks = _dict(load_app_hooks())
		else:
			hooks = _dict(cache().get_value("app_hooks", load_app_hooks))

	if hook:
		return hooks.get(hook) or (default if default is not None else [])
	else:
		return hooks

def append_hook(target, key, value):
	'''appends a hook to the the target dict.

	If the hook key, exists, it will make it a key.

	If the hook value is a dict, like doc_events, it will
	listify the values against the key.
	'''
	if isinstance(value, dict):
		# dict? make a list of values against each key
		target.setdefault(key, {})
		for inkey in value:
			append_hook(target[key], inkey, value[inkey])
	else:
		# make a list
		target.setdefault(key, [])
		if not isinstance(value, list):
			value = [value]
		target[key].extend(value)

def setup_module_map():
	"""Rebuild map of all modules (internal)."""
	_cache = cache()

	if conf.db_name:
		local.app_modules = _cache.get_value("app_modules")
		local.module_app = _cache.get_value("module_app")

	if not (local.app_modules and local.module_app):
		local.module_app, local.app_modules = {}, {}
		for app in get_all_apps(True):
			if app=="webnotes": app="frappe"
			local.app_modules.setdefault(app, [])
			for module in get_module_list(app):
				module = scrub(module)
				local.module_app[module] = app
				local.app_modules[app].append(module)

		if conf.db_name:
			_cache.set_value("app_modules", local.app_modules)
			_cache.set_value("module_app", local.module_app)

def get_file_items(path, raise_not_found=False, ignore_empty_lines=True):
	"""Returns items from text file as a list. Ignores empty lines."""
	import frappe.utils

	content = read_file(path, raise_not_found=raise_not_found)
	if content:
		content = frappe.utils.strip(content)

		return [p.strip() for p in content.splitlines() if (not ignore_empty_lines) or (p.strip() and not p.startswith("#"))]
	else:
		return []

def get_file_json(path):
	"""Read a file and return parsed JSON object."""
	with open(path, 'r') as f:
		return json.load(f)

def read_file(path, raise_not_found=False):
	"""Open a file and return its content as Unicode."""
	if isinstance(path, text_type):
		path = path.encode("utf-8")

	if os.path.exists(path):
		with open(path, "r") as f:
			return as_unicode(f.read())
	elif raise_not_found:
		raise IOError("{} Not Found".format(path))
	else:
		return None

def get_attr(method_string):
	"""Get python method object from its name."""
	app_name = method_string.split(".")[0]
	if not local.flags.in_install and app_name not in get_installed_apps():
		throw(_("App {0} is not installed").format(app_name), AppNotInstalledError)

	modulename = '.'.join(method_string.split('.')[:-1])
	methodname = method_string.split('.')[-1]
	return getattr(get_module(modulename), methodname)

def call(fn, *args, **kwargs):
	"""Call a function and match arguments."""
	if isinstance(fn, string_types):
		fn = get_attr(fn)

	newargs = get_newargs(fn, kwargs)

	return fn(*args, **newargs)

def get_newargs(fn, kwargs):
	if hasattr(fn, 'fnargs'):
		fnargs = fn.fnargs
	else:
		fnargs, varargs, varkw, defaults = inspect.getargspec(fn)

	newargs = {}
	for a in kwargs:
		if (a in fnargs) or varkw:
			newargs[a] = kwargs.get(a)

	if "flags" in newargs:
		del newargs["flags"]

	return newargs

def make_property_setter(args, ignore_validate=False, validate_fields_for_doctype=True):
	"""Create a new **Property Setter** (for overriding DocType and DocField properties).

	If doctype is not specified, it will create a property setter for all fields with the
	given fieldname"""
	args = _dict(args)
	if not args.doctype_or_field:
		args.doctype_or_field = 'DocField'
		if not args.property_type:
			args.property_type = db.get_value('DocField',
				{'parent': 'DocField', 'fieldname': args.property}, 'fieldtype') or 'Data'

	if not args.doctype:
		doctype_list = db.sql_list('select distinct parent from tabDocField where fieldname=%s', args.fieldname)
	else:
		doctype_list = [args.doctype]

	for doctype in doctype_list:
		if not args.property_type:
			args.property_type = db.get_value('DocField',
				{'parent': doctype, 'fieldname': args.fieldname}, 'fieldtype') or 'Data'

		ps = get_doc({
			'doctype': "Property Setter",
			'doctype_or_field': args.doctype_or_field,
			'doc_type': doctype,
			'field_name': args.fieldname,
			'property': args.property,
			'value': args.value,
			'property_type': args.property_type or "Data",
			'__islocal': 1
		})
		ps.flags.ignore_validate = ignore_validate
		ps.flags.validate_fields_for_doctype = validate_fields_for_doctype
		ps.validate_fieldtype_change()
		ps.insert()

def import_doc(path, ignore_links=False, ignore_insert=False, insert=False):
	"""Import a file using Data Import."""
	from frappe.core.doctype.data_import import data_import
	data_import.import_doc(path, ignore_links=ignore_links, ignore_insert=ignore_insert, insert=insert)

def copy_doc(doc, ignore_no_copy=True):
	""" No_copy fields also get copied."""
	import copy

	def remove_no_copy_fields(d):
		for df in d.meta.get("fields", {"no_copy": 1}):
			if hasattr(d, df.fieldname):
				d.set(df.fieldname, None)

	fields_to_clear = ['name', 'owner', 'creation', 'modified', 'modified_by']

	if not local.flags.in_test:
		fields_to_clear.append("docstatus")

	if not isinstance(doc, dict):
		d = doc.as_dict()
	else:
		d = doc

	newdoc = get_doc(copy.deepcopy(d))
	newdoc.set("__islocal", 1)
	for fieldname in (fields_to_clear + ['amended_from', 'amendment_date']):
		newdoc.set(fieldname, None)

	if not ignore_no_copy:
		remove_no_copy_fields(newdoc)

	for i, d in enumerate(newdoc.get_all_children()):
		d.set("__islocal", 1)

		for fieldname in fields_to_clear:
			d.set(fieldname, None)

		if not ignore_no_copy:
			remove_no_copy_fields(d)

	return newdoc

def compare(val1, condition, val2):
	"""Compare two values using `frappe.utils.compare`

	`condition` could be:
	- "^"
	- "in"
	- "not in"
	- "="
	- "!="
	- ">"
	- "<"
	- ">="
	- "<="
	- "not None"
	- "None"
	"""
	import frappe.utils
	return frappe.utils.compare(val1, condition, val2)

def respond_as_web_page(title, html, success=None, http_status_code=None,
	context=None, indicator_color=None, primary_action='/', primary_label = None, fullpage=False,
	width=None, template='message'):
	"""Send response as a web page with a message rather than JSON. Used to show permission errors etc.

	:param title: Page title and heading.
	:param message: Message to be shown.
	:param success: Alert message.
	:param http_status_code: HTTP status code
	:param context: web template context
	:param indicator_color: color of indicator in title
	:param primary_action: route on primary button (default is `/`)
	:param primary_label: label on primary button (defaut is "Home")
	:param fullpage: hide header / footer
	:param width: Width of message in pixels
	:param template: Optionally pass view template
	"""
	local.message_title = title
	local.message = html
	local.response['type'] = 'page'
	local.response['route'] = template
	if http_status_code:
		local.response['http_status_code'] = http_status_code

	if not context:
		context = {}

	if not indicator_color:
		if success:
			indicator_color = 'green'
		elif http_status_code and http_status_code > 300:
			indicator_color = 'red'
		else:
			indicator_color = 'blue'

	context['indicator_color'] = indicator_color
	context['primary_label'] = primary_label
	context['primary_action'] = primary_action
	context['error_code'] = http_status_code
	context['fullpage'] = fullpage
	if width:
		context['card_width'] = width

	local.response['context'] = context

def redirect_to_message(title, html, http_status_code=None, context=None, indicator_color=None):
	"""Redirects to /message?id=random
	Similar to respond_as_web_page, but used to 'redirect' and show message pages like success, failure, etc. with a detailed message

	:param title: Page title and heading.
	:param message: Message to be shown.
	:param http_status_code: HTTP status code.

	Example Usage:
		frappe.redirect_to_message(_('Thank you'), "<div><p>You will receive an email at test@example.com</p></div>")

	"""

	message_id = generate_hash(length=8)
	message = {
		'context': context or {},
		'http_status_code': http_status_code or 200
	}
	message['context'].update({
		'header': title,
		'title': title,
		'message': html
	})

	if indicator_color:
		message['context'].update({
			"indicator_color": indicator_color
		})

	cache().set_value("message_id:{0}".format(message_id), message, expires_in_sec=60)
	location = '/message?id={0}'.format(message_id)

	if not getattr(local, 'is_ajax', False):
		local.response["type"] = "redirect"
		local.response["location"] = location

	else:
		return location

def build_match_conditions(doctype, as_condition=True):
	"""Return match (User permissions) for given doctype as list or SQL."""
	import frappe.desk.reportview
	return frappe.desk.reportview.build_match_conditions(doctype, as_condition=as_condition)

def get_list(doctype, *args, **kwargs):
	"""List database query via `frappe.model.db_query`. Will also check for permissions.

	:param doctype: DocType on which query is to be made.
	:param fields: List of fields or `*`.
	:param filters: List of filters (see example).
	:param order_by: Order By e.g. `modified desc`.
	:param limit_page_start: Start results at record #. Default 0.
	:param limit_page_length: No of records in the page. Default 20.

	Example usage:

		# simple dict filter
		frappe.get_list("ToDo", fields=["name", "description"], filters = {"owner":"test@example.com"})

		# filter as a list of lists
		frappe.get_list("ToDo", fields="*", filters = [["modified", ">", "2014-01-01"]])

		# filter as a list of dicts
		frappe.get_list("ToDo", fields="*", filters = {"description": ("like", "test%")})
	"""
	import frappe.model.db_query
	return frappe.model.db_query.DatabaseQuery(doctype).execute(None, *args, **kwargs)

def get_all(doctype, *args, **kwargs):
	"""List database query via `frappe.model.db_query`. Will **not** check for permissions.
	Parameters are same as `frappe.get_list`

	:param doctype: DocType on which query is to be made.
	:param fields: List of fields or `*`. Default is: `["name"]`.
	:param filters: List of filters (see example).
	:param order_by: Order By e.g. `modified desc`.
	:param limit_page_start: Start results at record #. Default 0.
	:param limit_page_length: No of records in the page. Default 20.

	Example usage:

		# simple dict filter
		frappe.get_all("ToDo", fields=["name", "description"], filters = {"owner":"test@example.com"})

		# filter as a list of lists
		frappe.get_all("ToDo", fields=["*"], filters = [["modified", ">", "2014-01-01"]])

		# filter as a list of dicts
		frappe.get_all("ToDo", fields=["*"], filters = {"description": ("like", "test%")})
	"""
	kwargs["ignore_permissions"] = True
	if not "limit_page_length" in kwargs:
		kwargs["limit_page_length"] = 0
	return get_list(doctype, *args, **kwargs)

def get_value(*args, **kwargs):
	"""Returns a document property or list of properties.

	Alias for `frappe.db.get_value`

	:param doctype: DocType name.
	:param filters: Filters like `{"x":"y"}` or name of the document. `None` if Single DocType.
	:param fieldname: Column name.
	:param ignore: Don't raise exception if table, column is missing.
	:param as_dict: Return values as dict.
	:param debug: Print query in error log.
	"""
	return db.get_value(*args, **kwargs)

def as_json(obj, indent=1):
	from frappe.utils.response import json_handler
	return json.dumps(obj, indent=indent, sort_keys=True, default=json_handler)

def are_emails_muted():
	from frappe.utils import cint
	return flags.mute_emails or cint(conf.get("mute_emails") or 0) or False

def get_test_records(doctype):
	"""Returns list of objects from `test_records.json` in the given doctype's folder."""
	from frappe.modules import get_doctype_module, get_module_path
	path = os.path.join(get_module_path(get_doctype_module(doctype)), "doctype", scrub(doctype), "test_records.json")
	if os.path.exists(path):
		with open(path, "r") as f:
			return json.loads(f.read())
	else:
		return []

def format_value(*args, **kwargs):
	"""Format value with given field properties.

	:param value: Value to be formatted.
	:param df: (Optional) DocField object with properties `fieldtype`, `options` etc."""
	import frappe.utils.formatters
	return frappe.utils.formatters.format_value(*args, **kwargs)

def format(*args, **kwargs):
	"""Format value with given field properties.

	:param value: Value to be formatted.
	:param df: (Optional) DocField object with properties `fieldtype`, `options` etc."""
	import frappe.utils.formatters
	return frappe.utils.formatters.format_value(*args, **kwargs)

def get_print(doctype=None, name=None, print_format=None, style=None, html=None, as_pdf=False, doc=None, output = None, no_letterhead = 0):
	"""Get Print Format for given document.

	:param doctype: DocType of document.
	:param name: Name of document.
	:param print_format: Print Format name. Default 'Standard',
	:param style: Print Format style.
	:param as_pdf: Return as PDF. Default False."""
	from frappe.website.render import build_page
	from frappe.utils.pdf import get_pdf

	local.form_dict.doctype = doctype
	local.form_dict.name = name
	local.form_dict.format = print_format
	local.form_dict.style = style
	local.form_dict.doc = doc
	local.form_dict.no_letterhead = no_letterhead

	if not html:
		html = build_page("printview")

	if as_pdf:
		return get_pdf(html, output = output)
	else:
		return html

def attach_print(doctype, name, file_name=None, print_format=None, style=None, html=None, doc=None, lang=None, print_letterhead=True):
	from frappe.utils import scrub_urls

	if not file_name: file_name = name
	file_name = file_name.replace(' ','').replace('/','-')

	print_settings = db.get_singles_dict("Print Settings")

	_lang = local.lang

	#set lang as specified in print format attachment
	if lang: local.lang = lang
	local.flags.ignore_print_permissions = True

	no_letterhead = not print_letterhead

	if int(print_settings.send_print_as_pdf or 0):
		out = {
			"fname": file_name + ".pdf",
			"fcontent": get_print(doctype, name, print_format=print_format, style=style, html=html, as_pdf=True, doc=doc, no_letterhead=no_letterhead)
		}
	else:
		out = {
			"fname": file_name + ".html",
			"fcontent": scrub_urls(get_print(doctype, name, print_format=print_format, style=style, html=html, doc=doc, no_letterhead=no_letterhead)).encode("utf-8")
		}

	local.flags.ignore_print_permissions = False
	#reset lang to original local lang
	local.lang = _lang

	return out

def publish_progress(*args, **kwargs):
	"""Show the user progress for a long request

	:param percent: Percent progress
	:param title: Title
	:param doctype: Optional, for DocType
	:param name: Optional, for Document name
	"""
	import frappe.realtime
	return frappe.realtime.publish_progress(*args, **kwargs)

def publish_realtime(*args, **kwargs):
	"""Publish real-time updates

	:param event: Event name, like `task_progress` etc.
	:param message: JSON message object. For async must contain `task_id`
	:param room: Room in which to publish update (default entire site)
	:param user: Transmit to user
	:param doctype: Transmit to doctype, docname
	:param docname: Transmit to doctype, docname
	:param after_commit: (default False) will emit after current transaction is committed
	"""
	import frappe.realtime

	return frappe.realtime.publish_realtime(*args, **kwargs)

def local_cache(namespace, key, generator, regenerate_if_none=False):
	"""A key value store for caching within a request

	:param namespace: frappe.local.cache[namespace]
	:param key: frappe.local.cache[namespace][key] used to retrieve value
	:param generator: method to generate a value if not found in store

	"""
	if namespace not in local.cache:
		local.cache[namespace] = {}

	if key not in local.cache[namespace]:
		local.cache[namespace][key] = generator()

	elif local.cache[namespace][key]==None and regenerate_if_none:
		# if key exists but the previous result was None
		local.cache[namespace][key] = generator()

	return local.cache[namespace][key]

def enqueue(*args, **kwargs):
	'''
		Enqueue method to be executed using a background worker

		:param method: method string or method object
		:param queue: (optional) should be either long, default or short
		:param timeout: (optional) should be set according to the functions
		:param event: this is passed to enable clearing of jobs from queues
		:param is_async: (optional) if is_async=False, the method is executed immediately, else via a worker
		:param job_name: (optional) can be used to name an enqueue call, which can be used to prevent duplicate calls
		:param kwargs: keyword arguments to be passed to the method
	'''
	import frappe.utils.background_jobs
	return frappe.utils.background_jobs.enqueue(*args, **kwargs)

def enqueue_doc(*args, **kwargs):
	'''
		Enqueue method to be executed using a background worker

		:param doctype: DocType of the document on which you want to run the event
		:param name: Name of the document on which you want to run the event
		:param method: method string or method object
		:param queue: (optional) should be either long, default or short
		:param timeout: (optional) should be set according to the functions
		:param kwargs: keyword arguments to be passed to the method
	'''
	import frappe.utils.background_jobs
	return frappe.utils.background_jobs.enqueue_doc(*args, **kwargs)

def get_doctype_app(doctype):
	def _get_doctype_app():
		doctype_module = local.db.get_value("DocType", doctype, "module")
		return local.module_app[scrub(doctype_module)]

	return local_cache("doctype_app", doctype, generator=_get_doctype_app)

loggers = {}
log_level = None
def logger(module=None, with_more_info=True):
	'''Returns a python logger that uses StreamHandler'''
	from frappe.utils.logger import get_logger
	return get_logger(module or 'default', with_more_info=with_more_info)

def log_error(message=None, title=None):
	'''Log error to Error Log'''
	return get_doc(dict(doctype='Error Log', error=as_unicode(message or get_traceback()),
		method=title)).insert(ignore_permissions=True)

def get_desk_link(doctype, name):
	return '<a href="#Form/{0}/{1}" style="font-weight: bold;">{2} {1}</a>'.format(doctype, name, _(doctype))

def bold(text):
	return '<b>{0}</b>'.format(text)

def safe_eval(code, eval_globals=None, eval_locals=None):
	'''A safer `eval`'''
	whitelisted_globals = {
		"int": int,
		"float": float,
		"long": int,
		"round": round
	}

	if '__' in code:
		throw('Illegal rule {0}. Cannot use "__"'.format(bold(code)))

	if not eval_globals:
		eval_globals = {}
	eval_globals['__builtins__'] = {}

	eval_globals.update(whitelisted_globals)

	return eval(code, eval_globals, eval_locals)

def get_system_settings(key):
	if key not in local.system_settings:
		local.system_settings.update({key: db.get_single_value('System Settings', key)})
	return local.system_settings.get(key)

def get_active_domains():
	from frappe.core.doctype.domain_settings.domain_settings import get_active_domains
	return get_active_domains()

def get_version(doctype, name, limit = None, head = False, raise_err = True):
	'''
	Returns a list of version information of a given DocType (Applicable only if DocType has changes tracked).

	Example
	>>> frappe.get_version('User', 'foobar@gmail.com')
	>>>
	[
		{
			 "version": [version.data], 	 # Refer Version DocType get_diff method and data attribute
			    "user": "admin@gmail.com"    # User that created this version
			"creation": <datetime.datetime>  # Creation timestamp of that object.
		}
	]
	'''
	meta  = get_meta(doctype)
	if meta.track_changes:
		names = db.sql("""
			SELECT name from tabVersion
			WHERE  ref_doctype = '{doctype}' AND docname = '{name}'
			{order_by}
			{limit}
		""".format(
			doctype  = doctype,
			name     = name,
			order_by = 'ORDER BY creation'	 			     if head  else '',
			limit    = 'LIMIT {limit}'.format(limit = limit) if limit else ''
		))

		from frappe.chat.util import squashify, dictify, safe_json_loads

		versions = [ ]

		for name in names:
			name = squashify(name)
			doc  = get_doc('Version', name)

			data = doc.data
			data = safe_json_loads(data)
			data = dictify(dict(
				version  = data,
				user 	 = doc.owner,
				creation = doc.creation
			))

			versions.append(data)

		return versions
	else:
		if raise_err:
			raise ValueError('{doctype} has no versions tracked.'.format(
				doctype = doctype
			))

@whitelist(allow_guest = True)
def ping():
	return "pong"


def safe_encode(param, encoding = 'utf-8'):
	try:
		param = param.encode(encoding)
	except Exception:
		pass
	return param


def safe_decode(param, encoding = 'utf-8'):
	try:
		param = param.decode(encoding)
	except Exception:
		pass
	return param

def parse_json(val):
	from frappe.utils import parse_json
	return parse_json(val)

def mock(type, size = 1, locale = 'en'):
	results = [ ]
	faker 	= Faker(locale)
	if not type in dir(faker):
		raise ValueError('Not a valid mock type.')
	else:
		for i in range(size):
			data = getattr(faker, type)()
			results.append(data)

	from frappe.chat.util import squashify

	results = squashify(results)

	return results<|MERGE_RESOLUTION|>--- conflicted
+++ resolved
@@ -24,11 +24,7 @@
 	reload(sys)
 	sys.setdefaultencoding("utf-8")
 
-<<<<<<< HEAD
-__version__ = '11.1.7'
-=======
 __version__ = '11.1.8'
->>>>>>> c2b87443
 __title__ = "Frappe Framework"
 
 local = Local()
