--- conflicted
+++ resolved
@@ -413,14 +413,11 @@
 DocType: DocType,Child Tables are shown as a Grid in other DocTypes.,Las tablas secundarias se muestran como una cuadrícula en los 'DocType'
 DocType: System Settings,Choose authentication method to be used by all users,Choose authentication method to be used by all users
 DocType: Contact Us Settings,City,Ciudad
-<<<<<<< HEAD
 DocType: Address,City/Town,Ciudad / Provincia
 DocType: Address,Ciudad del Flete,Ciudad del Flete
 apps/frappe/frappe/public/js/frappe/form/controls/attach.js +58,Clear Attachment,Limpiar Adjunto
-=======
 DocType: Address,City/Town,Ciudad / Pueblo
 apps/frappe/frappe/public/js/frappe/form/controls/attach.js +60,Clear Attachment,Limpiar Adjunto
->>>>>>> 20bd43ea
 apps/frappe/frappe/core/doctype/error_log/error_log_list.js +12,Clear Error Logs,Limpiar Registros de Errores
 apps/frappe/frappe/templates/includes/search_box.html +11,Clear Search,Borrar búsqueda
 apps/frappe/frappe/public/js/frappe/roles_editor.js +38,Clear all roles,Limpiar todos los roles
@@ -2431,10 +2428,10 @@
 apps/frappe/frappe/email/queue.py +496,This email was sent to {0},Este correo electrónico fue enviado a {0}
 apps/frappe/frappe/email/queue.py +494,This email was sent to {0} and copied to {1},Este correo electrónico fue enviado a {0} y copiado a {1}
 apps/frappe/frappe/public/js/frappe/form/templates/form_sidebar.html +13,This feature is brand new and still experimental,Esta característica es nuevo y todavía experimental
-DocType: Customize Form Field,"This field will appear only if the fieldname defined here has value OR the rules are true (examples): 
+DocType: Customize Form Field,"This field will appear only if the fieldname defined here has value OR the rules are true (examples):
 myfield
 eval:doc.myfield=='My Value'
-eval:doc.age&gt;18","This field will appear only if the fieldname defined here has value OR the rules are true (examples): 
+eval:doc.age&gt;18","This field will appear only if the fieldname defined here has value OR the rules are true (examples):
 myfield
 eval:doc.myfield=='My Value'
 eval:doc.age&gt;18"
