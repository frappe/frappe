--- conflicted
+++ resolved
@@ -104,18 +104,10 @@
 
 	roles = [d.role for d in user.roles or []] + ["All"]
 
-<<<<<<< HEAD
-	query = """SELECT `name`
-		FROM `tabRole`
-		WHERE `two_factor_auth`= 1
-		AND `name` IN ({0})
-		LIMIT 1""".format(
-		", ".join(roles)
-=======
 	role_doctype = frappe.qb.DocType("Role")
-	no_of_users = frappe.db.count(role_doctype, filters=
-		((role_doctype.two_factor_auth == 1) & (role_doctype.name.isin(roles))),
->>>>>>> 5c8856d6
+	no_of_users = frappe.db.count(
+		role_doctype,
+		filters=((role_doctype.two_factor_auth == 1) & (role_doctype.name.isin(roles))),
 	)
 
 	if int(no_of_users) > 0:
