--- conflicted
+++ resolved
@@ -1,9 +1,5 @@
 # Copyright (c) 2015, Frappe Technologies Pvt. Ltd. and contributors
-<<<<<<< HEAD
-# For license information, please see license.txt
-=======
 # License: MIT. See LICENSE
->>>>>>> 77e0b595
 
 import frappe
 import os
