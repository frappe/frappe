--- conflicted
+++ resolved
@@ -11,17 +11,6 @@
 redis_server = None
 
 
-<<<<<<< HEAD
-@frappe.whitelist()
-def get_pending_tasks_for_doc(doctype, docname):
-	return frappe.db.sql_list(
-		"select name from `tabAsync Task` where status in ('Queued', 'Running') and reference_doctype=%s and reference_name=%s",
-		(doctype, docname),
-	)
-
-
-=======
->>>>>>> 5c8856d6
 def publish_progress(percent, title=None, doctype=None, docname=None, description=None):
 	publish_realtime(
 		"progress",
