# Copyright (c) 2015, Frappe Technologies Pvt. Ltd. and contributors
# License: MIT. See LICENSE

<<<<<<< HEAD
import os
=======
>>>>>>> 9ef10818
from contextlib import suppress

import redis

import frappe
from frappe.utils.data import cstr


def publish_progress(percent, title=None, doctype=None, docname=None, description=None):
	publish_realtime(
		"progress",
		{"percent": percent, "title": title, "description": description},
		user=None if doctype and docname else frappe.session.user,
		doctype=doctype,
		docname=docname,
	)


def publish_realtime(
	event: str = None,
	message: dict = None,
	room: str = None,
	user: str = None,
	doctype: str = None,
	docname: str = None,
	task_id: str = None,
	after_commit: bool = False,
):
	"""Publish real-time updates

	:param event: Event name, like `task_progress` etc. that will be handled by the client (default is `task_progress` if within task or `global`)
	:param message: JSON message object. For async must contain `task_id`
	:param room: Room in which to publish update (default entire site)
	:param user: Transmit to user
	:param doctype: Transmit to doctype, docname
	:param docname: Transmit to doctype, docname
	:param after_commit: (default False) will emit after current transaction is committed"""
	if message is None:
		message = {}

	if event is None:
		event = "task_progress" if frappe.local.task_id else "global"
	elif event == "msgprint" and not user:
		user = frappe.session.user
	elif event == "list_update":
		doctype = doctype or message.get("doctype")
		room = get_doctype_room(doctype)
	elif event == "docinfo_update":
		room = get_doc_room(doctype, docname)

	if not task_id and hasattr(frappe.local, "task_id"):
		task_id = frappe.local.task_id

	if not room:
		if task_id:
			after_commit = False
			if "task_id" not in message:
				message["task_id"] = task_id
			room = get_task_progress_room(task_id)
		elif user:
			# transmit to specific user: System, Website or Guest
			room = get_user_room(user)
		elif doctype and docname:
			room = get_doc_room(doctype, docname)
		else:
			# This will be broadcasted to all Desk users
			room = get_site_room()

	if after_commit:
		if not hasattr(frappe.local, "_realtime_log"):
			frappe.local._realtime_log = []
			frappe.db.after_commit.add(flush_realtime_log)
			frappe.db.after_rollback.add(clear_realtime_log)

		params = [event, message, room]
		if params not in frappe.local._realtime_log:
			frappe.local._realtime_log.append(params)
	else:
		emit_via_redis(event, message, room)


def flush_realtime_log():
	for args in frappe.local._realtime_log:
		frappe.realtime.emit_via_redis(*args)

	clear_realtime_log()


def clear_realtime_log():
	if hasattr(frappe.local, "_realtime_log"):
		del frappe.local._realtime_log


def emit_via_redis(event, message, room):
	"""Publish real-time updates via redis

	:param event: Event name, like `task_progress` etc.
	:param message: JSON message object. For async must contain `task_id`
	:param room: name of the room"""
<<<<<<< HEAD

	with suppress(redis.exceptions.ConnectionError):
		r = get_redis_server()
		r.publish("events", frappe.as_json({"event": event, "message": message, "room": room}))
=======
	from frappe.utils.background_jobs import get_redis_connection_without_auth

	with suppress(redis.exceptions.ConnectionError):
		r = get_redis_connection_without_auth()
		r.publish(
			"events",
			frappe.as_json(
				{"event": event, "message": message, "room": room, "namespace": frappe.local.site}
			),
		)
>>>>>>> 9ef10818


@frappe.whitelist(allow_guest=True)
def can_subscribe_doc(doctype: str, docname: str) -> bool:
	from frappe.exceptions import PermissionError

	if not frappe.has_permission(doctype=doctype, doc=docname, ptype="read"):
		raise PermissionError()

	return True


@frappe.whitelist(allow_guest=True)
def can_subscribe_doctype(doctype: str) -> bool:
	from frappe.exceptions import PermissionError

<<<<<<< HEAD
	if not frappe.has_permission(doctype=doctype, doc=docname, ptype="read"):
=======
	if not frappe.has_permission(doctype=doctype, ptype="read"):
>>>>>>> 9ef10818
		raise PermissionError()

	return True


@frappe.whitelist(allow_guest=True)
<<<<<<< HEAD
def can_subscribe_doctype(doctype: str) -> bool:
	from frappe.exceptions import PermissionError

	if not frappe.has_permission(doctype=doctype, ptype="read"):
		raise PermissionError()

	return True


@frappe.whitelist(allow_guest=True)
=======
>>>>>>> 9ef10818
def get_user_info():
	return {
		"user": frappe.session.user,
		"user_type": frappe.session.data.user_type,
	}


def get_doctype_room(doctype):
<<<<<<< HEAD
	return f"{frappe.local.site}:doctype:{doctype}"


def get_doc_room(doctype, docname):
	return f"{frappe.local.site}:doc:{doctype}/{cstr(docname)}"


def get_user_room(user):
	return f"{frappe.local.site}:user:{user}"


def get_site_room():
	return f"{frappe.local.site}:all"


def get_task_progress_room(task_id):
	return f"{frappe.local.site}:task_progress:{task_id}"


def get_website_room():
	return f"{frappe.local.site}:website"
=======
	return f"doctype:{doctype}"


def get_doc_room(doctype, docname):
	return f"doc:{doctype}/{cstr(docname)}"


def get_user_room(user):
	return f"user:{user}"


def get_site_room():
	return "all"


def get_task_progress_room(task_id):
	return f"task_progress:{task_id}"


def get_website_room():
	return "website"
>>>>>>> 9ef10818
<|MERGE_RESOLUTION|>--- conflicted
+++ resolved
@@ -1,10 +1,6 @@
 # Copyright (c) 2015, Frappe Technologies Pvt. Ltd. and contributors
 # License: MIT. See LICENSE
 
-<<<<<<< HEAD
-import os
-=======
->>>>>>> 9ef10818
 from contextlib import suppress
 
 import redis
@@ -104,12 +100,6 @@
 	:param event: Event name, like `task_progress` etc.
 	:param message: JSON message object. For async must contain `task_id`
 	:param room: name of the room"""
-<<<<<<< HEAD
-
-	with suppress(redis.exceptions.ConnectionError):
-		r = get_redis_server()
-		r.publish("events", frappe.as_json({"event": event, "message": message, "room": room}))
-=======
 	from frappe.utils.background_jobs import get_redis_connection_without_auth
 
 	with suppress(redis.exceptions.ConnectionError):
@@ -120,7 +110,6 @@
 				{"event": event, "message": message, "room": room, "namespace": frappe.local.site}
 			),
 		)
->>>>>>> 9ef10818
 
 
 @frappe.whitelist(allow_guest=True)
@@ -137,21 +126,6 @@
 def can_subscribe_doctype(doctype: str) -> bool:
 	from frappe.exceptions import PermissionError
 
-<<<<<<< HEAD
-	if not frappe.has_permission(doctype=doctype, doc=docname, ptype="read"):
-=======
-	if not frappe.has_permission(doctype=doctype, ptype="read"):
->>>>>>> 9ef10818
-		raise PermissionError()
-
-	return True
-
-
-@frappe.whitelist(allow_guest=True)
-<<<<<<< HEAD
-def can_subscribe_doctype(doctype: str) -> bool:
-	from frappe.exceptions import PermissionError
-
 	if not frappe.has_permission(doctype=doctype, ptype="read"):
 		raise PermissionError()
 
@@ -159,8 +133,6 @@
 
 
 @frappe.whitelist(allow_guest=True)
-=======
->>>>>>> 9ef10818
 def get_user_info():
 	return {
 		"user": frappe.session.user,
@@ -169,29 +141,6 @@
 
 
 def get_doctype_room(doctype):
-<<<<<<< HEAD
-	return f"{frappe.local.site}:doctype:{doctype}"
-
-
-def get_doc_room(doctype, docname):
-	return f"{frappe.local.site}:doc:{doctype}/{cstr(docname)}"
-
-
-def get_user_room(user):
-	return f"{frappe.local.site}:user:{user}"
-
-
-def get_site_room():
-	return f"{frappe.local.site}:all"
-
-
-def get_task_progress_room(task_id):
-	return f"{frappe.local.site}:task_progress:{task_id}"
-
-
-def get_website_room():
-	return f"{frappe.local.site}:website"
-=======
 	return f"doctype:{doctype}"
 
 
@@ -212,5 +161,4 @@
 
 
 def get_website_room():
-	return "website"
->>>>>>> 9ef10818
+	return "website"