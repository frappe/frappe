--- conflicted
+++ resolved
@@ -12,13 +12,7 @@
 import frappe.client
 import frappe.handler
 from frappe import _
-<<<<<<< HEAD
-from six.moves.urllib.parse import urlparse, urlencode
-from six import string_types
-import base64
-=======
 from frappe.utils.response import build_response
->>>>>>> e5a87aa4
 
 def handle():
 	"""
@@ -122,17 +116,12 @@
 						frappe.local.form_dict['fields'] = json.loads(frappe.local.form_dict['fields'])
 					frappe.local.form_dict.setdefault('limit_page_length', 20)
 					frappe.local.response.update({
-<<<<<<< HEAD
-						"data":  frappe.call(frappe.client.get_list,
-							doctype, **frappe.local.form_dict)})
-=======
 						"data":  frappe.call(
 							frappe.client.get_list,
 							doctype,
 							**frappe.local.form_dict
 						)
 					})
->>>>>>> e5a87aa4
 
 				if frappe.local.request.method == "POST":
 					data = get_request_form_data()
@@ -153,17 +142,6 @@
 
 def get_request_form_data():
 	if frappe.local.form_dict.data is None:
-<<<<<<< HEAD
-		data = json.loads(frappe.safe_decode(frappe.local.request.get_data()))
-	else:
-		data = frappe.local.form_dict.data
-		if isinstance(data, string_types):
-			data = json.loads(frappe.local.form_dict.data)
-
-	return data
-
-def validate_oauth():
-=======
 		data = frappe.safe_decode(frappe.local.request.get_data())
 	else:
 		data = frappe.local.form_dict.data
@@ -199,7 +177,6 @@
 		authorization_header (list of str): The 'Authorization' header containing the prefix and token
 	"""
 
->>>>>>> e5a87aa4
 	from frappe.oauth import get_url_delimiter
 	from frappe.integrations.oauth2 import get_oauth_server
 
