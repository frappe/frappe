--- conflicted
+++ resolved
@@ -7,13 +7,10 @@
 import unittest
 
 import frappe
-<<<<<<< HEAD
 import unittest, json
 from frappe.utils import get_link_to_form, today, add_to_date
 from frappe.utils.report_rendering import (get_report_content, prepare_dynamic_filters)
-=======
 from frappe.utils import add_to_date, get_link_to_form, today
->>>>>>> 9448eca4
 from frappe.utils.data import is_html
 
 # test_records = frappe.get_test_records('Auto Email Report')
@@ -24,7 +21,6 @@
 
 		auto_email_report = get_auto_email_report()
 
-<<<<<<< HEAD
 		data = get_report_content(
 			auto_email_report.report,
 			auto_email_report.filters,
@@ -44,13 +40,6 @@
 		print("data", data)
 		self.assertTrue('<td>' + str(get_link_to_form('Module Def', 'Core'))+'</td>' in data)
 		
-=======
-		data = auto_email_report.get_report_content()
-
-		self.assertTrue(is_html(data))
-		self.assertTrue(str(get_link_to_form('Module Def', 'Core')) in data)
-
->>>>>>> 9448eca4
 		auto_email_report.format = 'CSV'
 
 		data = get_report_content(
