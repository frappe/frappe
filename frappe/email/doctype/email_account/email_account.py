--- conflicted
+++ resolved
@@ -5,18 +5,6 @@
 import imaplib
 import socket
 import time
-<<<<<<< HEAD
-from frappe import _, safe_encode
-from frappe.model.document import Document
-from frappe.utils import validate_email_address, cint, cstr, get_datetime, DATE_FORMAT, strip, comma_or, sanitize_html, add_days
-from frappe.utils.user import is_system_user
-from frappe.utils.jinja import render_template
-from frappe.email.smtp import SMTPServer
-from frappe.email.receive import EmailServer, Email
-from poplib import error_proto
-from dateutil.relativedelta import relativedelta
-=======
->>>>>>> 77e0b595
 from datetime import datetime, timedelta
 from poplib import error_proto
 
