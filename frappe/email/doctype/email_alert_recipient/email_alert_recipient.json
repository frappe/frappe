{
 "allow_copy": 0, 
 "allow_import": 0, 
 "allow_rename": 0, 
 "beta": 0, 
 "creation": "2014-07-11 17:19:37.037109", 
 "custom": 0, 
 "docstatus": 0, 
 "doctype": "DocType", 
 "document_type": "", 
 "editable_grid": 1, 
 "engine": "InnoDB", 
 "fields": [
  {
   "allow_on_submit": 0, 
   "bold": 0, 
   "collapsible": 0, 
   "columns": 0, 
   "description": "", 
   "fieldname": "email_by_document_field", 
   "fieldtype": "Select", 
   "hidden": 0, 
   "ignore_user_permissions": 0, 
   "ignore_xss_filter": 0, 
   "in_filter": 0, 
   "in_list_view": 1, 
   "label": "Email By Document Field", 
   "length": 0, 
   "no_copy": 0, 
   "permlevel": 0, 
   "print_hide": 0, 
   "print_hide_if_no_value": 0, 
   "read_only": 0, 
   "remember_last_selected_value": 0, 
   "report_hide": 0, 
   "reqd": 0, 
   "search_index": 0, 
   "set_only_once": 0, 
   "unique": 0
  }, 
  {
   "allow_on_submit": 0, 
   "bold": 0, 
   "collapsible": 0, 
<<<<<<< HEAD
   "columns": 0, 
   "fieldname": "email_by_role", 
   "fieldtype": "Link", 
   "hidden": 0, 
   "ignore_user_permissions": 0, 
   "ignore_xss_filter": 0, 
   "in_filter": 0, 
   "in_list_view": 1, 
   "label": "Email By Role", 
   "length": 0, 
   "no_copy": 0, 
   "options": "Role", 
   "permlevel": 0, 
   "precision": "", 
   "print_hide": 0, 
   "print_hide_if_no_value": 0, 
   "read_only": 0, 
   "remember_last_selected_value": 0, 
   "report_hide": 0, 
   "reqd": 0, 
   "search_index": 0, 
   "set_only_once": 0, 
   "unique": 0
  }, 
  {
   "allow_on_submit": 0, 
   "bold": 0, 
   "collapsible": 0, 
   "columns": 0, 
   "description": "Optional: Always send to these ids. Each email id on a new row", 
=======
   "description": "Optional: Always send to these ids. Each Email Address on a new row", 
>>>>>>> 954abfaa
   "fieldname": "cc", 
   "fieldtype": "Code", 
   "hidden": 0, 
   "ignore_user_permissions": 0, 
   "ignore_xss_filter": 0, 
   "in_filter": 0, 
   "in_list_view": 1, 
   "label": "CC", 
   "length": 0, 
   "no_copy": 0, 
   "options": "Email", 
   "permlevel": 0, 
   "print_hide": 0, 
   "print_hide_if_no_value": 0, 
   "read_only": 0, 
   "remember_last_selected_value": 0, 
   "report_hide": 0, 
   "reqd": 0, 
   "search_index": 0, 
   "set_only_once": 0, 
   "unique": 0
  }, 
  {
   "allow_on_submit": 0, 
   "bold": 0, 
   "collapsible": 0, 
   "columns": 0, 
   "description": "Expression, Optional", 
   "fieldname": "condition", 
   "fieldtype": "Data", 
   "hidden": 0, 
   "ignore_user_permissions": 0, 
   "ignore_xss_filter": 0, 
   "in_filter": 0, 
   "in_list_view": 1, 
   "label": "Condition", 
   "length": 0, 
   "no_copy": 0, 
   "permlevel": 0, 
   "print_hide": 0, 
   "print_hide_if_no_value": 0, 
   "read_only": 0, 
   "remember_last_selected_value": 0, 
   "report_hide": 0, 
   "reqd": 0, 
   "search_index": 0, 
   "set_only_once": 0, 
   "unique": 0
  }
 ], 
 "hide_heading": 0, 
 "hide_toolbar": 0, 
 "idx": 0, 
 "image_view": 0, 
 "in_create": 0, 
 "in_dialog": 0, 
 "is_submittable": 0, 
 "issingle": 0, 
 "istable": 1, 
 "max_attachments": 0, 
 "modified": "2016-12-30 11:09:35.562857", 
 "modified_by": "Administrator", 
 "module": "Email", 
 "name": "Email Alert Recipient", 
 "name_case": "", 
 "owner": "Administrator", 
 "permissions": [], 
 "quick_entry": 1, 
 "read_only": 0, 
 "read_only_onload": 0, 
 "sort_field": "modified", 
 "sort_order": "DESC", 
 "track_seen": 0
}<|MERGE_RESOLUTION|>--- conflicted
+++ resolved
@@ -42,7 +42,6 @@
    "allow_on_submit": 0, 
    "bold": 0, 
    "collapsible": 0, 
-<<<<<<< HEAD
    "columns": 0, 
    "fieldname": "email_by_role", 
    "fieldtype": "Link", 
@@ -72,10 +71,7 @@
    "bold": 0, 
    "collapsible": 0, 
    "columns": 0, 
-   "description": "Optional: Always send to these ids. Each email id on a new row", 
-=======
    "description": "Optional: Always send to these ids. Each Email Address on a new row", 
->>>>>>> 954abfaa
    "fieldname": "cc", 
    "fieldtype": "Code", 
    "hidden": 0, 
