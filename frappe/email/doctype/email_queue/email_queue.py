# Copyright (c) 2015, Frappe Technologies and contributors
# License: MIT. See LICENSE

import json
import quopri
import traceback
from contextlib import suppress
from email.parser import Parser
from email.policy import SMTPUTF8, default

import frappe
from frappe import _, safe_encode, task
from frappe.core.utils import html2text
from frappe.database.database import savepoint
from frappe.email.doctype.email_account.email_account import EmailAccount
from frappe.email.email_body import add_attachment, get_email, get_formatted_html
from frappe.email.queue import get_unsubcribed_url, get_unsubscribe_message
from frappe.email.smtp import SMTPServer
from frappe.model.document import Document
from frappe.query_builder import DocType, Interval
from frappe.query_builder.functions import Now
from frappe.utils import (
	add_days,
	cint,
	cstr,
	get_hook_method,
	get_string_between,
	get_url,
<<<<<<< HEAD
=======
	now,
>>>>>>> 9ef10818
	nowdate,
	sbool,
	split_emails,
)
from frappe.utils.deprecations import deprecated
from frappe.utils.verified_command import get_signed_params


class EmailQueue(Document):
	# begin: auto-generated types
	# This code is auto-generated. Do not modify anything in this block.

	from typing import TYPE_CHECKING

	if TYPE_CHECKING:
		from frappe.email.doctype.email_queue_recipient.email_queue_recipient import EmailQueueRecipient
		from frappe.types import DF

		add_unsubscribe_link: DF.Check
		attachments: DF.Code | None
		communication: DF.Link | None
		email_account: DF.Link | None
		error: DF.Code | None
		expose_recipients: DF.Data | None
		message: DF.Code | None
		message_id: DF.SmallText | None
		priority: DF.Int
		recipients: DF.Table[EmailQueueRecipient]
		reference_doctype: DF.Link | None
		reference_name: DF.Data | None
		retry: DF.Int
		send_after: DF.Datetime | None
		sender: DF.Data | None
		show_as_cc: DF.SmallText | None
		status: DF.Literal["Not Sent", "Sending", "Sent", "Partially Sent", "Error"]
		unsubscribe_method: DF.Data | None
		unsubscribe_param: DF.Data | None
	# end: auto-generated types
	DOCTYPE = "Email Queue"

	def set_recipients(self, recipients):
		self.set("recipients", [])
		for r in recipients:
			self.append("recipients", {"recipient": r.strip(), "status": "Not Sent"})

	def on_trash(self):
		self.prevent_email_queue_delete()

	def prevent_email_queue_delete(self):
		if frappe.session.user != "Administrator":
			frappe.throw(_("Only Administrator can delete Email Queue"))

	def get_duplicate(self, recipients):
		values = self.as_dict()
		del values["name"]
		duplicate = frappe.get_doc(values)
		duplicate.set_recipients(recipients)
		return duplicate

	@classmethod
	def new(cls, doc_data, ignore_permissions=False) -> "EmailQueue":
		data = doc_data.copy()
		if not data.get("recipients"):
			return

		recipients = data.pop("recipients")
		doc = frappe.new_doc(cls.DOCTYPE)
		doc.update(data)
		doc.set_recipients(recipients)
		doc.insert(ignore_permissions=ignore_permissions)
		return doc

	@classmethod
	def find(cls, name) -> "EmailQueue":
		return frappe.get_doc(cls.DOCTYPE, name)

	@classmethod
	def find_one_by_filters(cls, **kwargs):
		name = frappe.db.get_value(cls.DOCTYPE, kwargs)
		return cls.find(name) if name else None

	def update_db(self, commit=False, **kwargs):
		frappe.db.set_value(self.DOCTYPE, self.name, kwargs)
		if commit:
			frappe.db.commit()

	def update_status(self, status, commit=False, **kwargs):
		self.update_db(status=status, commit=commit, **kwargs)
		if self.communication:
			communication_doc = frappe.get_doc("Communication", self.communication)
			communication_doc.set_delivery_status(commit=commit)

	@property
	def cc(self):
		return (self.show_as_cc and self.show_as_cc.split(",")) or []

	@property
	def to(self):
		return [r.recipient for r in self.recipients if r.recipient not in self.cc]

	@property
	def attachments_list(self):
		return json.loads(self.attachments) if self.attachments else []

	def get_email_account(self):
		if self.email_account:
			return frappe.get_cached_doc("Email Account", self.email_account)

		return EmailAccount.find_outgoing(
			match_by_email=self.sender, match_by_doctype=self.reference_doctype
		)

	def is_to_be_sent(self):
		return self.status in ["Not Sent", "Partially Sent"]

	def can_send_now(self):
		if (
			frappe.are_emails_muted()
			or not self.is_to_be_sent()
			or cint(frappe.db.get_default("suspend_email_queue")) == 1
		):
			return False

		return True

	def send(self, smtp_server_instance: SMTPServer = None):
		"""Send emails to recipients."""
		if not self.can_send_now():
			return

		with SendMailContext(self, smtp_server_instance) as ctx:
			message = None
			for recipient in self.recipients:
				if recipient.is_mail_sent():
					continue

				message = ctx.build_message(recipient.recipient)
				if method := get_hook_method("override_email_send"):
					method(self, self.sender, recipient.recipient, message)
				else:
					if not frappe.flags.in_test or frappe.flags.testing_email:
						ctx.smtp_server.session.sendmail(
							from_addr=self.sender, to_addrs=recipient.recipient, msg=message
						)

				ctx.update_recipient_status_to_sent(recipient)

			if frappe.flags.in_test and not frappe.flags.testing_email:
				frappe.flags.sent_mail = message
				return

			if ctx.email_account_doc.append_emails_to_sent_folder:
				ctx.email_account_doc.append_email_to_sent_folder(message)

	@staticmethod
	def clear_old_logs(days=30):
		"""Remove low priority older than 31 days in Outbox or configured in Log Settings.
		Note: Used separate query to avoid deadlock
		"""
		days = days or 31
		email_queue = frappe.qb.DocType("Email Queue")
		email_recipient = frappe.qb.DocType("Email Queue Recipient")

		# Delete queue table
		(
			frappe.qb.from_(email_queue)
			.delete()
			.where(email_queue.modified < (Now() - Interval(days=days)))
		).run()

		# delete child tables, note that this has potential to leave some orphan
		# child table behind if modified time was later than parent doc (rare).
		# But it's safe since child table doesn't contain links.
		(
			frappe.qb.from_(email_recipient)
			.delete()
			.where(email_recipient.modified < (Now() - Interval(days=days)))
		).run()

	@frappe.whitelist()
	def retry_sending(self):
		if self.status == "Error":
			self.status = "Not Sent"
			self.save(ignore_permissions=True)


@task(queue="short")
@deprecated
def send_mail(email_queue_name, smtp_server_instance: SMTPServer = None):
	"""This is equivalent to EmailQueue.send.

	This provides a way to make sending mail as a background job.
	"""
	record = EmailQueue.find(email_queue_name)
	record.send(smtp_server_instance=smtp_server_instance)


class SendMailContext:
	def __init__(
		self,
		queue_doc: Document,
		smtp_server_instance: SMTPServer = None,
	):
		self.queue_doc: EmailQueue = queue_doc
		self.email_account_doc = queue_doc.get_email_account()

		self.smtp_server: SMTPServer = smtp_server_instance or self.email_account_doc.get_smtp_server()

<<<<<<< HEAD
		# if smtp_server_instance is passed, then retain smtp session
		# Note: smtp session will have to be manually closed
		self.retain_smtp_session = bool(smtp_server_instance)

		self.sent_to = [rec.recipient for rec in self.queue_doc.recipients if rec.is_mail_sent()]
=======
		self.sent_to_atleast_one_recipient = any(
			rec.recipient for rec in self.queue_doc.recipients if rec.is_mail_sent()
		)
>>>>>>> 9ef10818

	def __enter__(self):
		self.queue_doc.update_status(status="Sending", commit=True)
		return self

	def __exit__(self, exc_type, exc_val, exc_tb):
<<<<<<< HEAD
		exceptions = [
			smtplib.SMTPServerDisconnected,
			smtplib.SMTPAuthenticationError,
			smtplib.SMTPConnectError,
			smtplib.SMTPHeloError,
			JobTimeoutException,
		]

		if not self.retain_smtp_session:
			self.smtp_server.quit()

		self.log_exception(exc_type, exc_val, exc_tb)

		if exc_type in exceptions:
			email_status = "Partially Sent" if self.sent_to else "Not Sent"
			self.queue_doc.update_status(status=email_status, commit=True)
		elif exc_type:
=======
		if exc_type:
			update_fields = {"error": "".join(traceback.format_tb(exc_tb))}
>>>>>>> 9ef10818
			if self.queue_doc.retry < get_email_retry_limit():
				update_fields.update(
					{
						"status": "Partially Sent" if self.sent_to_atleast_one_recipient else "Not Sent",
						"retry": self.queue_doc.retry + 1,
					}
				)
			else:
				update_fields.update({"status": "Error"})
				self.notify_failed_email()
		else:
			update_fields = {"status": "Sent"}

		self.queue_doc.update_status(**update_fields, commit=True)

	@savepoint(catch=Exception)
	def notify_failed_email(self):
		# Parse the email body to extract the subject
		subject = Parser(policy=default).parsestr(self.queue_doc.message)["Subject"]

		# Construct the notification
		notification = frappe.new_doc("Notification Log")
		notification.for_user = self.queue_doc.owner
		notification.set("type", "Alert")
		notification.from_user = self.queue_doc.owner
		notification.document_type = self.queue_doc.doctype
		notification.document_name = self.queue_doc.name
		notification.subject = _("Failed to send email with subject:") + f" {subject}"
		notification.insert()

	def update_recipient_status_to_sent(self, recipient):
		self.sent_to_atleast_one_recipient = True
		recipient.update_db(status="Sent", commit=True)

	def get_message_object(self, message):
		return Parser(policy=SMTPUTF8).parsestr(message)

	def message_placeholder(self, placeholder_key):
		# sourcery skip: avoid-builtin-shadow
		map = {
			"tracker": "<!--email_open_check-->",
			"unsubscribe_url": "<!--unsubscribe_url-->",
			"cc": "<!--cc_message-->",
			"recipient": "<!--recipient-->",
		}
		return map.get(placeholder_key)

	def build_message(self, recipient_email):
		"""Build message specific to the recipient."""
		message = self.queue_doc.message
		if not message:
			return ""

		message = message.replace(
			self.message_placeholder("tracker"), self.get_tracker_str(recipient_email)
		)
		message = message.replace(
			self.message_placeholder("unsubscribe_url"), self.get_unsubscribe_str(recipient_email)
		)
		message = message.replace(self.message_placeholder("cc"), self.get_receivers_str())
		message = message.replace(
			self.message_placeholder("recipient"), self.get_recipient_str(recipient_email)
		)
		message = self.include_attachments(message)
		return message

<<<<<<< HEAD
	def get_tracker_str(self) -> str:
		if frappe.conf.use_ssl and self.email_account_doc.track_email_status:
			tracker_url_html = f'<img src="{get_url()}/api/method/frappe.core.doctype.communication.email.mark_email_as_seen?name={self.queue_doc.communication}"/>'
			return quopri.encodestring(tracker_url_html.encode()).decode()
=======
	def get_tracker_str(self, recipient_email) -> str:
		tracker_url = ""
		if self.queue_doc.get("email_read_tracker_url"):
			email_read_tracker_url = self.queue_doc.email_read_tracker_url
			params = {
				"recipient_email": recipient_email,
				"reference_name": self.queue_doc.reference_name,
				"reference_doctype": self.queue_doc.reference_doctype,
			}
			tracker_url = get_url(f"{email_read_tracker_url}?{get_signed_params(params)}")

		elif frappe.conf.use_ssl and self.email_account_doc.track_email_status:
			tracker_url = f"{get_url()}/api/method/frappe.core.doctype.communication.email.mark_email_as_seen?name={self.queue_doc.communication}"

		if tracker_url:
			tracker_url_html = f'<img src="{tracker_url}"/>'
			return quopri.encodestring(tracker_url_html.encode()).decode()

>>>>>>> 9ef10818
		return ""

	def get_unsubscribe_str(self, recipient_email: str) -> str:
		unsubscribe_url = ""

		if self.queue_doc.add_unsubscribe_link and self.queue_doc.reference_doctype:
			unsubscribe_url = get_unsubcribed_url(
				reference_doctype=self.queue_doc.reference_doctype,
				reference_name=self.queue_doc.reference_name,
				email=recipient_email,
				unsubscribe_method=self.queue_doc.unsubscribe_method,
				unsubscribe_params=self.queue_doc.unsubscribe_param,
			)

		return quopri.encodestring(unsubscribe_url.encode()).decode()

	def get_receivers_str(self):
		message = ""
		if self.queue_doc.expose_recipients == "footer":
			to_str = ", ".join(self.queue_doc.to)
			cc_str = ", ".join(self.queue_doc.cc)
			message = f"This email was sent to {to_str}"
			message = f"{message} and copied to {cc_str}" if cc_str else message
		return message

	def get_recipient_str(self, recipient_email):
		return recipient_email if self.queue_doc.expose_recipients != "header" else ""

	def include_attachments(self, message):
		message_obj = self.get_message_object(message)
		attachments = self.queue_doc.attachments_list

		for attachment in attachments:
			if attachment.get("fcontent"):
				continue

			file_filters = {}
			if attachment.get("fid"):
				file_filters["name"] = attachment.get("fid")
			elif attachment.get("file_url"):
				file_filters["file_url"] = attachment.get("file_url")

			if file_filters:
				_file = frappe.get_doc("File", file_filters)
				fcontent = _file.get_content()
				attachment.update({"fname": _file.file_name, "fcontent": fcontent, "parent": message_obj})
				attachment.pop("fid", None)
				attachment.pop("file_url", None)
				add_attachment(**attachment)

			elif attachment.get("print_format_attachment") == 1:
				attachment.pop("print_format_attachment", None)
				print_format_file = frappe.attach_print(**attachment)
				print_format_file.update({"parent": message_obj})
				add_attachment(**print_format_file)

		return safe_encode(message_obj.as_string())


@frappe.whitelist()
def bulk_retry(queues):
	frappe.only_for("System Manager")

	if isinstance(queues, str):
		queues = json.loads(queues)

	if not queues:
		return

	frappe.msgprint(
		_("Updating Email Queue Statuses. The emails will be picked up in the next scheduled run."),
		_("Processing..."),
	)

	email_queue = frappe.qb.DocType("Email Queue")
	frappe.qb.update(email_queue).set(email_queue.status, "Not Sent").set(
		email_queue.modified, now()
	).set(email_queue.modified_by, frappe.session.user).where(
		email_queue.name.isin(queues) & email_queue.status == "Error"
	).run()


@frappe.whitelist()
def send_now(name):
	record = EmailQueue.find(name)
	if record:
		record.check_permission()
		record.send()


@frappe.whitelist()
def toggle_sending(enable):
	frappe.only_for("System Manager")
	frappe.db.set_default("suspend_email_queue", 0 if sbool(enable) else 1)


def on_doctype_update():
	"""Add index in `tabCommunication` for `(reference_doctype, reference_name)`"""
	frappe.db.add_index(
		"Email Queue", ("status", "send_after", "priority", "creation"), "index_bulk_flush"
	)

	frappe.db.add_index("Email Queue", ["message_id(140)"])


def get_email_retry_limit():
	return cint(frappe.db.get_system_setting("email_retry_limit")) or 3


class QueueBuilder:
	"""Builds Email Queue from the given data"""

	def __init__(
		self,
		recipients=None,
		sender=None,
		subject=None,
		message=None,
		text_content=None,
		reference_doctype=None,
		reference_name=None,
		unsubscribe_method=None,
		unsubscribe_params=None,
		unsubscribe_message=None,
		attachments=None,
		reply_to=None,
		cc=None,
		bcc=None,
		message_id=None,
		in_reply_to=None,
		send_after=None,
		expose_recipients=None,
		send_priority=1,
		communication=None,
		read_receipt=None,
		queue_separately=False,
		is_notification=False,
		add_unsubscribe_link=1,
		inline_images=None,
		header=None,
		print_letterhead=False,
		with_container=False,
		email_read_tracker_url=None,
	):
		"""Add email to sending queue (Email Queue)

		:param recipients: List of recipients.
		:param sender: Email sender.
		:param subject: Email subject.
		:param message: Email message.
		:param text_content: Text version of email message.
		:param reference_doctype: Reference DocType of caller document.
		:param reference_name: Reference name of caller document.
		:param send_priority: Priority for Email Queue, default 1.
		:param unsubscribe_method: URL method for unsubscribe. Default is `/api/method/frappe.email.queue.unsubscribe`.
		:param unsubscribe_params: additional params for unsubscribed links. default are name, doctype, email
		:param attachments: Attachments to be sent.
		:param reply_to: Reply to be captured here (default inbox)
		:param in_reply_to: Used to send the Message-Id of a received email back as In-Reply-To.
		:param send_after: Send this email after the given datetime. If value is in integer, then `send_after` will be the automatically set to no of days from current date.
		:param communication: Communication link to be set in Email Queue record
		:param queue_separately: Queue each email separately
		:param is_notification: Marks email as notification so will not trigger notifications from system
		:param add_unsubscribe_link: Send unsubscribe link in the footer of the Email, default 1.
		:param inline_images: List of inline images as {"filename", "filecontent"}. All src properties will be replaced with random Content-Id
		:param header: Append header in email (boolean)
		:param with_container: Wraps email inside styled container
		:param email_read_tracker_url: A URL for tracking whether an email is read by the recipient.
		"""

		self._unsubscribe_method = unsubscribe_method
		self._recipients = recipients
		self._cc = cc
		self._bcc = bcc
		self._send_after = send_after
		self._sender = sender
		self._text_content = text_content
		self._message = message
		self._add_unsubscribe_link = add_unsubscribe_link
		self._unsubscribe_message = unsubscribe_message
		self._attachments = attachments

		self._unsubscribed_user_emails = None
		self._email_account = None

		self.unsubscribe_params = unsubscribe_params
		self.subject = subject
		self.reference_doctype = reference_doctype
		self.reference_name = reference_name
		self.expose_recipients = expose_recipients
		self.with_container = with_container
		self.header = header
		self.reply_to = reply_to
		self.message_id = message_id
		self.in_reply_to = in_reply_to
		self.send_priority = send_priority
		self.communication = communication
		self.read_receipt = read_receipt
		self.queue_separately = queue_separately
		self.is_notification = is_notification
		self.inline_images = inline_images
		self.print_letterhead = print_letterhead
		self.email_read_tracker_url = email_read_tracker_url

	@property
	def unsubscribe_method(self):
		return self._unsubscribe_method or "/api/method/frappe.email.queue.unsubscribe"

	def _get_emails_list(self, emails=None):
		emails = split_emails(emails) if isinstance(emails, str) else (emails or [])
		return [each for each in set(emails) if each]

	@property
	def recipients(self):
		return self._get_emails_list(self._recipients)

	@property
	def cc(self):
		return self._get_emails_list(self._cc)

	@property
	def bcc(self):
		return self._get_emails_list(self._bcc)

	@property
	def send_after(self):
		if isinstance(self._send_after, int):
			return add_days(nowdate(), self._send_after)
		return self._send_after

	@property
	def sender(self):
		if not self._sender or self._sender == "Administrator":
			email_account = self.get_outgoing_email_account()
			return email_account.default_sender
		return self._sender

	def email_text_content(self):
		unsubscribe_msg = self.unsubscribe_message()
		unsubscribe_text_message = (unsubscribe_msg and unsubscribe_msg.text) or ""

		if self._text_content:
			return self._text_content + unsubscribe_text_message

		try:
			text_content = html2text(self._message)
		except Exception:
			text_content = "See html attachment"
		return text_content + unsubscribe_text_message

	def email_html_content(self):
		email_account = self.get_outgoing_email_account()
		return get_formatted_html(
			self.subject,
			self._message,
			header=self.header,
			email_account=email_account,
			unsubscribe_link=self.unsubscribe_message(),
			with_container=self.with_container,
		)

	def should_include_unsubscribe_link(self):
		return (
			self._add_unsubscribe_link == 1
			and self.reference_doctype
			and (self._unsubscribe_message or self.reference_doctype == "Newsletter")
		)

	def unsubscribe_message(self):
		if self.should_include_unsubscribe_link():
			return get_unsubscribe_message(self._unsubscribe_message, self.expose_recipients)

	def get_outgoing_email_account(self):
		if self._email_account:
			return self._email_account

		self._email_account = EmailAccount.find_outgoing(
			match_by_doctype=self.reference_doctype, match_by_email=self._sender, _raise_error=True
		)
		return self._email_account

	def get_unsubscribed_user_emails(self):
		if self._unsubscribed_user_emails is not None:
			return self._unsubscribed_user_emails

		all_ids = list(set(self.recipients + self.cc))

		EmailUnsubscribe = DocType("Email Unsubscribe")

		if len(all_ids) > 0:
			unsubscribed = (
				frappe.qb.from_(EmailUnsubscribe)
				.select(EmailUnsubscribe.email)
				.where(
					EmailUnsubscribe.email.isin(all_ids)
					& (
						(
							(EmailUnsubscribe.reference_doctype == self.reference_doctype)
							& (EmailUnsubscribe.reference_name == self.reference_name)
						)
						| (EmailUnsubscribe.global_unsubscribe == 1)
					)
				)
				.distinct()
			).run(pluck=True)
		else:
			unsubscribed = None

		self._unsubscribed_user_emails = unsubscribed or []
		return self._unsubscribed_user_emails

	def final_recipients(self):
		unsubscribed_emails = self.get_unsubscribed_user_emails()
		return [mail_id for mail_id in self.recipients if mail_id not in unsubscribed_emails]

	def final_cc(self):
		unsubscribed_emails = self.get_unsubscribed_user_emails()
		return [mail_id for mail_id in self.cc if mail_id not in unsubscribed_emails]

	def get_attachments(self):
		attachments = []
		if self._attachments:
			# store attachments with fid or print format details, to be attached on-demand later
			for att in self._attachments:
				if att.get("fid") or att.get("file_url"):
					attachments.append(att)
				elif att.get("print_format_attachment") == 1:
					if not att.get("lang", None):
						att["lang"] = frappe.local.lang
					att["print_letterhead"] = self.print_letterhead
					attachments.append(att)
		return attachments

	def prepare_email_content(self):
		mail = get_email(
			recipients=self.final_recipients(),
			sender=self.sender,
			subject=self.subject,
			formatted=self.email_html_content(),
			text_content=self.email_text_content(),
			attachments=self._attachments,
			reply_to=self.reply_to,
			cc=self.final_cc(),
			bcc=self.bcc,
			email_account=self.get_outgoing_email_account(),
			expose_recipients=self.expose_recipients,
			inline_images=self.inline_images,
			header=self.header,
		)

		mail.set_message_id(self.message_id, self.is_notification)
		if self.read_receipt:
			mail.msg_root["Disposition-Notification-To"] = self.sender
		if self.in_reply_to:
			mail.set_in_reply_to(self.in_reply_to)
		return mail

	def process(self, send_now=False):
		"""Build and return the email queues those are created.

		Sends email incase if it is requested to send now.
		"""
		final_recipients = self.final_recipients()
		queue_separately = (final_recipients and self.queue_separately) or len(final_recipients) > 20
		if not (final_recipients + self.final_cc()):
			return []

		queue_data = self.as_dict(include_recipients=False)
		if not queue_data:
			return []

		if not queue_separately:
			recipients = list(set(final_recipients + self.final_cc() + self.bcc))
			q = EmailQueue.new({**queue_data, **{"recipients": recipients}}, ignore_permissions=True)
			send_now and q.send()
		else:
			if send_now and len(final_recipients) >= 1000:
				# force queueing if there are too many recipients to avoid timeouts
				send_now = False
			for recipients in frappe.utils.create_batch(final_recipients, 1000):
				frappe.enqueue(
					self.send_emails,
					queue_data=queue_data,
					final_recipients=recipients,
					job_name=frappe.utils.get_job_name(
						"send_bulk_emails_for", self.reference_doctype, self.reference_name
					),
					now=frappe.flags.in_test or send_now,
					queue="long",
				)

	def send_emails(self, queue_data, final_recipients):
		# This is used to bulk send emails from same sender to multiple recipients separately
		# This re-uses smtp server instance to minimize the cost of new session creation
		smtp_server_instance = None
		for r in final_recipients:
			recipients = list(set([r] + self.final_cc() + self.bcc))
			q = EmailQueue.new({**queue_data, **{"recipients": recipients}}, ignore_permissions=True)
			if not smtp_server_instance:
				email_account = q.get_email_account()
				smtp_server_instance = email_account.get_smtp_server()

			with suppress(Exception):
				q.send(smtp_server_instance=smtp_server_instance)

		smtp_server_instance.quit()

	def as_dict(self, include_recipients=True):
		email_account = self.get_outgoing_email_account()
		email_account_name = email_account and email_account.is_exists_in_db() and email_account.name

		mail = self.prepare_email_content()
		try:
			mail_to_string = cstr(mail.as_string())
		except frappe.InvalidEmailAddressError:
			# bad Email Address - don't add to queue
			frappe.log_error(
				title="Invalid email address",
				message="Invalid email address Sender: {}, Recipients: {}, \nTraceback: {} ".format(
					self.sender, ", ".join(self.final_recipients()), traceback.format_exc()
				),
				reference_doctype=self.reference_doctype,
				reference_name=self.reference_name,
			)
			return

		d = {
			"priority": self.send_priority,
			"attachments": json.dumps(self.get_attachments()),
			"message_id": get_string_between("<", mail.msg_root["Message-Id"], ">"),
			"message": mail_to_string,
			"sender": mail.sender,
			"reference_doctype": self.reference_doctype,
			"reference_name": self.reference_name,
			"add_unsubscribe_link": self._add_unsubscribe_link,
			"unsubscribe_method": self.unsubscribe_method,
			"unsubscribe_params": self.unsubscribe_params,
			"expose_recipients": self.expose_recipients,
			"communication": self.communication,
			"send_after": self.send_after,
			"show_as_cc": ",".join(self.final_cc()),
			"show_as_bcc": ",".join(self.bcc),
			"email_account": email_account_name or None,
			"email_read_tracker_url": self.email_read_tracker_url,
		}

		if include_recipients:
			d["recipients"] = self.final_recipients()

		return d<|MERGE_RESOLUTION|>--- conflicted
+++ resolved
@@ -26,10 +26,7 @@
 	get_hook_method,
 	get_string_between,
 	get_url,
-<<<<<<< HEAD
-=======
 	now,
->>>>>>> 9ef10818
 	nowdate,
 	sbool,
 	split_emails,
@@ -238,45 +235,17 @@
 
 		self.smtp_server: SMTPServer = smtp_server_instance or self.email_account_doc.get_smtp_server()
 
-<<<<<<< HEAD
-		# if smtp_server_instance is passed, then retain smtp session
-		# Note: smtp session will have to be manually closed
-		self.retain_smtp_session = bool(smtp_server_instance)
-
-		self.sent_to = [rec.recipient for rec in self.queue_doc.recipients if rec.is_mail_sent()]
-=======
 		self.sent_to_atleast_one_recipient = any(
 			rec.recipient for rec in self.queue_doc.recipients if rec.is_mail_sent()
 		)
->>>>>>> 9ef10818
 
 	def __enter__(self):
 		self.queue_doc.update_status(status="Sending", commit=True)
 		return self
 
 	def __exit__(self, exc_type, exc_val, exc_tb):
-<<<<<<< HEAD
-		exceptions = [
-			smtplib.SMTPServerDisconnected,
-			smtplib.SMTPAuthenticationError,
-			smtplib.SMTPConnectError,
-			smtplib.SMTPHeloError,
-			JobTimeoutException,
-		]
-
-		if not self.retain_smtp_session:
-			self.smtp_server.quit()
-
-		self.log_exception(exc_type, exc_val, exc_tb)
-
-		if exc_type in exceptions:
-			email_status = "Partially Sent" if self.sent_to else "Not Sent"
-			self.queue_doc.update_status(status=email_status, commit=True)
-		elif exc_type:
-=======
 		if exc_type:
 			update_fields = {"error": "".join(traceback.format_tb(exc_tb))}
->>>>>>> 9ef10818
 			if self.queue_doc.retry < get_email_retry_limit():
 				update_fields.update(
 					{
@@ -343,12 +312,6 @@
 		message = self.include_attachments(message)
 		return message
 
-<<<<<<< HEAD
-	def get_tracker_str(self) -> str:
-		if frappe.conf.use_ssl and self.email_account_doc.track_email_status:
-			tracker_url_html = f'<img src="{get_url()}/api/method/frappe.core.doctype.communication.email.mark_email_as_seen?name={self.queue_doc.communication}"/>'
-			return quopri.encodestring(tracker_url_html.encode()).decode()
-=======
 	def get_tracker_str(self, recipient_email) -> str:
 		tracker_url = ""
 		if self.queue_doc.get("email_read_tracker_url"):
@@ -367,7 +330,6 @@
 			tracker_url_html = f'<img src="{tracker_url}"/>'
 			return quopri.encodestring(tracker_url_html.encode()).decode()
 
->>>>>>> 9ef10818
 		return ""
 
 	def get_unsubscribe_str(self, recipient_email: str) -> str:
