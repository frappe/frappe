--- conflicted
+++ resolved
@@ -50,11 +50,6 @@
 					pass
 
 			try:
-<<<<<<< HEAD
-				if self.use_tls and not self.smtp_port:
-					self.smtp_port = 587
-				sess = smtplib.SMTP(cstr(self.smtp_server or ""), cint(self.smtp_port) or None)
-=======
 				if self.get('use_ssl_for_outgoing'):
 					if not self.get('smtp_port'):
 						self.smtp_port = 465
@@ -65,7 +60,6 @@
 					if self.use_tls and not self.smtp_port:
 						self.smtp_port = 587
 					sess = smtplib.SMTP(cstr(self.smtp_server or ""), cint(self.smtp_port) or None)
->>>>>>> e5a87aa4
 				sess.quit()
 			except Exception:
 				frappe.throw(_("Outgoing email account not correct"))
