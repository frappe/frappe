# Copyright (c) 2015, Frappe Technologies Pvt. Ltd. and Contributors
# MIT License. See license.txt

from __future__ import unicode_literals

# IMPORTANT: only import safe functions as this module will be included in jinja environment
import frappe
import operator
import re, urllib, datetime, math, time
import babel.dates
from babel.core import UnknownLocaleError
from dateutil import parser
from num2words import num2words
from six.moves import html_parser as HTMLParser
from six.moves.urllib.parse import quote, urljoin
from html2text import html2text
from markdown2 import markdown, MarkdownError
from six import iteritems, text_type, string_types, integer_types

DATE_FORMAT = "%Y-%m-%d"
TIME_FORMAT = "%H:%M:%S.%f"
DATETIME_FORMAT = DATE_FORMAT + " " + TIME_FORMAT

# datetime functions
def getdate(string_date=None):
	"""
		 Coverts string date (yyyy-mm-dd) to datetime.date object
	"""
	if not string_date:
		return get_datetime().date()

	if isinstance(string_date, datetime.datetime):
		return string_date.date()

	elif isinstance(string_date, datetime.date):
		return string_date

	# dateutil parser does not agree with dates like 0000-00-00
	if not string_date or string_date=="0000-00-00":
		return None

	return parser.parse(string_date).date()

def get_datetime(datetime_str=None):
	if not datetime_str:
		return now_datetime()

	if isinstance(datetime_str, (datetime.datetime, datetime.timedelta)):
		return datetime_str

	elif isinstance(datetime_str, (list, tuple)):
		return datetime.datetime(datetime_str)

	elif isinstance(datetime_str, datetime.date):
		return datetime.datetime.combine(datetime_str, datetime.time())

	# dateutil parser does not agree with dates like 0000-00-00
	if not datetime_str or (datetime_str or "").startswith("0000-00-00"):
		return None

	try:
		return datetime.datetime.strptime(datetime_str, DATETIME_FORMAT)
	except ValueError:
		return parser.parse(datetime_str)

def to_timedelta(time_str):
	if isinstance(time_str, string_types):
		t = parser.parse(time_str)
		return datetime.timedelta(hours=t.hour, minutes=t.minute, seconds=t.second, microseconds=t.microsecond)

	else:
		return time_str

def add_to_date(date, years=0, months=0, days=0, hours=0, as_string=False, as_datetime=False):
	"""Adds `days` to the given date"""
	from dateutil.relativedelta import relativedelta

	if date==None:
		date = now_datetime()

	if hours:
		as_datetime = True

	if isinstance(date, string_types):
		as_string = True
		if " " in date:
			as_datetime = True
		date = parser.parse(date)

	date = date + relativedelta(years=years, months=months, days=days, hours=hours)

	if as_string:
		if as_datetime:
			return date.strftime(DATETIME_FORMAT)
		else:
			return date.strftime(DATE_FORMAT)
	else:
		return date

def add_days(date, days):
	return add_to_date(date, days=days)

def add_months(date, months):
	return add_to_date(date, months=months)

def add_years(date, years):
	return add_to_date(date, years=years)

def date_diff(string_ed_date, string_st_date):
	return (getdate(string_ed_date) - getdate(string_st_date)).days

def time_diff(string_ed_date, string_st_date):
	return get_datetime(string_ed_date) - get_datetime(string_st_date)

def time_diff_in_seconds(string_ed_date, string_st_date):
	return time_diff(string_ed_date, string_st_date).total_seconds()

def time_diff_in_hours(string_ed_date, string_st_date):
	return round(float(time_diff(string_ed_date, string_st_date).total_seconds()) / 3600, 6)

def now_datetime():
	dt = convert_utc_to_user_timezone(datetime.datetime.utcnow())
	return dt.replace(tzinfo=None)

def get_timestamp(date):
	return time.mktime(getdate(date).timetuple())

def get_eta(from_time, percent_complete):
	diff = time_diff(now_datetime(), from_time).total_seconds()
	return str(datetime.timedelta(seconds=(100 - percent_complete) / percent_complete * diff))

def _get_time_zone():
	return frappe.db.get_system_setting('time_zone') or 'Asia/Kolkata'

def get_time_zone():
	if frappe.local.flags.in_test:
		return _get_time_zone()

	return frappe.cache().get_value("time_zone", _get_time_zone)

def convert_utc_to_user_timezone(utc_timestamp):
	from pytz import timezone, UnknownTimeZoneError
	utcnow = timezone('UTC').localize(utc_timestamp)
	try:
		return utcnow.astimezone(timezone(get_time_zone()))
	except UnknownTimeZoneError:
		return utcnow

def now():
	"""return current datetime as yyyy-mm-dd hh:mm:ss"""
	if frappe.flags.current_date:
		return getdate(frappe.flags.current_date).strftime(DATE_FORMAT) + " " + \
			now_datetime().strftime(TIME_FORMAT)
	else:
		return now_datetime().strftime(DATETIME_FORMAT)

def nowdate():
	"""return current date as yyyy-mm-dd"""
	return now_datetime().strftime(DATE_FORMAT)

def today():
	return nowdate()

def nowtime():
	"""return current time in hh:mm"""
	return now_datetime().strftime(TIME_FORMAT)

def get_first_day(dt, d_years=0, d_months=0):
	"""
	 Returns the first day of the month for the date specified by date object
	 Also adds `d_years` and `d_months` if specified
	"""
	dt = getdate(dt)

	# d_years, d_months are "deltas" to apply to dt
	overflow_years, month = divmod(dt.month + d_months - 1, 12)
	year = dt.year + d_years + overflow_years

	return datetime.date(year, month + 1, 1)

def get_last_day(dt):
	"""
	 Returns last day of the month using:
	 `get_first_day(dt, 0, 1) + datetime.timedelta(-1)`
	"""
	return get_first_day(dt, 0, 1) + datetime.timedelta(-1)


def get_time(time_str):
	if isinstance(time_str, datetime.datetime):
		return time_str.time()
	elif isinstance(time_str, datetime.time):
		return time_str
	else:
		if isinstance(time_str, datetime.timedelta):
			time_str = str(time_str)
		return parser.parse(time_str).time()

def get_datetime_str(datetime_obj):
	if isinstance(datetime_obj, string_types):
		datetime_obj = get_datetime(datetime_obj)

	return datetime_obj.strftime(DATETIME_FORMAT)

def get_user_format():
	if getattr(frappe.local, "user_format", None) is None:
		frappe.local.user_format = frappe.db.get_default("date_format")

	return frappe.local.user_format or "yyyy-mm-dd"

def formatdate(string_date=None, format_string=None):
	"""
	 	Convers the given string date to :data:`user_format`
		User format specified in defaults

		 Examples:

		 * dd-mm-yyyy
		 * mm-dd-yyyy
		 * dd/mm/yyyy
	"""

	if not string_date:
		return ''

	date = getdate(string_date)
	if not format_string:
		format_string = get_user_format().replace("mm", "MM")

	try:
		formatted_date = babel.dates.format_date(date, format_string, locale=(frappe.local.lang or "").replace("-", "_"))
	except UnknownLocaleError:
		formatted_date = date.strftime("%Y-%m-%d")
	return formatted_date

def format_time(txt):
	try:
		formatted_time = babel.dates.format_time(get_time(txt), locale=(frappe.local.lang or "").replace("-", "_"))
	except UnknownLocaleError:
		formatted_time = get_time(txt).strftime("%H:%M:%S")
	return formatted_time

def format_datetime(datetime_string, format_string=None):
	if not datetime_string:
		return

	datetime = get_datetime(datetime_string)
	if not format_string:
		format_string = get_user_format().replace("mm", "MM") + " HH:mm:ss"

	try:
		formatted_datetime = babel.dates.format_datetime(datetime, format_string, locale=(frappe.local.lang or "").replace("-", "_"))
	except UnknownLocaleError:
		formatted_datetime = datetime.strftime('%Y-%m-%d %H:%M:%S')
	return formatted_datetime

def global_date_format(date, format="long"):
	"""returns localized date in the form of January 1, 2012"""
	date = getdate(date)
	formatted_date = babel.dates.format_date(date, locale=(frappe.local.lang or "en").replace("-", "_"), format=format)
	return formatted_date

def has_common(l1, l2):
	"""Returns truthy value if there are common elements in lists l1 and l2"""
	return set(l1) & set(l2)

def flt(s, precision=None):
	"""Convert to float (ignore commas)"""
	if isinstance(s, string_types):
		s = s.replace(',','')

	try:
		num = float(s)
		if precision is not None:
			num = rounded(num, precision)
	except Exception:
		num = 0

	return num

def cint(s):
	"""Convert to integer"""
	try: num = int(float(s))
	except: num = 0
	return num

def cstr(s, encoding='utf-8'):
	return frappe.as_unicode(s, encoding)

def rounded(num, precision=0):
	"""round method for round halfs to nearest even algorithm aka banker's rounding - compatible with python3"""
	precision = cint(precision)
	multiplier = 10 ** precision

	# avoid rounding errors
	num = round(num * multiplier if precision else num, 8)

	floor = math.floor(num)
	decimal_part = num - floor

	if not precision and decimal_part == 0.5:
		num = floor if (floor % 2 == 0) else floor + 1
	else:
		num = round(num)

	return (num / multiplier) if precision else num

def remainder(numerator, denominator, precision=2):
	precision = cint(precision)
	multiplier = 10 ** precision

	if precision:
		_remainder = ((numerator * multiplier) % (denominator * multiplier)) / multiplier
	else:
		_remainder = numerator % denominator

	return flt(_remainder, precision);

def round_based_on_smallest_currency_fraction(value, currency, precision=2):
	smallest_currency_fraction_value = flt(frappe.db.get_value("Currency",
		currency, "smallest_currency_fraction_value"))

	if smallest_currency_fraction_value:
		remainder_val = remainder(value, smallest_currency_fraction_value, precision)
		if remainder_val > (smallest_currency_fraction_value / 2):
			value += smallest_currency_fraction_value - remainder_val
		else:
			value -= remainder_val
	else:
		value = rounded(value)

	return flt(value, precision)

def encode(obj, encoding="utf-8"):
	if isinstance(obj, list):
		out = []
		for o in obj:
			if isinstance(o, text_type):
				out.append(o.encode(encoding))
			else:
				out.append(o)
		return out
	elif isinstance(obj, text_type):
		return obj.encode(encoding)
	else:
		return obj

def parse_val(v):
	"""Converts to simple datatypes from SQL query results"""
	if isinstance(v, (datetime.date, datetime.datetime)):
		v = text_type(v)
	elif isinstance(v, datetime.timedelta):
		v = ":".join(text_type(v).split(":")[:2])
	elif isinstance(v, integer_types):
		v = int(v)
	return v

def fmt_money(amount, precision=None, currency=None):
	"""
	Convert to string with commas for thousands, millions etc
	"""
	number_format = frappe.db.get_default("number_format") or "#,###.##"
	if precision is None:
		precision = cint(frappe.db.get_default('currency_precision')) or None

	decimal_str, comma_str, number_format_precision = get_number_format_info(number_format)

	if precision is None:
		precision = number_format_precision

	# 40,000 -> 40,000.00
	# 40,000.00000 -> 40,000.00
	# 40,000.23000 -> 40,000.23

	if decimal_str:
<<<<<<< HEAD
		decimals = str(amount % 1).split(decimal_str)[1]
=======
		decimals_after = str(amount % 1)
		parts = decimals_after.split(decimal_str)
		parts = parts[1] if len(parts) > 1 else ''
		decimals = parts
		print("Decimals: {}".format(decimals))
>>>>>>> 701d59b5
		if precision > 2:
			if len(decimals) < 3:
				if currency:
					fraction  = frappe.db.get_value("Currency", currency, "fraction_units") or 100
					precision = len(cstr(fraction)) - 1
				else:
					precision = number_format_precision
			elif len(decimals) < precision:
				precision = len(decimals)

	amount = '%.*f' % (precision, round(flt(amount), precision))
	
	if amount.find('.') == -1:
		decimals = ''
	else:
		decimals = amount.split('.')[1]

	parts = []
	minus = ''
	if flt(amount) < 0:
		minus = '-'

	amount = cstr(abs(flt(amount))).split('.')[0]

	if len(amount) > 3:
		parts.append(amount[-3:])
		amount = amount[:-3]

		val = number_format=="#,##,###.##" and 2 or 3

		while len(amount) > val:
			parts.append(amount[-val:])
			amount = amount[:-val]

	parts.append(amount)

	parts.reverse()

	amount = comma_str.join(parts) + ((precision and decimal_str) and (decimal_str + decimals) or "")
	if amount != '0':
		amount = minus + amount

	if currency and frappe.defaults.get_global_default("hide_currency_symbol") != "Yes":
		symbol = frappe.db.get_value("Currency", currency, "symbol") or currency
		amount = symbol + " " + amount

	return amount

number_format_info = {
	"#,###.##": (".", ",", 2),
	"#.###,##": (",", ".", 2),
	"# ###.##": (".", " ", 2),
	"# ###,##": (",", " ", 2),
	"#'###.##": (".", "'", 2),
	"#, ###.##": (".", ", ", 2),
	"#,##,###.##": (".", ",", 2),
	"#,###.###": (".", ",", 3),
	"#.###": ("", ".", 0),
	"#,###": ("", ",", 0)
}

def get_number_format_info(format):
	return number_format_info.get(format) or (".", ",", 2)

#
# convet currency to words
#
def money_in_words(number, main_currency = None, fraction_currency=None):
	"""
	Returns string in words with currency and fraction currency.
	"""
	from frappe.utils import get_defaults
	_ = frappe._

	try:
		# note: `flt` returns 0 for invalid input and we don't want that
		number = float(number)
	except ValueError:
		return ""

	number = flt(number)
	if number < 0:
		return ""

	d = get_defaults()
	if not main_currency:
		main_currency = d.get('currency', 'INR')
	if not fraction_currency:
		fraction_currency = frappe.db.get_value("Currency", main_currency, "fraction") or _("Cent")

	number_format = frappe.db.get_value("Currency", main_currency, "number_format", cache=True) or \
		frappe.db.get_default("number_format") or "#,###.##"

	fraction_length = get_number_format_info(number_format)[2]

	n = "%.{0}f".format(fraction_length) % number

	numbers = n.split('.')
	main, fraction =  numbers if len(numbers) > 1 else [n, '00']

	if len(fraction) < fraction_length:
		zeros = '0' * (fraction_length - len(fraction))
		fraction += zeros

	in_million = True
	if number_format == "#,##,###.##": in_million = False

	# 0.00
	if main == '0' and fraction in ['00', '000']:
		out = "{0} {1}".format(main_currency, _('Zero'))
	# 0.XX
	elif main == '0':
		out = _(in_words(fraction, in_million).title()) + ' ' + fraction_currency
	else:
		out = main_currency + ' ' + _(in_words(main, in_million).title())
		if cint(fraction):
			out = out + ' ' + _('and') + ' ' + _(in_words(fraction, in_million).title()) + ' ' + fraction_currency

	return out + ' ' + _('only.')

#
# convert number to words
#
def in_words(integer, in_million=True):
	"""
	Returns string in words for the given integer.
	"""
	locale = 'en_IN' if not in_million else frappe.local.lang
	integer = int(integer)
	try:
		ret = num2words(integer, lang=locale)
	except NotImplementedError:
		ret = num2words(integer, lang='en')
	return ret.replace('-', ' ')

def is_html(text):
	out = False
	for key in ["<br>", "<p", "<img", "<div"]:
		if key in text:
			out = True
			break
	return out

def is_image(filepath):
	from mimetypes import guess_type

	# filepath can be https://example.com/bed.jpg?v=129
	filepath = filepath.split('?')[0]
	return (guess_type(filepath)[0] or "").startswith("image/")


# from Jinja2 code
_striptags_re = re.compile(r'(<!--.*?-->|<[^>]*>)')
def strip_html(text):
	"""removes anything enclosed in and including <>"""
	return _striptags_re.sub("", text)

def escape_html(text):
	html_escape_table = {
		"&": "&amp;",
		'"': "&quot;",
		"'": "&apos;",
		">": "&gt;",
		"<": "&lt;",
	}

	return "".join(html_escape_table.get(c,c) for c in text)

def pretty_date(iso_datetime):
	"""
		Takes an ISO time and returns a string representing how
		long ago the date represents.
		Ported from PrettyDate by John Resig
	"""
	from frappe import _
	if not iso_datetime: return ''
	import math

	if isinstance(iso_datetime, string_types):
		iso_datetime = datetime.datetime.strptime(iso_datetime, DATETIME_FORMAT)
	now_dt = datetime.datetime.strptime(now(), DATETIME_FORMAT)
	dt_diff = now_dt - iso_datetime

	# available only in python 2.7+
	# dt_diff_seconds = dt_diff.total_seconds()

	dt_diff_seconds = dt_diff.days * 86400.0 + dt_diff.seconds

	dt_diff_days = math.floor(dt_diff_seconds / 86400.0)

	# differnt cases
	if dt_diff_seconds < 60.0:
		return _('just now')
	elif dt_diff_seconds < 120.0:
		return _('1 minute ago')
	elif dt_diff_seconds < 3600.0:
		return _('{0} minutes ago').format(cint(math.floor(dt_diff_seconds / 60.0)))
	elif dt_diff_seconds < 7200.0:
		return _('1 hour ago')
	elif dt_diff_seconds < 86400.0:
		return _('{0} hours ago').format(cint(math.floor(dt_diff_seconds / 3600.0)))
	elif dt_diff_days == 1.0:
		return _('Yesterday')
	elif dt_diff_days < 7.0:
		return _('{0} days ago').format(cint(dt_diff_days))
	elif dt_diff_days < 12:
		return _('1 weeks ago')
	elif dt_diff_days < 31.0:
		return _('{0} weeks ago').format(cint(math.ceil(dt_diff_days / 7.0)))
	elif dt_diff_days < 46:
		return _('1 month ago')
	elif dt_diff_days < 365.0:
		return _('{0} months ago').format(cint(math.ceil(dt_diff_days / 30.0)))
	elif dt_diff_days < 550.0:
		return _('1 year ago')
	else:
		return '{0} years ago'.format(cint(math.floor(dt_diff_days / 365.0)))

def comma_or(some_list):
	return comma_sep(some_list, frappe._("{0} or {1}"))

def comma_and(some_list):
	return comma_sep(some_list, frappe._("{0} and {1}"))

def comma_sep(some_list, pattern):
	if isinstance(some_list, (list, tuple)):
		# list(some_list) is done to preserve the existing list
		some_list = [text_type(s) for s in list(some_list)]
		if not some_list:
			return ""
		elif len(some_list) == 1:
			return some_list[0]
		else:
			some_list = ["'%s'" % s for s in some_list]
			return pattern.format(", ".join(frappe._(s) for s in some_list[:-1]), some_list[-1])
	else:
		return some_list

def new_line_sep(some_list):
	if isinstance(some_list, (list, tuple)):
		# list(some_list) is done to preserve the existing list
		some_list = [text_type(s) for s in list(some_list)]
		if not some_list:
			return ""
		elif len(some_list) == 1:
			return some_list[0]
		else:
			some_list = ["%s" % s for s in some_list]
			return format("\n ".join(some_list))
	else:
		return some_list


def filter_strip_join(some_list, sep):
	"""given a list, filter None values, strip spaces and join"""
	return (cstr(sep)).join((cstr(a).strip() for a in filter(None, some_list)))

def get_url(uri=None, full_address=False):
	"""get app url from request"""
	host_name = frappe.local.conf.host_name or frappe.local.conf.hostname

	if uri and (uri.startswith("http://") or uri.startswith("https://")):
		return uri

	if not host_name:
		if hasattr(frappe.local, "request") and frappe.local.request and frappe.local.request.host:
			protocol = 'https://' if 'https' == frappe.get_request_header('X-Forwarded-Proto', "") else 'http://'
			host_name = protocol + frappe.local.request.host

		elif frappe.local.site:
			protocol = 'http://'

			if frappe.local.conf.ssl_certificate:
				protocol = 'https://'

			elif frappe.local.conf.wildcard:
				domain = frappe.local.conf.wildcard.get('domain')
				if domain and frappe.local.site.endswith(domain) and frappe.local.conf.wildcard.get('ssl_certificate'):
					protocol = 'https://'

			host_name = protocol + frappe.local.site

		else:
			host_name = frappe.db.get_value("Website Settings", "Website Settings",
				"subdomain")

			if not host_name:
				host_name = "http://localhost"

	if host_name and not (host_name.startswith("http://") or host_name.startswith("https://")):
		host_name = "http://" + host_name

	if not uri and full_address:
		uri = frappe.get_request_header("REQUEST_URI", "")

	if frappe.conf.http_port:
		host_name = host_name + ':' + str(frappe.conf.http_port)

	url = urljoin(host_name, uri) if uri else host_name

	return url

def get_host_name():
	return get_url().rsplit("//", 1)[-1]

def get_link_to_form(doctype, name, label=None):
	if not label: label = name

	return """<a href="{0}">{1}</a>""".format(get_url_to_form(doctype, name), label)

def get_url_to_form(doctype, name):
	return get_url(uri = "desk#Form/{0}/{1}".format(quoted(doctype), quoted(name)))

def get_url_to_list(doctype):
	return get_url(uri = "desk#List/{0}".format(quoted(doctype)))

def get_url_to_report(name, report_type = None, doctype = None):
	if report_type == "Report Builder":
		return get_url(uri = "desk#Report/{0}/{1}".format(quoted(doctype), quoted(name)))
	else:
		return get_url(uri = "desk#query-report/{0}".format(quoted(name)))

operator_map = {
	# startswith
	"^": lambda a, b: (a or "").startswith(b),

	# in or not in a list
	"in": lambda a, b: operator.contains(b, a),
	"not in": lambda a, b: not operator.contains(b, a),

	# comparison operators
	"=": lambda a, b: operator.eq(a, b),
	"!=": lambda a, b: operator.ne(a, b),
	">": lambda a, b: operator.gt(a, b),
	"<": lambda a, b: operator.lt(a, b),
	">=": lambda a, b: operator.ge(a, b),
	"<=": lambda a, b: operator.le(a, b),
	"not None": lambda a, b: a and True or False,
	"None": lambda a, b: (not a) and True or False
}

def evaluate_filters(doc, filters):
	'''Returns true if doc matches filters'''
	if isinstance(filters, dict):
		for key, value in iteritems(filters):
			f = get_filter(None, {key:value})
			if not compare(doc.get(f.fieldname), f.operator, f.value):
				return False

	elif isinstance(filters, (list, tuple)):
		for d in filters:
			f = get_filter(None, d)
			if not compare(doc.get(f.fieldname), f.operator, f.value):
				return False

	return True


def compare(val1, condition, val2):
	ret = False
	if condition in operator_map:
		ret = operator_map[condition](val1, val2)

	return ret

def get_filter(doctype, f):
	"""Returns a _dict like

		{
			"doctype":
			"fieldname":
			"operator":
			"value":
		}
	"""
	from frappe.model import default_fields, optional_fields

	if isinstance(f, dict):
		key, value = next(iter(f.items()))
		f = make_filter_tuple(doctype, key, value)

	if not isinstance(f, (list, tuple)):
		frappe.throw(frappe._("Filter must be a tuple or list (in a list)"))

	if len(f) == 3:
		f = (doctype, f[0], f[1], f[2])

	elif len(f) != 4:
		frappe.throw(frappe._("Filter must have 4 values (doctype, fieldname, operator, value): {0}").format(str(f)))

	f = frappe._dict(doctype=f[0], fieldname=f[1], operator=f[2], value=f[3])

	if not f.operator:
		# if operator is missing
		f.operator = "="

	valid_operators = ("=", "!=", ">", "<", ">=", "<=", "like", "not like", "in", "not in", "between")
	if f.operator.lower() not in valid_operators:
		frappe.throw(frappe._("Operator must be one of {0}").format(", ".join(valid_operators)))


	if f.doctype and (f.fieldname not in default_fields + optional_fields):
		# verify fieldname belongs to the doctype
		meta = frappe.get_meta(f.doctype)
		if not meta.has_field(f.fieldname):

			# try and match the doctype name from child tables
			for df in meta.get_table_fields():
				if frappe.get_meta(df.options).has_field(f.fieldname):
					f.doctype = df.options
					break

	return f

def make_filter_tuple(doctype, key, value):
	'''return a filter tuple like [doctype, key, operator, value]'''
	if isinstance(value, (list, tuple)):
		return [doctype, key, value[0], value[1]]
	else:
		return [doctype, key, "=", value]

def make_filter_dict(filters):
	'''convert this [[doctype, key, operator, value], ..]
	to this { key: (operator, value), .. }
	'''
	_filter = frappe._dict()
	for f in filters:
		_filter[f[1]] = (f[2], f[3])

	return _filter

def scrub_urls(html):
	html = expand_relative_urls(html)
	# encoding should be responsibility of the composer
	# html = quote_urls(html)
	return html

def expand_relative_urls(html):
	# expand relative urls
	url = get_url()
	if url.endswith("/"): url = url[:-1]

	def _expand_relative_urls(match):
		to_expand = list(match.groups())

		if not to_expand[2].startswith('mailto') and not to_expand[2].startswith('data:'):
			if not to_expand[2].startswith("/"):
				to_expand[2] = "/" + to_expand[2]
			to_expand.insert(2, url)

		if 'url' in to_expand[0] and to_expand[1].startswith('(') and to_expand[-1].endswith(')'):
			# background-image: url('/assets/...') - workaround for wkhtmltopdf print-media-type
			to_expand.append(' !important')

		return "".join(to_expand)

	html = re.sub('(href|src){1}([\s]*=[\s]*[\'"]?)((?!http)[^\'" >]+)([\'"]?)', _expand_relative_urls, html)

	# background-image: url('/assets/...')
	html = re.sub('(:[\s]?url)(\([\'"]?)([^\)]*)([\'"]?\))', _expand_relative_urls, html)

	return html

def quoted(url):
	return cstr(quote(encode(url), safe=b"~@#$&()*!+=:;,.?/'"))

def quote_urls(html):
	def _quote_url(match):
		groups = list(match.groups())
		groups[2] = quoted(groups[2])
		return "".join(groups)
	return re.sub('(href|src){1}([\s]*=[\s]*[\'"]?)((?:http)[^\'">]+)([\'"]?)',
		_quote_url, html)

def unique(seq):
	"""use this instead of list(set()) to preserve order of the original list.
	Thanks to Stackoverflow: http://stackoverflow.com/questions/480214/how-do-you-remove-duplicates-from-a-list-in-python-whilst-preserving-order"""

	seen = set()
	seen_add = seen.add
	return [ x for x in seq if not (x in seen or seen_add(x)) ]

def strip(val, chars=None):
	# \ufeff is no-width-break, \u200b is no-width-space
	return (val or "").replace("\ufeff", "").replace("\u200b", "").strip(chars)

def to_markdown(html):
	text = None
	try:
		text = html2text(html)
	except HTMLParser.HTMLParseError:
		pass

	return text

def to_html(markdown_text):
	html = None
	try:
		html = markdown(markdown_text)
	except MarkdownError:
		pass

	return html

def get_source_value(source, key):
	'''Get value from source (object or dict) based on key'''
	if isinstance(source, dict):
		return source.get(key)
	else:
		return getattr(source, key)<|MERGE_RESOLUTION|>--- conflicted
+++ resolved
@@ -373,15 +373,10 @@
 	# 40,000.23000 -> 40,000.23
 
 	if decimal_str:
-<<<<<<< HEAD
-		decimals = str(amount % 1).split(decimal_str)[1]
-=======
 		decimals_after = str(amount % 1)
 		parts = decimals_after.split(decimal_str)
 		parts = parts[1] if len(parts) > 1 else ''
 		decimals = parts
-		print("Decimals: {}".format(decimals))
->>>>>>> 701d59b5
 		if precision > 2:
 			if len(decimals) < 3:
 				if currency:
