--- conflicted
+++ resolved
@@ -3,17 +3,9 @@
 
 import functools
 import inspect
-<<<<<<< HEAD
-import json
-import linecache
-import os
-import sys
-import traceback
-=======
 import re
 from collections import Counter
 from contextlib import suppress
->>>>>>> 9ef10818
 
 import frappe
 
@@ -23,7 +15,6 @@
 	frappe.SecurityException,
 	frappe.InReadOnlyMode,
 )
-<<<<<<< HEAD
 
 LDAP_BASE_EXCEPTION = "LDAPException"
 
@@ -38,156 +29,6 @@
 	for t in type(e).__mro__:
 		if t.__name__ == LDAP_BASE_EXCEPTION:
 			return True
-
-	return False
-
-
-def make_error_snapshot(exception):
-	if frappe.conf.disable_error_snapshot:
-		return
-
-	if isinstance(exception, EXCLUDE_EXCEPTIONS) or _is_ldap_exception(exception):
-		return
-
-	logger = frappe.logger(with_more_info=True)
-
-	try:
-		error_id = "{timestamp:s}-{ip:s}-{hash:s}".format(
-			timestamp=cstr(datetime.datetime.now()),
-			ip=frappe.local.request_ip or "127.0.0.1",
-			hash=frappe.generate_hash(length=3),
-		)
-		snapshot_folder = get_error_snapshot_path()
-		frappe.create_folder(snapshot_folder)
-=======
-
-LDAP_BASE_EXCEPTION = "LDAPException"
->>>>>>> 9ef10818
-
-
-def _is_ldap_exception(e):
-	"""Check if exception is from LDAP library.
-
-<<<<<<< HEAD
-def get_snapshot(exception, context=10):
-	import pydoc
-
-	"""
-	Return a dict describing a given traceback (based on cgitb.text)
-	"""
-
-	etype, evalue, etb = sys.exc_info()
-	if isinstance(etype, type):
-		etype = etype.__name__
-
-	# creates a snapshot dict with some basic information
-
-	s = {
-		"pyver": "Python {version:s}: {executable:s} (prefix: {prefix:s})".format(
-			version=sys.version.split(maxsplit=1)[0], executable=sys.executable, prefix=sys.prefix
-		),
-		"timestamp": cstr(datetime.datetime.now()),
-		"traceback": traceback.format_exc(),
-		"frames": [],
-		"etype": cstr(etype),
-		"evalue": cstr(repr(evalue)),
-		"exception": {},
-		"locals": {},
-	}
-
-	# start to process frames
-	records = inspect.getinnerframes(etb, 5)
-
-	for frame, file, lnum, func, lines, index in records:
-		file = file and os.path.abspath(file) or "?"
-		args, varargs, varkw, locals = inspect.getargvalues(frame)
-		call = ""
-
-		if func != "?":
-			call = inspect.formatargvalues(
-				args, varargs, varkw, locals, formatvalue=lambda value: f"={pydoc.text.repr(value)}"
-			)
-
-		# basic frame information
-		f = {"file": file, "func": func, "call": call, "lines": {}, "lnum": lnum}
-
-		def reader(lnum=[lnum]):  # noqa
-			try:
-				# B023: function is evaluated immediately, binding not necessary
-				return linecache.getline(file, lnum[0])  # noqa: B023
-			finally:
-				lnum[0] += 1
-
-		vars = cgitb.scanvars(reader, frame, locals)
-
-		# if it is a view, replace with generated code
-		# if file.endswith('html'):
-		# 	lmin = lnum > context and (lnum - context) or 0
-		# 	lmax = lnum + context
-		# 	lines = code.split("\n")[lmin:lmax]
-		# 	index = min(context, lnum) - 1
-
-		if index is not None:
-			i = lnum - index
-			for line in lines:
-				f["lines"][i] = line.rstrip()
-				i += 1
-
-		# dump local variable (referenced in current line only)
-		f["dump"] = {}
-		for name, where, value in vars:
-			if name in f["dump"]:
-				continue
-			if value is not cgitb.__UNDEF__:
-				if where == "global":
-					name = f"global {name:s}"
-				elif where != "local":
-					name = where + " " + name.split(".")[-1]
-				f["dump"][name] = pydoc.text.repr(value)
-			else:
-				f["dump"][name] = "undefined"
-
-		s["frames"].append(f)
-
-	# add exception type, value and attributes
-	if isinstance(evalue, BaseException):
-		for name in dir(evalue):
-			if name != "messages" and not name.startswith("__"):
-				value = pydoc.text.repr(getattr(evalue, name))
-				s["exception"][name] = encode(value)
-
-	# add all local values (of last frame) to the snapshot
-	for name, value in locals.items():
-		s["locals"][name] = value if isinstance(value, str) else pydoc.text.repr(value)
-
-	return s
-
-
-def collect_error_snapshots():
-	"""Scheduled task to collect error snapshots from files and push into Error Snapshot table"""
-	if frappe.conf.disable_error_snapshot:
-		return
-
-	try:
-		path = get_error_snapshot_path()
-		if not os.path.exists(path):
-			return
-
-		for fname in os.listdir(path):
-			fullpath = os.path.join(path, fname)
-
-			try:
-				with open(fullpath) as filedata:
-					data = json.load(filedata)
-=======
-	This is a hack but ensures that LDAP is not imported unless it's required. This is tested in
-	unittests in case the exception changes in future.
-	"""
-
-	for t in type(e).__mro__:
-		if t.__name__ == LDAP_BASE_EXCEPTION:
-			return True
->>>>>>> 9ef10818
 
 	return False
 
