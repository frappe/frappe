# Copyright (c) 2015, Frappe Technologies Pvt. Ltd. and Contributors
# License: MIT. See LICENSE

# imports - standard imports
import gzip
import os
from calendar import timegm
from datetime import datetime
from glob import glob
from shutil import which

# imports - third party imports
import click
from cryptography.fernet import Fernet

# imports - module imports
import frappe
from frappe import conf
from frappe.utils import cint, get_file_size, get_url, now, now_datetime

# backup variable for backwards compatibility
verbose = False
compress = False
_verbose = verbose
base_tables = ["__Auth", "__global_search", "__UserSettings"]

BACKUP_ENCRYPTION_CONFIG_KEY = "backup_encryption_key"


class BackupGenerator:
	"""
	This class contains methods to perform On Demand Backup

	To initialize, specify (db_name, user, password, db_file_name=None, db_host="localhost")
	If specifying db_file_name, also append ".sql.gz"
	"""

	def __init__(
		self,
		db_name,
		user,
		password,
		db_host,
		db_port,
		db_type,
		backup_path=None,
		backup_path_db=None,
		backup_path_files=None,
		backup_path_private_files=None,
		backup_path_conf=None,
		ignore_conf=False,
		compress_files=False,
		include_doctypes="",
		exclude_doctypes="",
		verbose=False,
	):
		global _verbose
		self.compress_files = compress_files or compress
		self.db_host = db_host
		self.db_port = db_port
		self.db_name = db_name
		self.db_type = db_type
		self.user = user
		self.password = password
		self.backup_path = backup_path
		self.backup_path_conf = backup_path_conf
		self.backup_path_db = backup_path_db
		self.backup_path_files = backup_path_files
		self.backup_path_private_files = backup_path_private_files
		self.ignore_conf = ignore_conf
		self.include_doctypes = include_doctypes
		self.exclude_doctypes = exclude_doctypes
		self.partial = False

		self.db_host = self.db_host or "localhost"
		self.db_type = self.db_type or "mariadb"
		self.db_port = self.db_port or frappe.db.default_port

		site = frappe.local.site or frappe.generate_hash(length=8)
		self.site_slug = site.replace(".", "_")
		self.verbose = verbose
		self.setup_backup_directory()
		self.setup_backup_tables()
		_verbose = verbose

	def setup_backup_directory(self):
		specified = (
			self.backup_path
			or self.backup_path_db
			or self.backup_path_files
			or self.backup_path_private_files
			or self.backup_path_conf
		)

		if not specified:
			backups_folder = get_backup_path()
			if not os.path.exists(backups_folder):
				os.makedirs(backups_folder, exist_ok=True)
		else:
			if self.backup_path:
				os.makedirs(self.backup_path, exist_ok=True)

			for file_path in {
				self.backup_path_files,
				self.backup_path_db,
				self.backup_path_private_files,
				self.backup_path_conf,
			}:
				if file_path:
					dir = os.path.dirname(file_path)
					os.makedirs(dir, exist_ok=True)

	def setup_backup_tables(self):
		"""Sets self.backup_includes, self.backup_excludes based on passed args"""
		existing_tables = frappe.db.get_tables()

		def get_tables(doctypes):
			tables = []
			for doctype in doctypes:
				if not doctype:
					continue
				table = frappe.utils.get_table_name(doctype)
				if table in existing_tables:
					tables.append(table)
			return tables

		passed_tables = {
			"include": get_tables(self.include_doctypes.strip().split(",")),
			"exclude": get_tables(self.exclude_doctypes.strip().split(",")),
		}
		specified_tables = get_tables(frappe.conf.get("backup", {}).get("includes", []))
		include_tables = (specified_tables + base_tables) if specified_tables else []

		conf_tables = {
			"include": include_tables,
			"exclude": get_tables(frappe.conf.get("backup", {}).get("excludes", [])),
		}

		self.backup_includes = passed_tables["include"]
		self.backup_excludes = passed_tables["exclude"]

		if not (self.backup_includes or self.backup_excludes) and not self.ignore_conf:
			self.backup_includes = self.backup_includes or conf_tables["include"]
			self.backup_excludes = self.backup_excludes or conf_tables["exclude"]

		self.partial = (self.backup_includes or self.backup_excludes) and not self.ignore_conf

	@property
	def site_config_backup_path(self):
		# For backwards compatibility
		click.secho(
			"BackupGenerator.site_config_backup_path has been deprecated in favour of"
			" BackupGenerator.backup_path_conf",
			fg="yellow",
		)
		return getattr(self, "backup_path_conf", None)

	def get_backup(self, older_than=24, ignore_files=False, force=False):
		"""
		Takes a new dump if existing file is old
		and sends the link to the file as email
		"""
		# Check if file exists and is less than a day old
		# If not Take Dump
		if not force:
			(
				last_db,
				last_file,
				last_private_file,
				site_config_backup_path,
			) = self.get_recent_backup(older_than)
		else:
			last_db, last_file, last_private_file, site_config_backup_path = (
				False,
				False,
				False,
				False,
			)

		if not (
			self.backup_path_conf
			and self.backup_path_db
			and self.backup_path_files
			and self.backup_path_private_files
		):
			self.set_backup_file_name()

		if not (last_db and last_file and last_private_file and site_config_backup_path):
			self.take_dump()
			self.copy_site_config()
			if not ignore_files:
				self.backup_files()

			if frappe.get_system_settings("encrypt_backup"):
				self.backup_encryption()

		else:
			self.backup_path_files = last_file
			self.backup_path_db = last_db
			self.backup_path_private_files = last_private_file
			self.backup_path_conf = site_config_backup_path

	def set_backup_file_name(self):
		partial = "-partial" if self.partial else ""
		ext = "tgz" if self.compress_files else "tar"
		enc = "-enc" if frappe.get_system_settings("encrypt_backup") else ""
		self.todays_date = now_datetime().strftime("%Y%m%d_%H%M%S")

		for_conf = f"{self.todays_date}-{self.site_slug}-site_config_backup{enc}.json"
		for_db = f"{self.todays_date}-{self.site_slug}{partial}-database{enc}.sql.gz"
		for_public_files = f"{self.todays_date}-{self.site_slug}-files{enc}.{ext}"
		for_private_files = f"{self.todays_date}-{self.site_slug}-private-files{enc}.{ext}"
		backup_path = self.backup_path or get_backup_path()

		if not self.backup_path_conf:
			self.backup_path_conf = os.path.join(backup_path, for_conf)
		if not self.backup_path_db:
			self.backup_path_db = os.path.join(backup_path, for_db)
		if not self.backup_path_files:
			self.backup_path_files = os.path.join(backup_path, for_public_files)
		if not self.backup_path_private_files:
			self.backup_path_private_files = os.path.join(backup_path, for_private_files)

	def backup_encryption(self):
		"""
		Encrypt all the backups created using gpg.
		"""
		paths = (self.backup_path_db, self.backup_path_files, self.backup_path_private_files)
		for path in paths:
			if os.path.exists(path):
				cmd_string = "gpg --yes --passphrase {passphrase} --pinentry-mode loopback -c {filelocation}"
				try:
					command = cmd_string.format(
						passphrase=get_or_generate_backup_encryption_key(),
						filelocation=path,
					)

					frappe.utils.execute_in_shell(command)
					os.rename(path + ".gpg", path)

				except Exception as err:
					print(err)
					click.secho(
						"Error occurred during encryption. Files are stored without encryption.", fg="red"
					)

	def get_recent_backup(self, older_than, partial=False):
		backup_path = get_backup_path()

		if not frappe.get_system_settings("encrypt_backup"):
			file_type_slugs = {
				"database": "*-{{}}-{}database.sql.gz".format("*" if partial else ""),
				"public": "*-{}-files.tar",
				"private": "*-{}-private-files.tar",
				"config": "*-{}-site_config_backup.json",
			}
		else:
			file_type_slugs = {
				"database": "*-{{}}-{}database.enc.sql.gz".format("*" if partial else ""),
				"public": "*-{}-files.enc.tar",
				"private": "*-{}-private-files.enc.tar",
				"config": "*-{}-site_config_backup.json",
			}

		def backup_time(file_path):
			file_name = file_path.split(os.sep)[-1]
			file_timestamp = file_name.split("-", 1)[0]
			return timegm(datetime.strptime(file_timestamp, "%Y%m%d_%H%M%S").utctimetuple())

		def get_latest(file_pattern):
			file_pattern = os.path.join(backup_path, file_pattern.format(self.site_slug))
			file_list = glob(file_pattern)
			if file_list:
				return max(file_list, key=backup_time)

		def old_enough(file_path):
			if file_path:
				if not os.path.isfile(file_path) or is_file_old(file_path, older_than):
					return None
				return file_path

		latest_backups = {
			file_type: get_latest(pattern) for file_type, pattern in file_type_slugs.items()
		}

		recent_backups = {
			file_type: old_enough(file_name) for file_type, file_name in latest_backups.items()
		}

		return (
			recent_backups.get("database"),
			recent_backups.get("public"),
			recent_backups.get("private"),
			recent_backups.get("config"),
		)

	def zip_files(self):
		# For backwards compatibility - pre v13
		click.secho(
			"BackupGenerator.zip_files has been deprecated in favour of" " BackupGenerator.backup_files",
			fg="yellow",
		)
		return self.backup_files()

	def get_summary(self):
		summary = {
			"config": {
				"path": self.backup_path_conf,
				"size": get_file_size(self.backup_path_conf, format=True),
			},
			"database": {
				"path": self.backup_path_db,
				"size": get_file_size(self.backup_path_db, format=True),
			},
		}

		if os.path.exists(self.backup_path_files) and os.path.exists(self.backup_path_private_files):
			summary.update(
				{
					"public": {
						"path": self.backup_path_files,
						"size": get_file_size(self.backup_path_files, format=True),
					},
					"private": {
						"path": self.backup_path_private_files,
						"size": get_file_size(self.backup_path_private_files, format=True),
					},
				}
			)

		return summary

	def print_summary(self):
		backup_summary = self.get_summary()
		print(f"Backup Summary for {frappe.local.site} at {now()}")

		title = max(len(x) for x in backup_summary)
		path = max(len(x["path"]) for x in backup_summary.values())

		for _type, info in backup_summary.items():
			template = f"{{0:{title}}}: {{1:{path}}} {{2}}"
			print(template.format(_type.title(), info["path"], info["size"]))

	def backup_files(self):
		for folder in ("public", "private"):
			files_path = frappe.get_site_path(folder, "files")
			backup_path = self.backup_path_files if folder == "public" else self.backup_path_private_files

			if self.compress_files:
				cmd_string = "tar cf - {1} | gzip > {0}"
			else:
				cmd_string = "tar -cf {0} {1}"

			frappe.utils.execute_in_shell(
				cmd_string.format(backup_path, files_path), verbose=self.verbose, low_priority=True
			)

	def copy_site_config(self):
		site_config_backup_path = self.backup_path_conf
		site_config_path = os.path.join(frappe.get_site_path(), "site_config.json")

		with open(site_config_backup_path, "w") as n, open(site_config_path) as c:
			n.write(c.read())

	def take_dump(self):
		import frappe.utils
		from frappe.utils.change_log import get_app_branch

		db_exc = {
			"mariadb": ("mysqldump", which("mysqldump")),
			"postgres": ("pg_dump", which("pg_dump")),
		}[self.db_type]
		gzip_exc = which("gzip")

		if not (gzip_exc and db_exc[1]):
			_exc = "gzip" if not gzip_exc else db_exc[0]
			frappe.throw(
				f"{_exc} not found in PATH! This is required to take a backup.", exc=frappe.ExecutableNotFound
			)
		db_exc = db_exc[0]

		database_header_content = [
			f"Backup generated by Frappe {frappe.__version__} on branch {get_app_branch('frappe') or 'N/A'}",
			"",
		]

		# escape reserved characters
		args = frappe._dict(
			[item[0], frappe.utils.esc(str(item[1]), "$ ")] for item in self.__dict__.copy().items()
		)

		if self.backup_includes:
			backup_info = ("Backing Up Tables: ", ", ".join(self.backup_includes))
		elif self.backup_excludes:
			backup_info = ("Skipping Tables: ", ", ".join(self.backup_excludes))

		if self.partial:
			if self.verbose:
				print("".join(backup_info), "\n")
			database_header_content.extend(
				[
					f"Partial Backup of Frappe Site {frappe.local.site}",
					("Backup contains: " if self.backup_includes else "Backup excludes: ") + backup_info[1],
					"",
				]
			)

		generated_header = "\n".join(f"-- {x}" for x in database_header_content) + "\n"

		with gzip.open(args.backup_path_db, "wt") as f:
			f.write(generated_header)

		if self.db_type == "postgres":
			if self.backup_includes:
				args["include"] = " ".join([f"--table='public.\"{table}\"'" for table in self.backup_includes])
			elif self.backup_excludes:
				args["exclude"] = " ".join(
					[f"--exclude-table-data='public.\"{table}\"'" for table in self.backup_excludes]
				)

			cmd_string = (
				"self=$$; "
				"( {db_exc} postgres://{user}:{password}@{db_host}:{db_port}/{db_name}"
				" {include} {exclude} || kill $self ) | {gzip} >> {backup_path_db}"
			)

		else:
			if self.backup_includes:
				args["include"] = " ".join([f"'{x}'" for x in self.backup_includes])
			elif self.backup_excludes:
				args["exclude"] = " ".join(
					[f"--ignore-table='{self.db_name}.{table}'" for table in self.backup_excludes]
				)

			cmd_string = (
				# Remember process of this shell and kill it if mysqldump exits w/ non-zero code
				"self=$$; "
				" ( {db_exc} --single-transaction --quick --lock-tables=false -u {user}"
				" -p{password} {db_name} -h {db_host} -P {db_port} {include} {exclude} || kill $self ) "
				" | {gzip} >> {backup_path_db}"
			)

		command = cmd_string.format(
			user=args.user,
			password=args.password,
			db_exc=db_exc,
			db_host=args.db_host,
			db_port=args.db_port,
			db_name=args.db_name,
			backup_path_db=args.backup_path_db,
			exclude=args.get("exclude", ""),
			include=args.get("include", ""),
			gzip=gzip_exc,
		)

		if self.verbose:
			print(command.replace(args.password, "*" * 10) + "\n")

		frappe.utils.execute_in_shell(command, low_priority=True, check_exit_code=True)

	def send_email(self):
		"""
		Sends the link to backup file located at erpnext/backups
		"""
		from frappe.email import get_system_managers

		recipient_list = get_system_managers()
		db_backup_url = get_url(os.path.join("backups", os.path.basename(self.backup_path_db)))
		files_backup_url = get_url(os.path.join("backups", os.path.basename(self.backup_path_files)))

		msg = """Hello,

Your backups are ready to be downloaded.

1. [Click here to download the database backup]({db_backup_url})
2. [Click here to download the files backup]({files_backup_url})

This link will be valid for 24 hours. A new backup will be available for
download only after 24 hours.""".format(
			db_backup_url=db_backup_url,
			files_backup_url=files_backup_url,
		)

		datetime_str = datetime.fromtimestamp(os.stat(self.backup_path_db).st_ctime)
		subject = datetime_str.strftime("%d/%m/%Y %H:%M:%S") + """ - Backup ready to be downloaded"""

		frappe.sendmail(recipients=recipient_list, message=msg, subject=subject)
		return recipient_list


@frappe.whitelist()
def fetch_latest_backups(partial=False):
	"""Fetches paths of the latest backup taken in the last 30 days
	Only for: System Managers

	Returns:
	        dict: relative Backup Paths
	"""
	frappe.only_for("System Manager")
	odb = BackupGenerator(
		frappe.conf.db_name,
		frappe.conf.db_name,
		frappe.conf.db_password,
		frappe.conf.db_host,
		frappe.conf.db_port,
		frappe.conf.db_type,
	)
	database, public, private, config = odb.get_recent_backup(older_than=24 * 30, partial=partial)

	return {"database": database, "public": public, "private": private, "config": config}


def scheduled_backup(
	older_than=6,
	ignore_files=False,
	backup_path=None,
	backup_path_db=None,
	backup_path_files=None,
	backup_path_private_files=None,
	backup_path_conf=None,
	ignore_conf=False,
	include_doctypes="",
	exclude_doctypes="",
	compress=False,
	force=False,
	verbose=False,
):
	"""this function is called from scheduler
	deletes backups older than 7 days
	takes backup"""
	odb = new_backup(
		older_than=older_than,
		ignore_files=ignore_files,
		backup_path=backup_path,
		backup_path_db=backup_path_db,
		backup_path_files=backup_path_files,
		backup_path_private_files=backup_path_private_files,
		backup_path_conf=backup_path_conf,
		ignore_conf=ignore_conf,
		include_doctypes=include_doctypes,
		exclude_doctypes=exclude_doctypes,
		compress=compress,
		force=force,
		verbose=verbose,
	)
	return odb


def new_backup(
	older_than=6,
	ignore_files=False,
	backup_path=None,
	backup_path_db=None,
	backup_path_files=None,
	backup_path_private_files=None,
	backup_path_conf=None,
	ignore_conf=False,
	include_doctypes="",
	exclude_doctypes="",
	compress=False,
	force=False,
	verbose=False,
):
	delete_temp_backups()
	odb = BackupGenerator(
		frappe.conf.db_name,
		frappe.conf.db_name,
		frappe.conf.db_password,
		frappe.conf.db_host,
<<<<<<< HEAD
		frappe.conf.db_type,
		frappe.conf.db_port,
=======
		frappe.conf.db_port,
		frappe.conf.db_type,
>>>>>>> f59db6ed
		backup_path=backup_path,
		backup_path_db=backup_path_db,
		backup_path_files=backup_path_files,
		backup_path_private_files=backup_path_private_files,
		backup_path_conf=backup_path_conf,
		ignore_conf=ignore_conf,
		include_doctypes=include_doctypes,
		exclude_doctypes=exclude_doctypes,
		verbose=verbose,
		compress_files=compress,
	)
	odb.get_backup(older_than, ignore_files, force=force)
	return odb


def delete_temp_backups(older_than=24):
	"""
	Cleans up the backup_link_path directory by deleting older files
	"""
	older_than = cint(frappe.conf.keep_backups_for_hours) or older_than
	backup_path = get_backup_path()
	if os.path.exists(backup_path):
		file_list = os.listdir(get_backup_path())
		for this_file in file_list:
			this_file_path = os.path.join(get_backup_path(), this_file)
			if is_file_old(this_file_path, older_than):
				os.remove(this_file_path)


def is_file_old(file_path, older_than=24):
	"""
	Checks if file exists and is older than specified hours
	Returns ->
	True: file does not exist or file is old
	False: file is new
	"""
	if os.path.isfile(file_path):
		from datetime import timedelta

		# Get timestamp of the file
		file_datetime = datetime.fromtimestamp(os.stat(file_path).st_ctime)
		if datetime.today() - file_datetime >= timedelta(hours=older_than):
			if _verbose:
				print(f"File {file_path} is older than {older_than} hours")
			return True
		else:
			if _verbose:
				print(f"File {file_path} is recent")
			return False
	else:
		if _verbose:
			print(f"File {file_path} does not exist")
		return True


def get_backup_path():
	backup_path = frappe.utils.get_site_path(conf.get("backup_path", "private/backups"))
	return backup_path


@frappe.whitelist()
def get_backup_encryption_key():
	frappe.only_for("System Manager")
	return frappe.conf.get(BACKUP_ENCRYPTION_CONFIG_KEY)


def get_or_generate_backup_encryption_key():
	from frappe.installer import update_site_config

	key = frappe.conf.get(BACKUP_ENCRYPTION_CONFIG_KEY)
	if key:
		return key

	key = Fernet.generate_key().decode()
	update_site_config(BACKUP_ENCRYPTION_CONFIG_KEY, key)

	return key


class Backup:
	def __init__(self, file_path):
		self.file_path = file_path

	def backup_decryption(self, passphrase):
		"""
		Decrypts backup at the given path using the passphrase.
		"""
		if not os.path.exists(self.file_path):
			print("Invalid path", self.file_path)
			return
		else:
			file_path_with_ext = self.file_path + ".gpg"
			os.rename(self.file_path, file_path_with_ext)

			cmd_string = "gpg --yes --passphrase {passphrase} --pinentry-mode loopback -o {decrypted_file} -d {file_location}"
			command = cmd_string.format(
				passphrase=passphrase,
				file_location=file_path_with_ext,
				decrypted_file=self.file_path,
			)
		frappe.utils.execute_in_shell(command)

	def decryption_rollback(self):
		"""
		Checks if the decrypted file exists at the given path.
		if exists
		        Renames the orginal encrypted file.
		else
		        Removes the decrypted file and rename the original file.
		"""
		if os.path.exists(self.file_path + ".gpg"):
			if os.path.exists(self.file_path):
				os.remove(self.file_path)
			if os.path.exists(self.file_path.rstrip(".gz")):
				os.remove(self.file_path.rstrip(".gz"))
			os.rename(self.file_path + ".gpg", self.file_path)


def backup(
	with_files=False,
	backup_path_db=None,
	backup_path_files=None,
	backup_path_private_files=None,
	backup_path_conf=None,
	quiet=False,
):
	"Backup"
	odb = scheduled_backup(
		ignore_files=not with_files,
		backup_path_db=backup_path_db,
		backup_path_files=backup_path_files,
		backup_path_private_files=backup_path_private_files,
		backup_path_conf=backup_path_conf,
		force=True,
	)
	return {
		"backup_path_db": odb.backup_path_db,
		"backup_path_files": odb.backup_path_files,
		"backup_path_private_files": odb.backup_path_private_files,
	}<|MERGE_RESOLUTION|>--- conflicted
+++ resolved
@@ -567,13 +567,8 @@
 		frappe.conf.db_name,
 		frappe.conf.db_password,
 		frappe.conf.db_host,
-<<<<<<< HEAD
-		frappe.conf.db_type,
-		frappe.conf.db_port,
-=======
 		frappe.conf.db_port,
 		frappe.conf.db_type,
->>>>>>> f59db6ed
 		backup_path=backup_path,
 		backup_path_db=backup_path_db,
 		backup_path_files=backup_path_files,
