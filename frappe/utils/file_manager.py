--- conflicted
+++ resolved
@@ -10,12 +10,8 @@
 from frappe import _
 from frappe import conf
 from copy import copy
-<<<<<<< HEAD
 from six.moves.urllib.parse import unquote
-=======
-import urllib
 from six import text_type
->>>>>>> 729bbf0d
 
 class MaxFileSizeReachedError(frappe.ValidationError): pass
 
