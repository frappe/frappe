--- conflicted
+++ resolved
@@ -46,13 +46,8 @@
 		},
 		"app_description": {"prompt": "App Description"},
 		"app_publisher": {"prompt": "App Publisher"},
-<<<<<<< HEAD
-		"app_email": {"prompt": "App Email"},
+		"app_email": {"prompt": "App Email", "validator": is_valid_email},
 		"app_license": {"prompt": "App License", "default": "MIT", "validator": is_valid_license},
-=======
-		"app_email": {"prompt": "App Email", "validator": is_valid_email},
-		"app_license": {"prompt": "App License", "default": "MIT"},
->>>>>>> 1259441b
 		"create_github_workflow": {
 			"prompt": "Create GitHub Workflow action for unittests",
 			"default": False,
