--- conflicted
+++ resolved
@@ -13,11 +13,8 @@
 from email.utils import parseaddr, formataddr
 # utility functions like cint, int, flt, etc.
 from frappe.utils.data import *
-<<<<<<< HEAD
 from six.moves.urllib.parse import quote
-=======
 from six import text_type
->>>>>>> 729bbf0d
 
 default_fields = ['doctype', 'name', 'owner', 'creation', 'modified', 'modified_by',
 	'parent', 'parentfield', 'parenttype', 'idx', 'docstatus']
