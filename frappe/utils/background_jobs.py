from __future__ import unicode_literals, print_function
import redis
from rq import Connection, Queue, Worker
from frappe.utils import cstr
from collections import defaultdict
import frappe
import pymysql
import os, socket, time

default_timeout = 300
queue_timeout = {
	'long': 1500,
	'default': 300,
	'short': 300
}

def enqueue(method, queue='default', timeout=300, event=None,
	async=True, job_name=None, now=False, **kwargs):
	'''
		Enqueue method to be executed using a background worker

		:param method: method string or method object
		:param queue: should be either long, default or short
		:param timeout: should be set according to the functions
		:param event: this is passed to enable clearing of jobs from queues
		:param async: if async=False, the method is executed immediately, else via a worker
		:param job_name: can be used to name an enqueue call, which can be used to prevent duplicate calls
		:param now: if now=True, the method is executed via frappe.call
		:param kwargs: keyword arguments to be passed to the method
	'''
	if now or frappe.flags.in_migrate:
		return frappe.call(method, **kwargs)

	q = get_queue(queue, async=async)
	if not timeout:
		timeout = queue_timeout.get(queue) or 300

	return q.enqueue_call(execute_job, timeout=timeout,
		kwargs={
			"site": frappe.local.site,
			"user": frappe.session.user,
			"method": method,
			"event": event,
			"job_name": job_name or cstr(method),
			"async": async,
			"kwargs": kwargs
		})

def execute_job(site, method, event, job_name, kwargs, user=None, async=True, retry=0):
	'''Executes job in a worker, performs commit/rollback and logs if there is any error'''
	from frappe.utils.scheduler import log

	if async:
		frappe.connect(site)
		if user:
			frappe.set_user(user)

	if isinstance(method, basestring):
		method_name = method
		method = frappe.get_attr(method)
	else:
		method_name = cstr(method.__name__)

	try:
		method(**kwargs)

<<<<<<< HEAD
	except (pymysql.OperationalError, frappe.RetryBackgroundJobError), e:
=======
	except (MySQLdb.OperationalError, frappe.RetryBackgroundJobError) as e:
>>>>>>> 6b2f8423
		frappe.db.rollback()

		if (retry < 5 and
			(isinstance(e, frappe.RetryBackgroundJobError) or e.args[0] in (1213, 1205))):
			# retry the job if
			# 1213 = deadlock
			# 1205 = lock wait timeout
			# or RetryBackgroundJobError is explicitly raised
			frappe.destroy()
			time.sleep(retry+1)

			return execute_job(site, method, event, job_name, kwargs,
				async=async, retry=retry+1)

		else:
			log(method_name, message=repr(locals()))
			raise

	except:
		frappe.db.rollback()
		log(method_name, message=repr(locals()))
		raise

	else:
		frappe.db.commit()

	finally:
		if async:
			frappe.destroy()

def start_worker(queue=None):
	'''Wrapper to start rq worker. Connects to redis and monitors these queues.'''
	with frappe.init_site():
		# empty init is required to get redis_queue from common_site_config.json
		redis_connection = get_redis_conn()

	with Connection(redis_connection):
		queues = get_queue_list(queue)
		Worker(queues, name=get_worker_name(queue)).work()

def get_worker_name(queue):
	'''When limiting worker to a specific queue, also append queue name to default worker name'''
	name = None

	if queue:
		# hostname.pid is the default worker name
		name = '{hostname}.{pid}.{queue}'.format(
			hostname=socket.gethostname(),
			pid=os.getpid(),
			queue=queue)

	return name

def get_jobs(site=None, queue=None, key='method'):
	'''Gets jobs per queue or per site or both'''
	jobs_per_site = defaultdict(list)
	for queue in get_queue_list(queue):
		q = get_queue(queue)

		for job in q.jobs:
			if job.kwargs.get('site'):
				if site is None:
					# get jobs for all sites
					jobs_per_site[job.kwargs['site']].append(job.kwargs[key])

				elif job.kwargs['site'] == site:
					# get jobs only for given site
					jobs_per_site[site].append(job.kwargs[key])

			else:
				print('No site found in job', job.__dict__)

	return jobs_per_site

def get_queue_list(queue_list=None):
	'''Defines possible queues. Also wraps a given queue in a list after validating.'''
	default_queue_list = queue_timeout.keys()
	if queue_list:
		if isinstance(queue_list, basestring):
			queue_list = [queue_list]

		for queue in queue_list:
			validate_queue(queue, default_queue_list)

		return queue_list

	else:
		return default_queue_list

def get_queue(queue, async=True):
	'''Returns a Queue object tied to a redis connection'''
	validate_queue(queue)

	return Queue(queue, connection=get_redis_conn(), async=async)

def validate_queue(queue, default_queue_list=None):
	if not default_queue_list:
		default_queue_list = queue_timeout.keys()

	if queue not in default_queue_list:
		frappe.throw("Queue should be one of {0}".format(', '.join(default_queue_list)))

def get_redis_conn():
	if not hasattr(frappe.local, 'conf'):
		raise Exception('You need to call frappe.init')

	elif not frappe.local.conf.redis_queue:
		raise Exception('redis_queue missing in common_site_config.json')

	return redis.from_url(frappe.local.conf.redis_queue)

def enqueue_test_job():
	enqueue('frappe.utils.background_jobs.test_job', s=100)

def test_job(s):
	import time
	print('sleeping...')
	time.sleep(s)<|MERGE_RESOLUTION|>--- conflicted
+++ resolved
@@ -64,11 +64,7 @@
 	try:
 		method(**kwargs)
 
-<<<<<<< HEAD
-	except (pymysql.OperationalError, frappe.RetryBackgroundJobError), e:
-=======
-	except (MySQLdb.OperationalError, frappe.RetryBackgroundJobError) as e:
->>>>>>> 6b2f8423
+	except (pymysql.OperationalError, frappe.RetryBackgroundJobError) as e:
 		frappe.db.rollback()
 
 		if (retry < 5 and
