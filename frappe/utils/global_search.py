--- conflicted
+++ resolved
@@ -261,11 +261,6 @@
 		if hasattr(doc, 'is_website_published') and doc.meta.allow_guest_to_view:
 			published = 1 if doc.is_website_published() else 0
 
-<<<<<<< HEAD
-		frappe.flags.update_global_search.append(
-			dict(doctype=doc.doctype, name=doc.name, content=' ||| '.join(content or ''),
-				published=published, title=(doc.get_title() or '')[:int(varchar_len)], route=doc.get('route')))
-=======
 		title = (doc.get_title() or '')[:int(varchar_len)]
 		route = doc.get('route') if doc else ''
 
@@ -279,7 +274,7 @@
 				route=route
 			)
 		)
->>>>>>> 8ad60a25
+
 		enqueue_global_search()
 
 
