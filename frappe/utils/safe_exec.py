--- conflicted
+++ resolved
@@ -151,14 +151,11 @@
 			count = frappe.db.count,
 			min = frappe.db.min,
 			max = frappe.db.max,
-<<<<<<< HEAD
-			commit = frappe.db.commit
-=======
 			avg = frappe.db.avg,
 			sum = frappe.db.sum,
 			escape = frappe.db.escape,
-			sql = read_sql
->>>>>>> e63845e8
+			sql = read_sql,
+			commit = frappe.db.commit
 		)
 
 		out.frappe.cache = cache
