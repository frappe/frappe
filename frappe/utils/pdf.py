--- conflicted
+++ resolved
@@ -17,12 +17,8 @@
 import frappe
 from frappe import _
 from frappe.core.doctype.file.utils import find_file_by_url
-<<<<<<< HEAD
-from frappe.utils import scrub_urls
+from frappe.utils import cstr, scrub_urls
 from frappe.utils.caching import redis_cache
-=======
-from frappe.utils import cstr, scrub_urls
->>>>>>> f244f3c7
 from frappe.utils.jinja_globals import bundled_asset, is_rtl
 
 PDF_CONTENT_ERRORS = [
