--- conflicted
+++ resolved
@@ -17,15 +17,9 @@
 
 
 class PathResolver:
-<<<<<<< HEAD
-	__slots__ = ("path",)
-
-	def __init__(self, path):
-=======
 	__slots__ = ("path", "http_status_code")
 
 	def __init__(self, path, http_status_code=None):
->>>>>>> 9ef10818
 		self.path = path.strip("/ ")
 		self.http_status_code = http_status_code
 
@@ -48,11 +42,7 @@
 
 		# WARN: Hardcoded for better performance
 		if endpoint == "app":
-<<<<<<< HEAD
-			return endpoint, TemplatePage(endpoint, 200)
-=======
 			return endpoint, TemplatePage(endpoint, self.http_status_code)
->>>>>>> 9ef10818
 
 		custom_renderers = self.get_custom_page_renderers()
 		renderers = custom_renderers + [
