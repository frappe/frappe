import frappe
from frappe import _
from frappe.utils import cstr
from frappe.website.page_renderers.template_page import TemplatePage


class NotPermittedPage(TemplatePage):
	def __init__(self, path=None, http_status_code=None, exception=""):
		frappe.local.message = cstr(exception)
		super().__init__(path=path, http_status_code=http_status_code)
		self.http_status_code = 403

	def can_render(self):
		return True

	def render(self):
		action = f"/login?redirect-to={frappe.request.path}"
<<<<<<< HEAD
		if frappe.request.path.startswith("/app"):
=======
		if frappe.request.path.startswith("/app/") or frappe.request.path == "/app":
>>>>>>> 9ef10818
			action = "/login"
		frappe.local.message_title = _("Not Permitted")
		frappe.local.response["context"] = dict(
			indicator_color="red", primary_action=action, primary_label=_("Login"), fullpage=True
		)
		self.set_standard_path("message")
		return super().render()<|MERGE_RESOLUTION|>--- conflicted
+++ resolved
@@ -15,11 +15,7 @@
 
 	def render(self):
 		action = f"/login?redirect-to={frappe.request.path}"
-<<<<<<< HEAD
-		if frappe.request.path.startswith("/app"):
-=======
 		if frappe.request.path.startswith("/app/") or frappe.request.path == "/app":
->>>>>>> 9ef10818
 			action = "/login"
 		frappe.local.message_title = _("Not Permitted")
 		frappe.local.response["context"] = dict(
