--- conflicted
+++ resolved
@@ -132,42 +132,41 @@
    "label": "Disable Comments"
   },
   {
-<<<<<<< HEAD
+   "fieldname": "meta_description",
+   "fieldtype": "Small Text",
+   "label": "Meta Description"
+  },
+  {
+   "fieldname": "column_break_18",
+   "fieldtype": "Column Break"
+  },
+  {
+   "fieldname": "meta_image",
+   "fieldtype": "Attach Image",
+   "label": "Meta Image"
+  },
+  {
+   "fieldname": "section_break_20",
+   "fieldtype": "Section Break"
+  },
+  {
+   "description": "This is an example Google SERP Preview.",
+   "fieldname": "google_preview",
+   "fieldtype": "HTML",
+   "label": "Google Snippet Preview",
+   "read_only": 1
+  },
+  {
+   "fieldname": "meta_tags",
+   "fieldtype": "Section Break",
+   "label": "Meta Tags"
+  },
+  {
    "description": "in minutes",
    "fieldname": "read_time",
    "fieldtype": "Int",
    "label": "Read Time",
    "read_only": 1
-=======
-   "fieldname": "meta_description",
-   "fieldtype": "Small Text",
-   "label": "Meta Description"
-  },
-  {
-   "fieldname": "column_break_18",
-   "fieldtype": "Column Break"
-  },
-  {
-   "fieldname": "meta_image",
-   "fieldtype": "Attach Image",
-   "label": "Meta Image"
-  },
-  {
-   "fieldname": "section_break_20",
-   "fieldtype": "Section Break"
-  },
-  {
-   "description": "This is an example Google SERP Preview.",
-   "fieldname": "google_preview",
-   "fieldtype": "HTML",
-   "label": "Google Snippet Preview",
-   "read_only": 1
-  },
-  {
-   "fieldname": "meta_tags",
-   "fieldtype": "Section Break",
-   "label": "Meta Tags"
->>>>>>> 9081cb97
   }
  ],
  "has_web_view": 1,
@@ -176,11 +175,7 @@
  "is_published_field": "published",
  "links": [],
  "max_attachments": 5,
-<<<<<<< HEAD
- "modified": "2020-04-26 18:46:18.941310",
-=======
- "modified": "2020-04-29 17:32:41.055883",
->>>>>>> 9081cb97
+ "modified": "2020-04-30 17:32:41.055883",
  "modified_by": "Administrator",
  "module": "Website",
  "name": "Blog Post",
