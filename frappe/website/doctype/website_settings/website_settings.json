{
 "actions": [
  {
   "action": "frappe.sessions.clear",
   "action_type": "Server Action",
   "label": "Clear Cache"
  }
 ],
 "creation": "2013-04-30 12:58:46",
 "doctype": "DocType",
 "document_type": "Other",
 "engine": "InnoDB",
 "field_order": [
  "sb0",
  "home_page",
  "cb4",
  "title_prefix",
  "section_break_6",
  "website_theme",
  "website_theme_image",
  "website_theme_image_link",
  "brand",
  "banner_image",
  "brand_html",
  "set_banner_from_image",
  "favicon",
  "top_bar",
  "top_bar_items",
  "hide_login",
  "navbar_search",
  "show_language_picker",
  "navbar_template_section",
  "navbar_template",
  "navbar_template_values",
  "edit_navbar_template_values",
  "call_to_action",
  "call_to_action_url",
  "banner",
  "banner_html",
  "footer",
  "footer_logo",
  "copyright",
  "address",
  "footer_items",
  "footer_powered",
  "footer_template",
  "footer_template_values",
  "edit_footer_template_values",
  "hide_footer_signup",
  "integrations",
  "enable_view_tracking",
  "enable_google_indexing",
  "authorize_api_indexing_access",
  "indexing_refresh_token",
  "indexing_authorization_code",
  "column_break_17",
  "google_analytics_id",
  "google_analytics_anonymize_ip",
  "misc_section",
  "app_name",
  "app_logo",
  "disable_signup",
  "section_break_38",
  "subdomain",
  "head_html",
  "robots_txt",
  "route_redirects",
  "account_deletion_settings_section",
  "show_account_deletion_link",
  "auto_account_deletion"
 ],
 "fields": [
  {
   "fieldname": "sb0",
   "fieldtype": "Section Break",
   "label": "Landing Page"
  },
  {
   "description": "Link that is the website home page. Standard Links (home, login, products, blog, about, contact)",
   "fieldname": "home_page",
   "fieldtype": "Data",
   "in_list_view": 1,
   "label": "Home Page"
  },
  {
   "fieldname": "cb4",
   "fieldtype": "Column Break"
  },
  {
   "description": "Show title in browser window as \"Prefix - title\"",
   "fieldname": "title_prefix",
   "fieldtype": "Data",
   "in_list_view": 1,
   "label": "Title Prefix"
  },
  {
   "fieldname": "section_break_6",
   "fieldtype": "Section Break"
  },
  {
   "default": "Standard",
   "fieldname": "website_theme",
   "fieldtype": "Link",
   "label": "Website Theme",
   "options": "Website Theme"
  },
  {
   "fieldname": "website_theme_image",
   "fieldtype": "Image",
   "hidden": 1,
   "label": "Website Theme Image",
   "options": "website_theme_image_link"
  },
  {
   "fieldname": "website_theme_image_link",
   "fieldtype": "Code",
   "hidden": 1,
   "label": "Website Theme Image Link"
  },
  {
   "collapsible": 1,
   "fieldname": "brand",
   "fieldtype": "Section Break",
   "label": "Brand"
  },
  {
   "description": "Select an image of approx width 150px with a transparent background for best results.",
   "fieldname": "banner_image",
   "fieldtype": "Attach Image",
   "label": "Brand Image"
  },
  {
   "description": "Brand is what appears on the top-left of the toolbar. If it is an image, make sure it\nhas a transparent background and use the &lt;img /&gt; tag. Keep size as 200px x 30px",
   "fieldname": "brand_html",
   "fieldtype": "Code",
   "label": "Brand HTML",
   "options": "HTML"
  },
  {
   "fieldname": "set_banner_from_image",
   "fieldtype": "Button",
   "label": "Set Banner from Image"
  },
  {
   "collapsible": 1,
   "fieldname": "top_bar",
   "fieldtype": "Section Break",
   "label": "Navbar"
  },
  {
   "default": "0",
   "fieldname": "navbar_search",
   "fieldtype": "Check",
   "label": "Include Search in Top Bar"
  },
  {
   "fieldname": "top_bar_items",
   "fieldtype": "Table",
   "label": "Top Bar Items",
   "options": "Top Bar Item"
  },
  {
   "collapsible": 1,
   "collapsible_depends_on": "banner_html",
   "fieldname": "banner",
   "fieldtype": "Section Break",
   "label": "Banner"
  },
  {
   "description": "Banner is above the Top Menu Bar.",
   "fieldname": "banner_html",
   "fieldtype": "Code",
   "label": "Banner HTML",
   "options": "HTML"
  },
  {
   "collapsible": 1,
   "collapsible_depends_on": "footer_items",
   "fieldname": "footer",
   "fieldtype": "Section Break",
   "label": "Footer"
  },
  {
   "fieldname": "copyright",
   "fieldtype": "Data",
   "label": "Copyright"
  },
  {
   "description": "Address and other legal information you may want to put in the footer.",
   "fieldname": "address",
   "fieldtype": "Text Editor",
   "label": "Address",
   "max_height": "8rem"
  },
  {
   "fieldname": "footer_items",
   "fieldtype": "Table",
   "label": "Footer Items",
   "options": "Top Bar Item"
  },
  {
   "default": "0",
   "fieldname": "hide_footer_signup",
   "fieldtype": "Check",
   "label": "Hide Footer Signup"
  },
  {
   "collapsible": 1,
   "fieldname": "integrations",
   "fieldtype": "Section Break",
   "label": "Integrations"
  },
  {
   "fieldname": "google_analytics_id",
   "fieldtype": "Data",
   "label": "Google Analytics ID"
  },
  {
   "fieldname": "column_break_17",
   "fieldtype": "Column Break"
  },
  {
   "collapsible": 1,
   "fieldname": "misc_section",
   "fieldtype": "Section Break",
   "label": "Login Page"
  },
  {
   "description": "An icon file with .ico extension. Should be 16 x 16 px. Generated using a favicon generator. [favicon-generator.org]",
   "fieldname": "favicon",
   "fieldtype": "Attach",
   "label": "FavIcon"
  },
  {
   "description": "Sub-domain provided by erpnext.com",
   "fieldname": "subdomain",
   "fieldtype": "Small Text",
   "label": "Subdomain",
   "read_only": 1
  },
  {
   "default": "0",
   "description": "Disable Customer Signup link in Login page",
   "fieldname": "disable_signup",
   "fieldtype": "Check",
   "label": "Disable Signup"
  },
  {
   "collapsible": 1,
   "fieldname": "section_break_38",
   "fieldtype": "Section Break",
   "label": "HTML Header, Robots and Redirects"
  },
  {
   "description": "Added HTML in the &lt;head&gt; section of the web page, primarily used for website verification and SEO",
   "fieldname": "head_html",
   "fieldtype": "Code",
   "label": "&lt;head&gt; HTML",
   "options": "HTML"
  },
  {
   "fieldname": "robots_txt",
   "fieldtype": "Code",
   "label": "Robots.txt"
  },
  {
   "fieldname": "route_redirects",
   "fieldtype": "Table",
   "label": "Route Redirects",
   "options": "Website Route Redirect"
  },
  {
   "default": "0",
   "description": "To use Google Indexing, enable <a href=\"#Form/Google Settings\">Google Settings</a>.",
   "fieldname": "enable_google_indexing",
   "fieldtype": "Check",
   "label": "Enable Google Indexing"
  },
  {
   "fieldname": "indexing_refresh_token",
   "fieldtype": "Data",
   "hidden": 1,
   "label": "Indexing Refresh Token",
   "read_only": 1
  },
  {
   "fieldname": "indexing_authorization_code",
   "fieldtype": "Data",
   "hidden": 1,
   "label": "Indexing Authorization Code",
   "read_only": 1
  },
  {
   "depends_on": "eval: doc.enable_google_indexing",
   "fieldname": "authorize_api_indexing_access",
   "fieldtype": "Button",
   "label": "Authorize API Indexing  Access"
  },
  {
   "default": "0",
   "fieldname": "enable_view_tracking",
   "fieldtype": "Check",
   "label": "Enable In App Website Tracking"
  },
  {
   "fieldname": "footer_logo",
   "fieldtype": "Attach Image",
   "label": "Footer Logo"
  },
  {
   "fieldname": "call_to_action",
   "fieldtype": "Data",
   "label": "Call To Action"
  },
  {
   "fieldname": "call_to_action_url",
   "fieldtype": "Data",
   "label": "Call To Action URL"
  },
  {
   "default": "0",
   "fieldname": "hide_login",
   "fieldtype": "Check",
   "label": "Hide Login"
  },
  {
   "fieldname": "navbar_template",
   "fieldtype": "Link",
   "label": "Navbar Template",
   "options": "Web Template"
  },
  {
   "fieldname": "navbar_template_values",
   "fieldtype": "Code",
   "hidden": 1,
   "label": "Navbar Template Values",
   "options": "JSON"
  },
  {
   "depends_on": "eval:doc.navbar_template && doc.navbar_template !== 'Standard Navbar'",
   "fieldname": "edit_navbar_template_values",
   "fieldtype": "Button",
   "label": "Edit Values"
  },
  {
   "fieldname": "footer_template",
   "fieldtype": "Link",
   "label": "Footer Template",
   "options": "Web Template"
  },
  {
   "fieldname": "footer_template_values",
   "fieldtype": "Code",
   "hidden": 1,
   "label": "Footer Template Values",
   "options": "JSON"
  },
  {
   "depends_on": "eval:doc.footer_template && doc.footer_template !== 'Standard Footer'",
   "fieldname": "edit_footer_template_values",
   "fieldtype": "Button",
   "label": "Edit Values"
  },
  {
   "default": "1",
   "fieldname": "google_analytics_anonymize_ip",
   "fieldtype": "Check",
   "label": "Google Analytics Anonymize IP"
  },
  {
   "default": "0",
   "fieldname": "show_language_picker",
   "fieldtype": "Check",
   "label": "Show Language Picker"
  },
  {
   "collapsible": 1,
   "collapsible_depends_on": "navbar_template",
   "fieldname": "navbar_template_section",
   "fieldtype": "Section Break",
   "label": "Navbar Template"
  },
  {
   "default": "Frappe",
   "fieldname": "app_name",
   "fieldtype": "Data",
   "label": "App Name"
  },
  {
   "fieldname": "app_logo",
   "fieldtype": "Attach Image",
   "label": "App Logo"
  },
  {
   "collapsible": 1,
   "fieldname": "account_deletion_settings_section",
   "fieldtype": "Section Break",
   "label": "Account Deletion Settings"
  },
  {
   "default": "0",
   "fieldname": "show_account_deletion_link",
   "fieldtype": "Check",
   "label": "Show Account Deletion Link in My Account Page"
  },
  {
   "default": "3",
   "fieldname": "auto_account_deletion",
   "fieldtype": "Int",
<<<<<<< HEAD
   "label": "Auto Account Deletion within (Hours)"
=======
   "label": "Auto Account Deletion within (Days)"
  },
  {
   "fieldname": "footer_powered",
   "fieldtype": "Small Text",
   "label": "Footer \"Powered By\""
>>>>>>> 7df37592
  }
 ],
 "icon": "fa fa-cog",
 "idx": 1,
 "index_web_pages_for_search": 1,
 "issingle": 1,
 "links": [],
 "max_attachments": 10,
<<<<<<< HEAD
 "modified": "2022-02-24 15:37:22.360138",
=======
 "modified": "2022-02-28 23:05:42.493192",
>>>>>>> 7df37592
 "modified_by": "Administrator",
 "module": "Website",
 "name": "Website Settings",
 "owner": "Administrator",
 "permissions": [
  {
   "create": 1,
   "email": 1,
   "print": 1,
   "read": 1,
   "role": "Website Manager",
   "share": 1,
   "write": 1
  },
  {
   "permlevel": 1,
   "read": 1,
   "role": "All"
  }
 ],
 "sort_field": "modified",
 "sort_order": "ASC",
 "states": [],
 "track_changes": 1
}<|MERGE_RESOLUTION|>--- conflicted
+++ resolved
@@ -404,19 +404,15 @@
    "label": "Show Account Deletion Link in My Account Page"
   },
   {
-   "default": "3",
+   "default": "72",
    "fieldname": "auto_account_deletion",
    "fieldtype": "Int",
-<<<<<<< HEAD
    "label": "Auto Account Deletion within (Hours)"
-=======
-   "label": "Auto Account Deletion within (Days)"
   },
   {
    "fieldname": "footer_powered",
    "fieldtype": "Small Text",
    "label": "Footer \"Powered By\""
->>>>>>> 7df37592
   }
  ],
  "icon": "fa fa-cog",
@@ -425,11 +421,7 @@
  "issingle": 1,
  "links": [],
  "max_attachments": 10,
-<<<<<<< HEAD
  "modified": "2022-02-24 15:37:22.360138",
-=======
- "modified": "2022-02-28 23:05:42.493192",
->>>>>>> 7df37592
  "modified_by": "Administrator",
  "module": "Website",
  "name": "Website Settings",
