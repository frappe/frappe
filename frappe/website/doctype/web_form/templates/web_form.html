{% extends "templates/web.html" %}

{% block meta_block %}
	{% include "templates/includes/meta_block.html" %}
{% endblock %}

{% block breadcrumbs %}{% endblock %}

{% block header %}
	{% if banner_image %}
		<!-- banner image -->
		<img class="web-form-banner-image" src="{{ banner_image }}" alt="Banner Image">
	{% endif %}
{% endblock %}

{% macro header_buttons() %}
	{% block header_buttons %}
	{% if allow_edit and in_view_mode %}
		<!-- edit button -->
		<a href="/{{ route }}/{{ doc_name }}/edit" class="edit-button btn btn-default btn-sm">{{ _("Edit Response", null, "Button in web form") }}</a>
	{% endif %}

	{% if allow_print and in_view_mode %}
		{% set print_format_url = "/printview?doctype=" + doc_type + "&name=" + doc_name + "&format=" + (print_format or "standard") %}
		<!-- print button -->
		<a href="{{ print_format_url }}" target="_blank" class="print-btn btn btn-default btn-sm ml-2">
			<svg class="icon icon-sm"><use href="#icon-printer"></use></svg>
		</a>
	{% endif %}
	{% endblock %}
{% endmacro %}

{% macro action_buttons() %}
	{% block actions_buttons %}
	<div class="left-area"></div>
	<div class="center-area paging"></div>
	<div class="right-area">
		{% if not in_view_mode %}
			<!-- discard button -->
			<button class="discard-btn btn btn-default btn-sm">
				{{ _("Discard", null, "Button in web form") }}
			</button>
			<!-- submit button -->
			<button type="submit" class="submit-btn btn btn-primary btn-sm ml-2">{{ button_label or _("Submit", null, "Button in web form") }}</button>
		{% endif %}
	</div>
	{% endblock %}
{% endmacro %}

{% block page_content %}
	<!-- web form container -->
	<div class="web-form-container">
		<!-- breadcrumb -->
		{% if not banner_image and has_header and login_required and show_list %}
			{% include "templates/includes/breadcrumbs.html" %}
			{% else %}
				<div style="height: 3rem"></div>
		{% endif %}

		<!-- header -->
		<div class="web-form-header">
			{% if banner_image and has_header and login_required and show_list %}
				{% include "templates/includes/breadcrumbs.html" %}
			{% endif %}
			<div class="web-form-head">
				<div class="title">
					<div class="web-form-title ellipsis">
						{% if show_list and not is_new %}
							<h1 class="ellipsis">{{ _(web_form_title) }}</h1>
							<p class="ellipsis">{{ _(title) }}</p>
						{% else %}
							<h1 class="ellipsis">{{ _(title) }}</h1>
						{% endif %}
					</div>
					<span class="indicator-pill orange hide">{{ _("Not Saved") }}</span>
					<div class="web-form-actions">
						{{ header_buttons() }}
					</div>
				</div>
				{% if introduction_text and (is_new or in_edit_mode)  %}
					<div class="web-form-introduction">{{ introduction_text }}</div>
				{% endif %}
			</div>
		</div>

		<!-- main card -->
		<form role="form" class="web-form">
			<div class="web-form-body">
				<div class="web-form-wrapper">
					{% include "website/doctype/web_form/templates/web_form_skeleton.html" %}
				</div>
			</div>
			<div class="web-form-footer">
				<div class="web-form-actions">
					{{ action_buttons() }}
				</div>
			</div>
		</form>

		<!-- attachments -->
		{% if show_attachments and not is_new and attachments %}
			<div class="attachments">
				<h5 class="mb-3">{{ _("Attachments") }}</h5>
				{% for attachment in attachments %}
					<a class="attachment attachment-link" href="{{ attachment.file_url }}" target="blank">
						<div class="file-name ellipsis">
							<svg class="icon icon-sm"><use href="#icon-attachment"></use></svg>
							<span>{{ attachment.file_name }}</span>
						</div>
						<div class="file-size">{{ attachment.file_size }}</div>
					</a>
				{% endfor %}
			</div>
		{% endif %} {# attachments #}

		<!-- comments -->
		{% if allow_comments and not is_new and not is_list -%}
			<div class="comments">
				<h3>{{ _("Comments") }}</h3>
				{% include 'templates/includes/comments/comments.html' %}
			</div>
		{%- else -%}
			<div style="height: 3rem"></div>
		{%- endif %} {# comments #}
	</div>

	<!-- success page -->
	<div class="success-page hide">
		<div class="success-header">
			<svg class="success-icon icon">
				<use href="#icon-solid-success"></use>
			</svg>
			<h2 class="success-title">{{ _(success_title) or _("Submitted") }}</h2>
		</div>

		<div class="success-body">
			<p class="success-message">{{ _(success_message) or _("Thank you for spending your valuable time to fill this form") }}</p>
		</div>

		<div class="success-footer">
			{% if success_url %}
				<div class="success_url_message">
					<p>
						{% set success_link = '<a href="{0}">{1}</a>'.format(success_url, _("Click here")) %}
						{{ _("{0} if you are not redirected within {1} seconds").format(success_link, '<span class="time">5</span>') }}
					</p>
				</div>
			{% else %}
				{% if show_list %}
					<a href="/{{ route }}/list" class="show-list-button btn btn-default btn-md">{{ _("See previous responses", null, "Button in web form") }}</a>
				{% endif %}
				{% if not login_required or allow_multiple %}
					<a href="/{{ route }}/new" class="new-btn btn btn-default btn-md">{{ _("Submit another response", null, "Button in web form") }}</a>
				{% endif %}
			{% endif %}
		</div>
	</div>

{% endblock page_content %}

{% block script %}
	<script>
		frappe.boot = {{ boot }};
		frappe._messages = {{ translated_messages }};
		frappe.web_form_doc = {{ web_form_doc | json }};
		frappe.reference_doc = {{ reference_doc | json }};
	</script>
<<<<<<< HEAD

	<script type="text/javascript" src="/assets/frappe/node_modules/vue/dist/vue.js"></script>
	<script>
		Vue.prototype.__ = window.__;
		Vue.prototype.frappe = window.frappe;
	</script>

=======
>>>>>>> 9ef10818
	{{ include_script("web_form.bundle.js") }}

	<script>
		{% if client_script %}
			frappe.init_client_script = () => {
				try {
					{{ client_script }}
				} catch(e) {
					console.error('Error in web form client script');
					console.error(e);
				}
			}
		{% endif %}

		{% if script is defined %}
			{{ script }}
		{% endif %}
	</script>
{% endblock script %}

{% block style %}
	<style>
		{% if style is defined %}
			{{ style }}
		{% endif %}
		{% if custom_css %}
			{{ custom_css }}
		{% endif %}
	</style>
{% endblock %}<|MERGE_RESOLUTION|>--- conflicted
+++ resolved
@@ -165,16 +165,6 @@
 		frappe.web_form_doc = {{ web_form_doc | json }};
 		frappe.reference_doc = {{ reference_doc | json }};
 	</script>
-<<<<<<< HEAD
-
-	<script type="text/javascript" src="/assets/frappe/node_modules/vue/dist/vue.js"></script>
-	<script>
-		Vue.prototype.__ = window.__;
-		Vue.prototype.frappe = window.frappe;
-	</script>
-
-=======
->>>>>>> 9ef10818
 	{{ include_script("web_form.bundle.js") }}
 
 	<script>
