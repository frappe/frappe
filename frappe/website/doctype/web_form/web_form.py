# Copyright (c) 2015, Frappe Technologies Pvt. Ltd. and contributors
# License: MIT. See LICENSE

import json
import os

import frappe
from frappe import _, scrub
from frappe.core.api.file import get_max_file_size
<<<<<<< HEAD
from frappe.core.doctype.file import remove_file_by_url
=======
from frappe.core.doctype.file.utils import remove_file_by_url
>>>>>>> 9ef10818
from frappe.desk.form.meta import get_code_files_via_hooks
from frappe.modules.utils import export_module_json, get_doc_module
from frappe.rate_limiter import rate_limit
from frappe.utils import cstr, dict_with_keys, strip_html
from frappe.utils.caching import redis_cache
from frappe.website.utils import get_boot_data, get_comment_list, get_sidebar_items
from frappe.website.website_generator import WebsiteGenerator


class WebForm(WebsiteGenerator):
	# begin: auto-generated types
	# This code is auto-generated. Do not modify anything in this block.

	from typing import TYPE_CHECKING

	if TYPE_CHECKING:
		from frappe.types import DF
		from frappe.website.doctype.web_form_field.web_form_field import WebFormField
		from frappe.website.doctype.web_form_list_column.web_form_list_column import WebFormListColumn

		allow_comments: DF.Check
		allow_delete: DF.Check
		allow_edit: DF.Check
		allow_incomplete: DF.Check
		allow_multiple: DF.Check
		allow_print: DF.Check
		anonymous: DF.Check
		apply_document_permissions: DF.Check
		banner_image: DF.AttachImage | None
		breadcrumbs: DF.Code | None
		button_label: DF.Data | None
		client_script: DF.Code | None
		condition: DF.Code | None
		custom_css: DF.Code | None
		doc_type: DF.Link
		introduction_text: DF.TextEditor | None
		is_standard: DF.Check
		list_columns: DF.Table[WebFormListColumn]
		list_title: DF.Data | None
		login_required: DF.Check
		max_attachment_size: DF.Int
		meta_description: DF.SmallText | None
		meta_image: DF.AttachImage | None
		meta_title: DF.Data | None
		module: DF.Link | None
		print_format: DF.Link | None
		published: DF.Check
		route: DF.Data | None
		show_attachments: DF.Check
		show_list: DF.Check
		show_sidebar: DF.Check
		success_message: DF.Text | None
		success_title: DF.Data | None
		success_url: DF.Data | None
		title: DF.Data
		web_form_fields: DF.Table[WebFormField]
		website_sidebar: DF.Link | None
	# end: auto-generated types
	website = frappe._dict(no_cache=1)

<<<<<<< HEAD
	def onload(self):
		super().onload()

=======
>>>>>>> 9ef10818
	def validate(self):
		super().validate()

		if not self.module:
			self.module = frappe.db.get_value("DocType", self.doc_type, "module")

		in_user_env = not (
			frappe.flags.in_install
			or frappe.flags.in_patch
			or frappe.flags.in_test
			or frappe.flags.in_fixtures
		)
		if in_user_env and self.is_standard and not frappe.conf.developer_mode:
			# only published can be changed for standard web forms
			if self.has_value_changed("published"):
				published_value = self.published
				self.reload()
				self.published = published_value
			else:
				frappe.throw(_("You need to be in developer mode to edit a Standard Web Form"))

		if not frappe.flags.in_import:
			self.validate_fields()

	def validate_fields(self):
		"""Validate all fields are present"""
		from frappe.model import no_value_fields

		meta = frappe.get_meta(self.doc_type)
		missing = [
			df.fieldname
			for df in self.web_form_fields
			if df.fieldname and (df.fieldtype not in no_value_fields and not meta.has_field(df.fieldname))
		]

		if missing:
			frappe.throw(_("Following fields are missing:") + "<br>" + "<br>".join(missing))

	def reset_field_parent(self):
		"""Convert link fields to select with names as options"""
		for df in self.web_form_fields:
			df.parent = self.doc_type

	# export
	def on_update(self):
		"""
		Writes the .txt for this page and if write_content is checked,
		it will write out a .html file
		"""
		path = export_module_json(self, self.is_standard, self.module)

		if path:
			# js
			if not os.path.exists(path + ".js"):
				with open(path + ".js", "w") as f:
					f.write(
						"""frappe.ready(function() {
	// bind events here
})"""
					)

			# py
			if not os.path.exists(path + ".py"):
				with open(path + ".py", "w") as f:
					f.write(
						"""import frappe

def get_context(context):
	# do your magic here
	pass
"""
					)

	def get_context(self, context):
		"""Build context to render the `web_form.html` template"""
		context.in_edit_mode = False
		context.in_view_mode = False

		if frappe.form_dict.is_list:
			context.template = "website/doctype/web_form/templates/web_list.html"
		else:
			context.template = "website/doctype/web_form/templates/web_form.html"

		# check permissions
		if frappe.form_dict.name:
			if frappe.session.user == "Guest":
				frappe.throw(
					_("You need to be logged in to access this {0}.").format(self.doc_type),
					frappe.PermissionError,
				)

			if not frappe.db.exists(self.doc_type, frappe.form_dict.name):
				raise frappe.PageDoesNotExistError()

			if not self.has_web_form_permission(self.doc_type, frappe.form_dict.name):
				frappe.throw(
					_("You don't have the permissions to access this document"), frappe.PermissionError
				)

		if frappe.local.path == self.route:
			path = f"/{self.route}/list" if self.show_list else f"/{self.route}/new"
			frappe.redirect(path)

		if frappe.form_dict.is_list and not self.show_list:
			frappe.redirect(f"/{self.route}/new")

		if frappe.form_dict.is_edit and not self.allow_edit:
			context.in_view_mode = True
			frappe.redirect(f"/{self.route}/{frappe.form_dict.name}")

		if frappe.form_dict.is_edit:
			context.in_edit_mode = True

		if frappe.form_dict.is_read:
			context.in_view_mode = True

		if (
			not frappe.form_dict.is_edit
			and not frappe.form_dict.is_read
			and self.allow_edit
			and frappe.form_dict.name
		):
			context.in_edit_mode = True
			frappe.redirect(f"/{frappe.local.path}/edit")

		if (
			frappe.session.user != "Guest"
			and self.login_required
			and not self.allow_multiple
			and not frappe.form_dict.name
			and not frappe.form_dict.is_list
		):
			condition_json = json.loads(self.condition_json) if self.condition_json else []
			condition_json.append(["owner", "=", frappe.session.user])
			names = frappe.get_all(self.doc_type, filters=condition_json, pluck="name")
			if names:
				context.in_view_mode = True
				frappe.redirect(f"/{self.route}/{names[0]}")

		# Show new form when
		# - User is Guest
		# - Login not required
		route_to_new = frappe.session.user == "Guest" or not self.login_required
		if not frappe.form_dict.is_new and route_to_new:
			frappe.redirect(f"/{self.route}/new")

		self.reset_field_parent()

		# add keys from form_dict to context
		context.update(dict_with_keys(frappe.form_dict, ["is_list", "is_new", "is_edit", "is_read"]))

		for df in self.web_form_fields:
			if df.fieldtype == "Column Break":
				context.has_column_break = True
				break

		# load web form doc
		context.web_form_doc = self.as_dict(no_nulls=True)
		context.web_form_doc.update(
			dict_with_keys(context, ["is_list", "is_new", "in_edit_mode", "in_view_mode"])
		)

		if self.show_sidebar and self.website_sidebar:
			context.sidebar_items = get_sidebar_items(self.website_sidebar)

		if frappe.form_dict.is_list:
			self.load_list_data(context)
		else:
			self.load_form_data(context)

		self.add_custom_context_and_script(context)
		self.load_translations(context)
		self.add_metatags(context)

		context.boot = get_boot_data()
		context.boot["link_title_doctypes"] = frappe.boot.get_link_title_doctypes()

	def add_metatags(self, context):
		description = self.meta_description

		if not description and self.introduction_text:
			description = self.introduction_text[:140]

		context.metatags = {
			"name": self.meta_title or self.title,
			"description": description,
			"image": self.meta_image,
		}

	def load_translations(self, context):
		translated_messages = frappe.translate.get_dict("doctype", self.doc_type)
		# Sr is not added by default, had to be added manually
		translated_messages["Sr"] = _("Sr")
		context.translated_messages = frappe.as_json(translated_messages)

	def load_list_data(self, context):
		if not self.list_columns:
			self.list_columns = get_in_list_view_fields(self.doc_type)
			context.web_form_doc.list_columns = self.list_columns

	def load_form_data(self, context):
		"""Load document `doc` and `layout` properties for template"""
		context.parents = []
		if self.show_list:
			context.parents.append(
				{
					"label": _(self.title),
					"route": f"{self.route}/list",
				}
			)

		context.parents = self.get_parents(context)

		if self.breadcrumbs:
			context.parents = frappe.safe_eval(self.breadcrumbs, {"_": _})

		if self.show_list and frappe.form_dict.is_new:
			context.title = _("New {0}").format(context.title)

		context.has_header = (frappe.form_dict.name or frappe.form_dict.is_new) and (
			frappe.session.user != "Guest" or not self.login_required
		)

		if context.success_message:
			context.success_message = frappe.db.escape(context.success_message.replace("\n", "<br>")).strip(
				"'"
			)

		if not context.max_attachment_size:
			context.max_attachment_size = get_max_file_size() / 1024 / 1024

		# For Table fields, server-side processing for meta
		for field in context.web_form_doc.web_form_fields:
			if field.fieldtype == "Table":
				field.fields = get_in_list_view_fields(field.options)

			if field.fieldtype == "Link":
				field.fieldtype = "Autocomplete"
				field.options = get_link_options(
					self.name, field.options, field.allow_read_on_all_link_options
				)

		context.reference_doc = {}

		# load reference doc
		if frappe.form_dict.name:
			context.doc_name = frappe.form_dict.name
			context.reference_doc = frappe.get_doc(self.doc_type, context.doc_name)
			context.web_form_title = context.title
			context.title = (
				strip_html(context.reference_doc.get(context.reference_doc.meta.get_title_field()))
				or context.doc_name
			)
			context.reference_doc.add_seen()
			context.reference_doctype = context.reference_doc.doctype
			context.reference_name = context.reference_doc.name

			if self.show_attachments:
				context.attachments = frappe.get_all(
					"File",
					filters={
						"attached_to_name": context.reference_name,
						"attached_to_doctype": context.reference_doctype,
						"is_private": 0,
					},
					fields=["file_name", "file_url", "file_size"],
				)

			if self.allow_comments:
				context.comment_list = get_comment_list(
					context.reference_doc.doctype, context.reference_doc.name
				)

			context.reference_doc = context.reference_doc.as_dict(no_nulls=True)

	def add_custom_context_and_script(self, context):
		"""Update context from module if standard and append script"""
		if self.is_standard:
			web_form_module = get_web_form_module(self)
			new_context = web_form_module.get_context(context)

			if new_context:
				context.update(new_context)

			js_path = os.path.join(os.path.dirname(web_form_module.__file__), scrub(self.name) + ".js")
			if os.path.exists(js_path):
				script = frappe.render_template(open(js_path).read(), context)

				for path in get_code_files_via_hooks("webform_include_js", context.doc_type):
					custom_js = frappe.render_template(open(path).read(), context)
					script = "\n\n".join([script, custom_js])

				context.script = script

			css_path = os.path.join(os.path.dirname(web_form_module.__file__), scrub(self.name) + ".css")
			if os.path.exists(css_path):
				style = open(css_path).read()

				for path in get_code_files_via_hooks("webform_include_css", context.doc_type):
					custom_css = open(path).read()
					style = "\n\n".join([style, custom_css])

				context.style = style

	def get_parents(self, context):
		parents = None

		if context.is_list and not context.parents:
			parents = [{"title": _("My Account"), "name": "me"}]
		elif context.parents:
			parents = context.parents

		return parents

	def validate_mandatory(self, doc):
		"""Validate mandatory web form fields"""
		missing = [f for f in self.web_form_fields if f.reqd and doc.get(f.fieldname) in (None, [], "")]
		if missing:
			frappe.throw(
				_("Mandatory Information missing:")
				+ "<br><br>"
				+ "<br>".join(f"{d.label} ({d.fieldtype})" for d in missing)
			)

	def allow_website_search_indexing(self):
		return False

	def has_web_form_permission(self, doctype, name, ptype="read"):
		if frappe.session.user == "Guest":
			return False

		if self.apply_document_permissions:
			return frappe.get_doc(doctype, name).has_permission(permtype=ptype)

		# owner matches
		elif frappe.db.get_value(doctype, name, "owner") == frappe.session.user:
			return True

		elif frappe.has_website_permission(name, ptype=ptype, doctype=doctype):
			return True

		elif check_webform_perm(doctype, name):
			return True

		else:
			return False


def get_web_form_module(doc):
	if doc.is_standard:
		return get_doc_module(doc.module, doc.doctype, doc.name)


@frappe.whitelist(allow_guest=True)
@rate_limit(key="web_form", limit=5, seconds=60)
def accept(web_form, data):
	"""Save the web form"""
	data = frappe._dict(json.loads(data))

	files = []
	files_to_delete = []

	web_form = frappe.get_doc("Web Form", web_form)
	doctype = web_form.doc_type
	user = frappe.session.user

	if web_form.anonymous and frappe.session.user != "Guest":
		frappe.session.user = "Guest"

	if data.name and not web_form.allow_edit:
		frappe.throw(_("You are not allowed to update this Web Form Document"))

	frappe.flags.in_web_form = True
	meta = frappe.get_meta(doctype)

	if data.name:
		# update
		doc = frappe.get_doc(doctype, data.name)
	else:
		# insert
		doc = frappe.new_doc(doctype)

	# set values
	for field in web_form.web_form_fields:
		fieldname = field.fieldname
		df = meta.get_field(fieldname)
		value = data.get(fieldname, "")

		if df and df.fieldtype in ("Attach", "Attach Image"):
			if value and "data:" and "base64" in value:
				files.append((fieldname, value))
				if not doc.name:
					doc.set(fieldname, "")
				continue

			elif not value and doc.get(fieldname):
				files_to_delete.append(doc.get(fieldname))

		doc.set(fieldname, value)

	if doc.name:
		if web_form.has_web_form_permission(doctype, doc.name, "write"):
			doc.save(ignore_permissions=True)
		else:
			# only if permissions are present
			doc.save()

	else:
		# insert
		if web_form.login_required and frappe.session.user == "Guest":
			frappe.throw(_("You must login to submit this form"))

		ignore_mandatory = True if files else False

		doc.insert(ignore_permissions=True, ignore_mandatory=ignore_mandatory)

	# add files
	if files:
		for f in files:
			fieldname, filedata = f

			# remove earlier attached file (if exists)
			if doc.get(fieldname):
				remove_file_by_url(doc.get(fieldname), doctype=doctype, name=doc.name)

			# save new file
			filename, dataurl = filedata.split(",", 1)
			_file = frappe.get_doc(
				{
					"doctype": "File",
					"file_name": filename,
					"attached_to_doctype": doctype,
					"attached_to_name": doc.name,
					"content": dataurl,
					"decode": True,
				}
			)
			_file.save()

			# update values
			doc.set(fieldname, _file.file_url)

		doc.save(ignore_permissions=True)

	if files_to_delete:
		for f in files_to_delete:
			if f:
				remove_file_by_url(f, doctype=doctype, name=doc.name)

	if web_form.anonymous and frappe.session.user == "Guest" and user:
		frappe.session.user = user

	frappe.flags.web_form_doc = doc
	return doc


@frappe.whitelist()
def delete(web_form_name, docname):
	web_form = frappe.get_doc("Web Form", web_form_name)

	owner = frappe.db.get_value(web_form.doc_type, docname, "owner")
	if frappe.session.user == owner and web_form.allow_delete:
		frappe.delete_doc(web_form.doc_type, docname, ignore_permissions=True)
	else:
		raise frappe.PermissionError("Not Allowed")


@frappe.whitelist()
def delete_multiple(web_form_name, docnames):
	web_form = frappe.get_doc("Web Form", web_form_name)

	docnames = json.loads(docnames)

	allowed_docnames = []
	restricted_docnames = []

	for docname in docnames:
		owner = frappe.db.get_value(web_form.doc_type, docname, "owner")
		if frappe.session.user == owner and web_form.allow_delete:
			allowed_docnames.append(docname)
		else:
			restricted_docnames.append(docname)

	for docname in allowed_docnames:
		frappe.delete_doc(web_form.doc_type, docname, ignore_permissions=True)

	if restricted_docnames:
		raise frappe.PermissionError(
			"You do not have permisssion to delete " + ", ".join(restricted_docnames)
		)


def check_webform_perm(doctype, name):
	doc = frappe.get_doc(doctype, name)
	if hasattr(doc, "has_webform_permission"):
		if doc.has_webform_permission():
			return True


@frappe.whitelist(allow_guest=True)
def get_web_form_filters(web_form_name):
	web_form = frappe.get_doc("Web Form", web_form_name)
	return [field for field in web_form.web_form_fields if field.show_in_filter]


@frappe.whitelist(allow_guest=True)
def get_form_data(doctype, docname=None, web_form_name=None):
	web_form = frappe.get_doc("Web Form", web_form_name)

	if web_form.login_required and frappe.session.user == "Guest":
		frappe.throw(_("Not Permitted"), frappe.PermissionError)

	out = frappe._dict()
	out.web_form = web_form

	if frappe.session.user != "Guest" and not docname and not web_form.allow_multiple:
		docname = frappe.db.get_value(doctype, {"owner": frappe.session.user}, "name")

	if docname:
		doc = frappe.get_doc(doctype, docname)
		if web_form.has_web_form_permission(doctype, docname, ptype="read"):
			out.doc = doc
		else:
			frappe.throw(_("Not permitted"), frappe.PermissionError)

	# For Table fields, server-side processing for meta
	for field in out.web_form.web_form_fields:
		if field.fieldtype == "Table":
			field.fields = get_in_list_view_fields(field.options)
			out.update({field.fieldname: field.fields})

		if field.fieldtype == "Link":
			field.fieldtype = "Autocomplete"
			field.options = get_link_options(
				web_form_name, field.options, field.allow_read_on_all_link_options
			)

	return out


@frappe.whitelist()
def get_in_list_view_fields(doctype):
	meta = frappe.get_meta(doctype)
	fields = []

	if meta.title_field:
		fields.append(meta.title_field)
	else:
		fields.append("name")

	if meta.has_field("status"):
		fields.append("status")

	fields += [df.fieldname for df in meta.fields if df.in_list_view and df.fieldname not in fields]

	def get_field_df(fieldname):
		if fieldname == "name":
			return {"label": "Name", "fieldname": "name", "fieldtype": "Data"}
		return meta.get_field(fieldname).as_dict()

	return [get_field_df(f) for f in fields]


@frappe.whitelist(allow_guest=True)
def get_link_options(web_form_name, doctype, allow_read_on_all_link_options=False):
	web_form_doc = frappe.get_doc("Web Form", web_form_name)
	doctype_validated = False
	limited_to_user = False
	if web_form_doc.login_required:
		# check if frappe session user is not guest or admin
		if frappe.session.user != "Guest":
			doctype_validated = True

			if not allow_read_on_all_link_options:
				limited_to_user = True
		else:
			frappe.throw(_("You must be logged in to use this form."), frappe.PermissionError)

	else:
		for field in web_form_doc.web_form_fields:
			if field.options == doctype:
				doctype_validated = True
				break

	if doctype_validated:
		link_options, filters = [], {}

		if limited_to_user:
			filters = {"owner": frappe.session.user}

		fields = ["name as value"]

		title_field = frappe.db.get_value("DocType", doctype, "title_field", cache=1)
		show_title_field_in_link = (
			frappe.db.get_value("DocType", doctype, "show_title_field_in_link", cache=1) == 1
		)
		if title_field and show_title_field_in_link:
			fields.append(f"{title_field} as label")

		link_options = frappe.get_all(doctype, filters, fields)

		if title_field and show_title_field_in_link:
			return json.dumps(link_options, default=str)
		else:
			return "\n".join([str(doc.value) for doc in link_options])

	else:
		raise frappe.PermissionError(
			_("You don't have permission to access the {0} DocType.").format(doctype)
<<<<<<< HEAD
		)
=======
		)


@redis_cache(ttl=60 * 60)
def get_published_web_forms() -> dict[str, str]:
	return frappe.get_all("Web Form", ["name", "route", "modified"], {"published": 1})
>>>>>>> 9ef10818
<|MERGE_RESOLUTION|>--- conflicted
+++ resolved
@@ -7,11 +7,7 @@
 import frappe
 from frappe import _, scrub
 from frappe.core.api.file import get_max_file_size
-<<<<<<< HEAD
-from frappe.core.doctype.file import remove_file_by_url
-=======
 from frappe.core.doctype.file.utils import remove_file_by_url
->>>>>>> 9ef10818
 from frappe.desk.form.meta import get_code_files_via_hooks
 from frappe.modules.utils import export_module_json, get_doc_module
 from frappe.rate_limiter import rate_limit
@@ -72,12 +68,6 @@
 	# end: auto-generated types
 	website = frappe._dict(no_cache=1)
 
-<<<<<<< HEAD
-	def onload(self):
-		super().onload()
-
-=======
->>>>>>> 9ef10818
 	def validate(self):
 		super().validate()
 
@@ -687,13 +677,9 @@
 	else:
 		raise frappe.PermissionError(
 			_("You don't have permission to access the {0} DocType.").format(doctype)
-<<<<<<< HEAD
-		)
-=======
 		)
 
 
 @redis_cache(ttl=60 * 60)
 def get_published_web_forms() -> dict[str, str]:
-	return frappe.get_all("Web Form", ["name", "route", "modified"], {"published": 1})
->>>>>>> 9ef10818
+	return frappe.get_all("Web Form", ["name", "route", "modified"], {"published": 1})