--- conflicted
+++ resolved
@@ -1,17 +1,11 @@
 # Copyright (c) 2015, Frappe Technologies Pvt. Ltd. and Contributors
 # MIT License. See license.txt
-<<<<<<< HEAD
-import functools
 import json
 import mimetypes
-=======
-import re
->>>>>>> f36513d1
 import os
 import re
 from functools import wraps
 
-<<<<<<< HEAD
 import yaml
 from past.builtins import cmp
 from six import iteritems
@@ -20,8 +14,6 @@
 import frappe
 from frappe import _
 from frappe.model.document import Document
-=======
->>>>>>> f36513d1
 from frappe.utils import md_to_html
 
 
