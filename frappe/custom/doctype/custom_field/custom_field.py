--- conflicted
+++ resolved
@@ -61,15 +61,8 @@
 			validate_fields_for_doctype(self.dt)
 
 		# update the schema
-<<<<<<< HEAD
 		if not frappe.db.get_value('DocType', self.dt, 'issingle') and frappe.get_meta(self.dt).module in frappe.cache().hget("modules", "enabled"):
-			table_columns = frappe.db.get_table_columns(self.dt)
-			if self.fieldname not in table_columns or not getattr(self, "_old_fieldtype", None) == self.fieldtype:
-				frappe.db.updatedb(self.dt)
-=======
-		if not frappe.db.get_value('DocType', self.dt, 'issingle'):
 			frappe.db.updatedb(self.dt)
->>>>>>> aec9ca89
 
 	def on_trash(self):
 		# delete property setter entries
