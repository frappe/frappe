--- conflicted
+++ resolved
@@ -348,11 +348,7 @@
  "index_web_pages_for_search": 1,
  "issingle": 1,
  "links": [],
-<<<<<<< HEAD
- "modified": "2022-07-04 00:14:06.249749",
-=======
- "modified": "2022-08-04 15:36:16.772277",
->>>>>>> ccfa7640
+ "modified": "2022-08-14 19:33:16.772277",
  "modified_by": "Administrator",
  "module": "Custom",
  "name": "Customize Form",
