--- conflicted
+++ resolved
@@ -585,14 +585,11 @@
 	"naming_rule": "Data",
 	"autoname": "Data",
 	"show_title_field_in_link": "Check",
-<<<<<<< HEAD
 	"translate_link_fields": "Check",
 	"is_calendar_and_gantt": "Check",
 	"default_view": "Select",
 	"force_re_route_to_default_view": "Check",
-=======
 	"translated_doctype": "Check",
->>>>>>> ccfa7640
 }
 
 docfield_properties = {
