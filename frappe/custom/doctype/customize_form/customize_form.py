# Copyright (c) 2015, Frappe Technologies Pvt. Ltd. and Contributors
# MIT License. See license.txt

from __future__ import unicode_literals
"""
	Customize Form is a Single DocType used to mask the Property Setter
	Thus providing a better UI from user perspective
"""
import frappe
import frappe.translate
from frappe import _
from frappe.utils import cint
from frappe.model.document import Document
from frappe.model import no_value_fields
from frappe.core.doctype.doctype.doctype import validate_fields_for_doctype

doctype_properties = {
	'search_fields': 'Data',
	'title_field': 'Data',
	'image_field': 'Data',
	'sort_field': 'Data',
	'sort_order': 'Data',
	'default_print_format': 'Data',
	'read_only_onload': 'Check',
	'allow_copy': 'Check',
	'istable': 'Check',
	'quick_entry': 'Check',
	'editable_grid': 'Check',
	'max_attachments': 'Int',
	'image_view': 'Check',
	'track_changes': 'Check',
}

docfield_properties = {
	'idx': 'Int',
	'label': 'Data',
	'fieldtype': 'Select',
	'options': 'Text',
	'permlevel': 'Int',
	'width': 'Data',
	'print_width': 'Data',
	'reqd': 'Check',
	'unique': 'Check',
	'ignore_user_permissions': 'Check',
	'in_list_view': 'Check',
	'in_standard_filter': 'Check',
	'in_global_search': 'Check',
	'bold': 'Check',
	'hidden': 'Check',
	'collapsible': 'Check',
	'collapsible_depends_on': 'Data',
	'print_hide': 'Check',
	'print_hide_if_no_value': 'Check',
	'report_hide': 'Check',
	'allow_on_submit': 'Check',
	'depends_on': 'Data',
	'description': 'Text',
	'default': 'Text',
	'precision': 'Select',
	'read_only': 'Check',
	'length': 'Int',
	'columns': 'Int',
	'remember_last_selected_value': 'Check',
	'allow_bulk_edit': 'Check',
}

allowed_fieldtype_change = (('Currency', 'Float', 'Percent'), ('Small Text', 'Data'),
	('Text', 'Data'), ('Text', 'Text Editor', 'Code', 'Signature'), ('Data', 'Select'),
	('Text', 'Small Text'), ('Text', 'Data', 'Barcode'), ('Code', 'Geolocation'))

allowed_fieldtype_for_options_change = ('Read Only', 'HTML', 'Select', 'Data')

class CustomizeForm(Document):
	def on_update(self):
		frappe.db.sql("delete from tabSingles where doctype='Customize Form'")
		frappe.db.sql("delete from `tabCustomize Form Field`")

	def fetch_to_customize(self):
		self.clear_existing_doc()
		if not self.doc_type:
			return

		meta = frappe.get_meta(self.doc_type)

		# doctype properties
		for property in doctype_properties:
			self.set(property, meta.get(property))

		for d in meta.get("fields"):
			new_d = {"fieldname": d.fieldname, "is_custom_field": d.get("is_custom_field"), "name": d.name}
			for property in docfield_properties:
				new_d[property] = d.get(property)
			self.append("fields", new_d)

		# load custom translation
		translation = self.get_name_translation()
		self.label = translation.target_name if translation else ''

		# NOTE doc is sent to clientside by run_method

	def get_name_translation(self):
		'''Get translation object if exists of current doctype name in the default language'''
		return frappe.get_value('Translation',
			{'source_name': self.doc_type, 'language': frappe.local.lang or 'en'},
			['name', 'target_name'], as_dict=True)

	def set_name_translation(self):
		'''Create, update custom translation for this doctype'''
		current = self.get_name_translation()
		if current:
			if self.label and current.target_name != self.label:
				frappe.db.set_value('Translation', current.name, 'target_name', self.label)
				frappe.translate.clear_cache()
			else:
				# clear translation
				frappe.delete_doc('Translation', current.name)

		else:
			if self.label:
				frappe.get_doc(dict(doctype='Translation',
					source_name=self.doc_type,
					target_name=self.label,
					language_code=frappe.local.lang or 'en')).insert()

	def clear_existing_doc(self):
		doc_type = self.doc_type

		for fieldname in self.meta.get_valid_columns():
			self.set(fieldname, None)

		for df in self.meta.get_table_fields():
			self.set(df.fieldname, [])

		self.doc_type = doc_type
		self.name = "Customize Form"

	def save_customization(self):
		if not self.doc_type:
			return

		self.flags.update_db = False

		self.set_property_setters()
		self.update_custom_fields()
		self.set_name_translation()
		validate_fields_for_doctype(self.doc_type)

		if self.flags.update_db:
			from frappe.model.db_schema import updatedb
			updatedb(self.doc_type)

		if not hasattr(self, 'hide_success') or not self.hide_success:
			frappe.msgprint(_("{0} updated").format(_(self.doc_type)))
		frappe.clear_cache(doctype=self.doc_type)
		self.fetch_to_customize()

	def set_property_setters(self):
		meta = frappe.get_meta(self.doc_type)
		# doctype property setters

		for property in doctype_properties:
			if self.get(property) != meta.get(property):
				self.make_property_setter(property=property, value=self.get(property),
					property_type=doctype_properties[property])

		for df in self.get("fields"):
			meta_df = meta.get("fields", {"fieldname": df.fieldname})

			if not meta_df or meta_df[0].get("is_custom_field"):
				continue

			for property in docfield_properties:
				if property != "idx" and (df.get(property) or '') != (meta_df[0].get(property) or ''):
					if property == "fieldtype":
						self.validate_fieldtype_change(df, meta_df[0].get(property), df.get(property))

					elif property == "allow_on_submit" and df.get(property):
						frappe.msgprint(_("Row {0}: Not allowed to enable Allow on Submit for standard fields")\
							.format(df.idx))
						continue

					elif property == "reqd" and \
<<<<<<< HEAD
						((frappe.db.get_value("DocField",
=======
						((frappe.db.get_value("DocField", 
>>>>>>> 1b7a6fe2
							{"parent":self.doc_type,"fieldname":df.fieldname}, "reqd") == 1) \
							and (df.get(property) == 0)):
						frappe.msgprint(_("Row {0}: Not allowed to disable Mandatory for standard fields")\
								.format(df.idx))
						continue

					elif property == "in_list_view" and df.get(property) \
						and df.fieldtype!="Attach Image" and df.fieldtype in no_value_fields:
								frappe.msgprint(_("'In List View' not allowed for type {0} in row {1}")
									.format(df.fieldtype, df.idx))
								continue

					elif property == "precision" and cint(df.get("precision")) > 6 \
							and cint(df.get("precision")) > cint(meta_df[0].get("precision")):
						self.flags.update_db = True

					elif property == "unique":
						self.flags.update_db = True

					elif (property == "read_only" and cint(df.get("read_only"))==0
						and frappe.db.get_value("DocField", {"parent": self.doc_type, "fieldname": df.fieldname}, "read_only")==1):
						# if docfield has read_only checked and user is trying to make it editable, don't allow it
						frappe.msgprint(_("You cannot unset 'Read Only' for field {0}").format(df.label))
						continue

					elif property == "options" and df.get("fieldtype") not in allowed_fieldtype_for_options_change:
						frappe.msgprint(_("You can't set 'Options' for field {0}").format(df.label))
						continue

					self.make_property_setter(property=property, value=df.get(property),
						property_type=docfield_properties[property], fieldname=df.fieldname)

	def update_custom_fields(self):
		for i, df in enumerate(self.get("fields")):
			if df.get("is_custom_field"):
				if not frappe.db.exists('Custom Field', {'dt': self.doc_type, 'fieldname': df.fieldname}):
					self.add_custom_field(df, i)
					self.flags.update_db = True
				else:
					self.update_in_custom_field(df, i)

		self.delete_custom_fields()

	def add_custom_field(self, df, i):
		d = frappe.new_doc("Custom Field")

		d.dt = self.doc_type

		for property in docfield_properties:
			d.set(property, df.get(property))

		if i!=0:
			d.insert_after = self.fields[i-1].fieldname
		d.idx = i

		d.insert()
		df.fieldname = d.fieldname

	def update_in_custom_field(self, df, i):
		meta = frappe.get_meta(self.doc_type)
		meta_df = meta.get("fields", {"fieldname": df.fieldname})
		if not (meta_df and meta_df[0].get("is_custom_field")):
			# not a custom field
			return

		custom_field = frappe.get_doc("Custom Field", meta_df[0].name)
		changed = False
		for property in docfield_properties:
			if df.get(property) != custom_field.get(property):
				if property == "fieldtype":
					self.validate_fieldtype_change(df, meta_df[0].get(property), df.get(property))

				custom_field.set(property, df.get(property))
				changed = True

		# check and update `insert_after` property
		if i!=0:
			insert_after = self.fields[i-1].fieldname
			if custom_field.insert_after != insert_after:
				custom_field.insert_after = insert_after
				custom_field.idx = i
				changed = True

		if changed:
			custom_field.db_update()
			self.flags.update_db = True
			#custom_field.save()

	def delete_custom_fields(self):
		meta = frappe.get_meta(self.doc_type)
		fields_to_remove = (set([df.fieldname for df in meta.get("fields")])
			- set(df.fieldname for df in self.get("fields")))

		for fieldname in fields_to_remove:
			df = meta.get("fields", {"fieldname": fieldname})[0]
			if df.get("is_custom_field"):
				frappe.delete_doc("Custom Field", df.name)

	def make_property_setter(self, property, value, property_type, fieldname=None):
		self.delete_existing_property_setter(property, fieldname)

		property_value = self.get_existing_property_value(property, fieldname)

		if property_value==value:
			return

		# create a new property setter
		# ignore validation becuase it will be done at end
		frappe.make_property_setter({
			"doctype": self.doc_type,
			"doctype_or_field": "DocField" if fieldname else "DocType",
			"fieldname": fieldname,
			"property": property,
			"value": value,
			"property_type": property_type
		}, ignore_validate=True)

	def delete_existing_property_setter(self, property, fieldname=None):
		# first delete existing property setter
		existing_property_setter = frappe.db.get_value("Property Setter", {"doc_type": self.doc_type,
			"property": property, "field_name['']": fieldname or ''})

		if existing_property_setter:
			frappe.db.sql("delete from `tabProperty Setter` where name=%s", existing_property_setter)

	def get_existing_property_value(self, property_name, fieldname=None):
		# check if there is any need to make property setter!
		if fieldname:
			property_value = frappe.db.get_value("DocField", {"parent": self.doc_type,
				"fieldname": fieldname}, property_name)
		else:
			try:
				property_value = frappe.db.get_value("DocType", self.doc_type, property_name)
			except Exception as e:
				if e.args[0]==1054:
					property_value = None
				else:
					raise

		return property_value

	def validate_fieldtype_change(self, df, old_value, new_value):
		allowed = False
		for allowed_changes in allowed_fieldtype_change:
			if (old_value in allowed_changes and new_value in allowed_changes):
				allowed = True
				break
		if not allowed:
			frappe.throw(_("Fieldtype cannot be changed from {0} to {1} in row {2}").format(old_value, new_value, df.idx))

	def reset_to_defaults(self):
		if not self.doc_type:
			return

		frappe.db.sql("""delete from `tabProperty Setter` where doc_type=%s
			and !(`field_name`='naming_series' and `property`='options')""", self.doc_type)
		frappe.clear_cache(doctype=self.doc_type)
		self.fetch_to_customize()<|MERGE_RESOLUTION|>--- conflicted
+++ resolved
@@ -180,11 +180,7 @@
 						continue
 
 					elif property == "reqd" and \
-<<<<<<< HEAD
-						((frappe.db.get_value("DocField",
-=======
-						((frappe.db.get_value("DocField", 
->>>>>>> 1b7a6fe2
+						((frappe.db.get_value("DocField",\
 							{"parent":self.doc_type,"fieldname":df.fieldname}, "reqd") == 1) \
 							and (df.get(property) == 0)):
 						frappe.msgprint(_("Row {0}: Not allowed to disable Mandatory for standard fields")\
