// Copyright (c) 2015, Frappe Technologies Pvt. Ltd. and Contributors
// MIT License. See license.txt

frappe.provide("frappe.customize_form");

frappe.ui.form.on("Customize Form", {
	setup: function (frm) {
		// save the last setting if refreshing
		window.addEventListener("beforeunload", () => {
			if (frm.doc.doc_type && frm.doc.doc_type != "undefined") {
				localStorage["customize_doctype"] = frm.doc.doc_type;
			}
		});
	},

	onload: function (frm) {
		frm.set_query("doc_type", function () {
			return {
				filters: [
					["DocType", "issingle", "=", 0],
					["DocType", "custom", "=", 0],
					["DocType", "name", "not in", frappe.model.core_doctypes_list],
					["DocType", "restrict_to_domain", "in", frappe.boot.active_domains],
				],
			};
		});

		frm.set_query("default_print_format", function () {
			return {
				filters: {
					print_format_type: ["!=", "JS"],
					doc_type: ["=", frm.doc.doc_type],
				},
			};
		});

		$(frm.wrapper).on("grid-row-render", function (e, grid_row) {
			if (grid_row.doc && grid_row.doc.fieldtype == "Section Break") {
				$(grid_row.row).css({ "font-weight": "bold" });
			}

			grid_row.row.removeClass("highlight");

			if (
				grid_row.doc.is_custom_field &&
				!grid_row.row.hasClass("highlight") &&
				!grid_row.doc.is_system_generated
			) {
				grid_row.row.addClass("highlight");
			}
		});
	},

	doc_type: function (frm) {
		if (frm.doc.doc_type) {
			return frm.call({
				method: "fetch_to_customize",
				doc: frm.doc,
				freeze: true,
				callback: function (r) {
					if (r) {
						if (r._server_messages && r._server_messages.length) {
							frm.set_value("doc_type", "");
						} else {
							frm.refresh();
							frm.trigger("add_customize_child_table_button");
							frm.trigger("setup_default_views");
						}
					}
					localStorage["customize_doctype"] = frm.doc.doc_type;
				},
			});
		} else {
			frm.refresh();
		}
	},

	is_calendar_and_gantt: function (frm) {
		frm.trigger("setup_default_views");
	},

	add_customize_child_table_button: function (frm) {
		frm.doc.fields.forEach(function (f) {
<<<<<<< HEAD
=======
			if (!f.is_custom_field || f.is_system_generated) {
				f._sortable = false;
			}

>>>>>>> 2cb49256
			if (f.fieldtype == "Table") {
				frm.add_custom_button(
					f.options,
					function () {
						frm.set_value("doc_type", f.options);
					},
					__("Customize Child Table")
				);
			}
		});
	},

	refresh: function (frm) {
		frm.disable_save(true);
		frm.page.clear_icons();

		if (frm.doc.doc_type) {
			frappe.model.with_doctype(frm.doc.doc_type).then(() => {
				frm.page.set_title(__("Customize Form - {0}", [frm.doc.doc_type]));
				frappe.customize_form.set_primary_action(frm);

				if (!frm.is_new()) {
					frm.add_custom_button(
						__("Try new form builder", [__(frm.doc.doc_type)]),
						() => {
							frappe.set_route("form-builder", frm.doc.doc_type, "customize");
						}
					);
				}

				frm.add_custom_button(
					__("Go to {0} List", [__(frm.doc.doc_type)]),
					function () {
						frappe.set_route("List", frm.doc.doc_type);
					},
					__("Actions")
				);

				frm.add_custom_button(
					__("Reload"),
					function () {
						frm.script_manager.trigger("doc_type");
					},
					__("Actions")
				);

				frm.add_custom_button(
					__("Reset to defaults"),
					function () {
						frappe.customize_form.confirm(__("Remove all customizations?"), frm);
					},
					__("Actions")
				);

				frm.add_custom_button(
					__("Set Permissions"),
					function () {
						frappe.set_route("permission-manager", frm.doc.doc_type);
					},
					__("Actions")
				);

				const is_autoname_autoincrement = frm.doc.autoname === "autoincrement";
				frm.set_df_property("naming_rule", "hidden", is_autoname_autoincrement);
				frm.set_df_property("autoname", "read_only", is_autoname_autoincrement);
				frm.toggle_display(
					["queue_in_background"],
					frappe.get_meta(frm.doc.doc_type).is_submittable || 0
				);
			});
		}

		frm.events.setup_export(frm);
		frm.events.setup_sort_order(frm);
		frm.events.set_default_doc_type(frm);
	},

	set_default_doc_type(frm) {
		let doc_type;
		if (frappe.route_options && frappe.route_options.doc_type) {
			doc_type = frappe.route_options.doc_type;
			frappe.route_options = null;
			localStorage.removeItem("customize_doctype");
		}
		if (!doc_type) {
			doc_type = localStorage.getItem("customize_doctype");
		}
		if (doc_type) {
			setTimeout(() => frm.set_value("doc_type", doc_type, false, true), 1000);
		}
	},

	setup_export(frm) {
		if (frappe.boot.developer_mode) {
			frm.add_custom_button(
				__("Export Customizations"),
				function () {
					frappe.prompt(
						[
							{
								fieldtype: "Link",
								fieldname: "module",
								options: "Module Def",
								label: __("Module to Export"),
								reqd: 1,
							},
							{
								fieldtype: "Check",
								fieldname: "sync_on_migrate",
								label: __("Sync on Migrate"),
								default: 1,
							},
							{
								fieldtype: "Check",
								fieldname: "with_permissions",
								label: __("Export Custom Permissions"),
								default: 1,
							},
						],
						function (data) {
							frappe.call({
								method: "frappe.modules.utils.export_customizations",
								args: {
									doctype: frm.doc.doc_type,
									module: data.module,
									sync_on_migrate: data.sync_on_migrate,
									with_permissions: data.with_permissions,
								},
							});
						},
						__("Select Module")
					);
				},
				__("Actions")
			);
		}
	},

	setup_sort_order(frm) {
		// sort order select
		if (frm.doc.doc_type) {
			var fields = $.map(frm.doc.fields, function (df) {
				return frappe.model.is_value_type(df.fieldtype) ? df.fieldname : null;
			});
			fields = ["", "name", "modified"].concat(fields);
			frm.set_df_property("sort_field", "options", fields);
		}
	},

	setup_default_views(frm) {
		frappe.model.set_default_views_for_doctype(frm.doc.doc_type, frm);
	},
});

// can't delete standard fields
frappe.ui.form.on("Customize Form Field", {
	before_fields_remove: function (frm, doctype, name) {
		const row = frappe.get_doc(doctype, name);

		if (row.is_system_generated) {
			frappe.throw(
				__(
					"Cannot delete system generated field <strong>{0}</strong>. You can hide it instead.",
					[__(row.label) || row.fieldname]
				)
			);
		}

		if (!(row.is_custom_field || row.__islocal)) {
			frappe.throw(
				__("Cannot delete standard field <strong>{0}</strong>. You can hide it instead.", [
					__(row.label) || row.fieldname,
				])
			);
		}
	},
	fields_add: function (frm, cdt, cdn) {
		var f = frappe.model.get_doc(cdt, cdn);
		f.is_system_generated = false;
		f.is_custom_field = true;
		frm.trigger("setup_default_views");
	},

	form_render(frm, doctype, docname) {
		frm.trigger("setup_fetch_from_fields", doctype, docname);
	},
});

// can't delete standard links
frappe.ui.form.on("DocType Link", {
	before_links_remove: function (frm, doctype, name) {
		let row = frappe.get_doc(doctype, name);
		if (!(row.custom || row.__islocal)) {
			frappe.msgprint(__("Cannot delete standard link. You can hide it if you want"));
			throw "cannot delete standard link";
		}
	},
	links_add: function (frm, cdt, cdn) {
		let f = frappe.model.get_doc(cdt, cdn);
		f.custom = 1;
	},
});

// can't delete standard actions
frappe.ui.form.on("DocType Action", {
	before_actions_remove: function (frm, doctype, name) {
		let row = frappe.get_doc(doctype, name);
		if (!(row.custom || row.__islocal)) {
			frappe.msgprint(__("Cannot delete standard action. You can hide it if you want"));
			throw "cannot delete standard action";
		}
	},
	actions_add: function (frm, cdt, cdn) {
		let f = frappe.model.get_doc(cdt, cdn);
		f.custom = 1;
	},
});

// can't delete standard states
frappe.ui.form.on("DocType State", {
	before_states_remove: function (frm, doctype, name) {
		let row = frappe.get_doc(doctype, name);
		if (!(row.custom || row.__islocal)) {
			frappe.msgprint(__("Cannot delete standard document state."));
			throw "cannot delete standard document state";
		}
	},
	states_add: function (frm, cdt, cdn) {
		let f = frappe.model.get_doc(cdt, cdn);
		f.custom = 1;
	},
});

frappe.customize_form.validate_fieldnames = async function (frm) {
	for (let i = 0; i < frm.doc.fields.length; i++) {
		let field = frm.doc.fields[i];

		let fieldname = field.label && frappe.model.scrub(field.label).toLowerCase();
		if (
			field.label &&
			!field.fieldname &&
			in_list(frappe.model.restricted_fields, fieldname)
		) {
			let message = __(
				"For field <b>{0}</b> in row <b>{1}</b>, fieldname <b>{2}</b> is restricted it will be renamed as <b>{2}1</b>. Do you want to continue?",
				[field.label, field.idx, fieldname]
			);
			await pause_to_confirm(message);
		}
	}

	function pause_to_confirm(message) {
		return new Promise((resolve) => {
			frappe.confirm(
				message,
				() => resolve(),
				() => {
					frm.page.btn_primary.prop("disabled", false);
				}
			);
		});
	}
};

frappe.customize_form.save_customization = function (frm) {
	if (frm.doc.doc_type) {
		return frm.call({
			doc: frm.doc,
			freeze: true,
			freeze_message: __("Saving Customization..."),
			btn: frm.page.btn_primary,
			method: "save_customization",
			callback: function (r) {
				if (!r.exc) {
					frappe.customize_form.clear_locals_and_refresh(frm);
					frm.script_manager.trigger("doc_type");
				}
			},
		});
	}
};

frappe.customize_form.set_primary_action = function (frm) {
	frm.page.set_primary_action(__("Update"), async () => {
		await this.validate_fieldnames(frm);
		this.save_customization(frm);
	});
};

frappe.customize_form.confirm = function (msg, frm) {
	if (!frm.doc.doc_type) return;

	var d = new frappe.ui.Dialog({
		title: "Reset To Defaults",
		fields: [
			{
				fieldtype: "HTML",
				options: __("All customizations will be removed. Please confirm."),
			},
		],
		primary_action: function () {
			return frm.call({
				doc: frm.doc,
				method: "reset_to_defaults",
				callback: function (r) {
					if (r.exc) {
						frappe.msgprint(r.exc);
					} else {
						d.hide();
						frappe.show_alert({
							message: __("Customizations Reset"),
							indicator: "green",
						});
						frappe.customize_form.clear_locals_and_refresh(frm);
					}
				},
			});
		},
	});

	frappe.customize_form.confirm.dialog = d;
	d.show();
};

frappe.customize_form.clear_locals_and_refresh = function (frm) {
	delete frm.doc.__unsaved;
	// clear doctype from locals
	frappe.model.clear_doc("DocType", frm.doc.doc_type);
	delete frappe.meta.docfield_copy[frm.doc.doc_type];
	frm.refresh();
};

extend_cscript(cur_frm.cscript, new frappe.model.DocTypeController({ frm: cur_frm }));<|MERGE_RESOLUTION|>--- conflicted
+++ resolved
@@ -81,13 +81,6 @@
 
 	add_customize_child_table_button: function (frm) {
 		frm.doc.fields.forEach(function (f) {
-<<<<<<< HEAD
-=======
-			if (!f.is_custom_field || f.is_system_generated) {
-				f._sortable = false;
-			}
-
->>>>>>> 2cb49256
 			if (f.fieldtype == "Table") {
 				frm.add_custom_button(
 					f.options,
