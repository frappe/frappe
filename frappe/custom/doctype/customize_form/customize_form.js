// Copyright (c) 2015, Frappe Technologies Pvt. Ltd. and Contributors
// MIT License. See license.txt

frappe.provide("frappe.customize_form");

frappe.ui.form.on("Customize Form", {
	setup: function (frm) {
		// save the last setting if refreshing
		window.addEventListener("beforeunload", () => {
			if (frm.doc.doc_type && frm.doc.doc_type != "undefined") {
				localStorage["customize_doctype"] = frm.doc.doc_type;
			}
		});
	},

	onload: function (frm) {
		frm.set_query("doc_type", function () {
			return {
				filters: [
					["DocType", "issingle", "=", 0],
					["DocType", "custom", "=", 0],
					["DocType", "name", "not in", frappe.model.core_doctypes_list],
					["DocType", "restrict_to_domain", "in", frappe.boot.active_domains],
				],
			};
		});

		frm.set_query("default_print_format", function () {
			return {
				filters: {
					print_format_type: ["!=", "JS"],
					doc_type: ["=", frm.doc.doc_type],
				},
			};
		});

		$(frm.wrapper).on("grid-row-render", function (e, grid_row) {
			if (grid_row.doc && grid_row.doc.fieldtype == "Section Break") {
				$(grid_row.row).css({ "font-weight": "bold" });
			}

			grid_row.row.removeClass("highlight");

			if (
				grid_row.doc.is_custom_field &&
				!grid_row.row.hasClass("highlight") &&
				!grid_row.doc.is_system_generated
			) {
				grid_row.row.addClass("highlight");
			}
		});
	},

	doc_type: function (frm) {
		if (frm.doc.doc_type) {
			return frm.call({
				method: "fetch_to_customize",
				doc: frm.doc,
				freeze: true,
				callback: function (r) {
					if (r) {
						if (r._server_messages && r._server_messages.length) {
							frm.set_value("doc_type", "");
						} else {
							frm.refresh();
							frm.trigger("add_customize_child_table_button");
							frm.trigger("setup_default_views");
						}
					}
					localStorage["customize_doctype"] = frm.doc.doc_type;
				},
			});
		} else {
			frm.refresh();
		}
	},

	is_calendar_and_gantt: function (frm) {
		frm.trigger("setup_default_views");
	},

	add_customize_child_table_button: function (frm) {
		frm.doc.fields.forEach(function (f) {
			if (!in_list(["Table", "Table MultiSelect"], f.fieldtype)) return;

			frm.add_custom_button(
				f.options,
				() => frm.set_value("doc_type", f.options),
				__("Customize Child Table")
			);
		});
	},

	refresh: function (frm) {
		frm.disable_save(true);
		frm.page.clear_icons();

		if (frm.doc.doc_type) {
<<<<<<< HEAD
			frm.page.set_title(__("Customize Form - {0}", [frm.doc.doc_type]));
			frappe.customize_form.set_primary_action(frm);

			frm.add_custom_button(
				__("Go to {0} List", [__(frm.doc.doc_type)]),
				function () {
					frappe.set_route("List", frm.doc.doc_type);
				},
				__("Actions")
			);

			frm.add_custom_button(
				__("Reload"),
				function () {
					frm.script_manager.trigger("doc_type");
				},
				__("Actions")
			);

			frm.add_custom_button(
				__("Reset to defaults"),
				function () {
					frappe.customize_form.confirm(__("Remove all customizations?"), frm);
				},
				__("Actions")
			);

			frm.add_custom_button(
				__("Set Permissions"),
				function () {
					frappe.set_route("permission-manager", frm.doc.doc_type);
				},
				__("Actions")
			);

			const is_autoname_autoincrement = frm.doc.autoname === "autoincrement";
			frm.set_df_property("naming_rule", "hidden", is_autoname_autoincrement);
			frm.set_df_property("autoname", "read_only", is_autoname_autoincrement);
=======
			frappe.model.with_doctype(frm.doc.doc_type).then(() => {
				frm.page.set_title(__("Customize Form - {0}", [frm.doc.doc_type]));
				frappe.customize_form.set_primary_action(frm);

				frm.add_custom_button(
					__("Go to {0} List", [__(frm.doc.doc_type)]),
					function () {
						frappe.set_route("List", frm.doc.doc_type);
					},
					__("Actions")
				);

				frm.add_custom_button(
					__("Set Permissions"),
					function () {
						frappe.set_route("permission-manager", frm.doc.doc_type);
					},
					__("Actions")
				);

				frm.add_custom_button(
					__("Reload"),
					function () {
						frm.script_manager.trigger("doc_type");
					},
					__("Actions")
				);

				frm.add_custom_button(
					__("Reset Layout"),
					() => {
						frm.trigger("reset_layout");
					},
					__("Actions")
				);

				frm.add_custom_button(
					__("Reset All Customizations"),
					function () {
						frappe.customize_form.confirm(__("Remove all customizations?"), frm);
					},
					__("Actions")
				);

				const is_autoname_autoincrement = frm.doc.autoname === "autoincrement";
				frm.set_df_property("naming_rule", "hidden", is_autoname_autoincrement);
				frm.set_df_property("autoname", "read_only", is_autoname_autoincrement);
				frm.toggle_display(
					["queue_in_background"],
					frappe.get_meta(frm.doc.doc_type).is_submittable || 0
				);

				render_form_builder(frm);
			});
>>>>>>> 9ef10818
		}

		frm.events.setup_export(frm);
		frm.events.setup_sort_order(frm);
		frm.events.set_default_doc_type(frm);
	},

	set_default_doc_type(frm) {
		let doc_type;
		if (frappe.route_options && frappe.route_options.doc_type) {
			doc_type = frappe.route_options.doc_type;
			frappe.route_options = null;
			localStorage.removeItem("customize_doctype");
		}
		if (!doc_type) {
			doc_type = localStorage.getItem("customize_doctype");
		}
		if (doc_type) {
			setTimeout(() => frm.set_value("doc_type", doc_type, false, true), 1000);
		}
	},

	reset_layout(frm) {
		frappe.confirm(
			__("Layout will be reset to standard layout, are you sure you want to do this?"),
			() => {
				return frm.call({
					doc: frm.doc,
					method: "reset_layout",
					callback: function (r) {
						if (!r.exc) {
							frappe.show_alert({
								message: __("Layout Reset"),
								indicator: "green",
							});
							frappe.customize_form.clear_locals_and_refresh(frm);
						}
					},
				});
			}
		);
	},

	setup_export(frm) {
		if (frappe.boot.developer_mode) {
			frm.add_custom_button(
				__("Export Customizations"),
				function () {
					frappe.prompt(
						[
							{
								fieldtype: "Link",
								fieldname: "module",
								options: "Module Def",
								label: __("Module to Export"),
								reqd: 1,
							},
							{
								fieldtype: "Check",
								fieldname: "sync_on_migrate",
								label: __("Sync on Migrate"),
								default: 1,
							},
							{
								fieldtype: "Check",
								fieldname: "with_permissions",
								label: __("Export Custom Permissions"),
								default: 1,
							},
						],
						function (data) {
							frappe.call({
								method: "frappe.modules.utils.export_customizations",
								args: {
									doctype: frm.doc.doc_type,
									module: data.module,
									sync_on_migrate: data.sync_on_migrate,
									with_permissions: data.with_permissions,
								},
							});
						},
						__("Select Module")
					);
				},
				__("Actions")
			);
		}
	},

	setup_sort_order(frm) {
		// sort order select
		if (frm.doc.doc_type) {
			var fields = $.map(frm.doc.fields, function (df) {
				return frappe.model.is_value_type(df.fieldtype) ? df.fieldname : null;
			});
			fields = ["", "name", "modified"].concat(fields);
			frm.set_df_property("sort_field", "options", fields);
		}
	},

	setup_default_views(frm) {
		frappe.model.set_default_views_for_doctype(frm.doc.doc_type, frm);
	},
});

// can't delete standard fields
frappe.ui.form.on("Customize Form Field", {
	before_fields_remove: function (frm, doctype, name) {
		const row = frappe.get_doc(doctype, name);

		if (row.is_system_generated) {
			frappe.throw(
				__(
					"Cannot delete system generated field <strong>{0}</strong>. You can hide it instead.",
					[__(row.label) || row.fieldname]
				)
			);
		}

		if (!(row.is_custom_field || row.__islocal)) {
			frappe.throw(
				__("Cannot delete standard field <strong>{0}</strong>. You can hide it instead.", [
					__(row.label) || row.fieldname,
				])
			);
		}
	},
	fields_add: function (frm, cdt, cdn) {
		var f = frappe.model.get_doc(cdt, cdn);
		f.is_system_generated = false;
		f.is_custom_field = true;
		frm.trigger("setup_default_views");
	},
<<<<<<< HEAD
=======

	form_render(frm, doctype, docname) {
		frm.trigger("setup_fetch_from_fields", doctype, docname);
	},
>>>>>>> 9ef10818
});

// can't delete standard links
frappe.ui.form.on("DocType Link", {
	before_links_remove: function (frm, doctype, name) {
		let row = frappe.get_doc(doctype, name);
		if (!(row.custom || row.__islocal)) {
			frappe.msgprint(__("Cannot delete standard link. You can hide it if you want"));
			throw "cannot delete standard link";
		}
	},
	links_add: function (frm, cdt, cdn) {
		let f = frappe.model.get_doc(cdt, cdn);
		f.custom = 1;
	},
});

// can't delete standard actions
frappe.ui.form.on("DocType Action", {
	before_actions_remove: function (frm, doctype, name) {
		let row = frappe.get_doc(doctype, name);
		if (!(row.custom || row.__islocal)) {
			frappe.msgprint(__("Cannot delete standard action. You can hide it if you want"));
			throw "cannot delete standard action";
		}
	},
	actions_add: function (frm, cdt, cdn) {
		let f = frappe.model.get_doc(cdt, cdn);
		f.custom = 1;
	},
});

// can't delete standard states
frappe.ui.form.on("DocType State", {
	before_states_remove: function (frm, doctype, name) {
		let row = frappe.get_doc(doctype, name);
		if (!(row.custom || row.__islocal)) {
			frappe.msgprint(__("Cannot delete standard document state."));
			throw "cannot delete standard document state";
		}
	},
	states_add: function (frm, cdt, cdn) {
		let f = frappe.model.get_doc(cdt, cdn);
		f.custom = 1;
	},
});

<<<<<<< HEAD
frappe.customize_form.validate_fieldnames = async function (frm) {
	for (let i = 0; i < frm.doc.fields.length; i++) {
		let field = frm.doc.fields[i];

		let fieldname = field.label && frappe.model.scrub(field.label).toLowerCase();
		if (
			field.label &&
			!field.fieldname &&
			in_list(frappe.model.restricted_fields, fieldname)
		) {
			let message = __(
				"For field <b>{0}</b> in row <b>{1}</b>, fieldname <b>{2}</b> is restricted it will be renamed as <b>{2}1</b>. Do you want to continue?",
				[field.label, field.idx, fieldname]
			);
			await pause_to_confirm(message);
		}
	}

	function pause_to_confirm(message) {
		return new Promise((resolve) => {
			frappe.confirm(
				message,
				() => resolve(),
				() => {
					frm.page.btn_primary.prop("disabled", false);
				}
			);
		});
	}
};

frappe.customize_form.save_customization = function (frm) {
	if (frm.doc.doc_type) {
		return frm.call({
			doc: frm.doc,
			freeze: true,
			freeze_message: __("Saving Customization..."),
			btn: frm.page.btn_primary,
			method: "save_customization",
			callback: function (r) {
				if (!r.exc) {
					frappe.customize_form.clear_locals_and_refresh(frm);
					frm.script_manager.trigger("doc_type");
				}
			},
		});
=======
frappe.customize_form.save_customization = function (frm) {
	if (frm.doc.doc_type) {
		return frm.call({
			doc: frm.doc,
			freeze: true,
			freeze_message: __("Saving Customization..."),
			btn: frm.page.btn_primary,
			method: "save_customization",
			callback: function (r) {
				if (!r.exc) {
					frappe.customize_form.clear_locals_and_refresh(frm);
					frm.script_manager.trigger("doc_type");
				}
			},
		});
	}
};

frappe.customize_form.update_fields_from_form_builder = function (frm) {
	let form_builder = frappe.form_builder;
	if (form_builder?.store) {
		let fields = form_builder.store.update_fields();

		// if fields is a string, it means there is an error
		if (typeof fields === "string") {
			frappe.throw(fields);
		}
		frm.refresh_fields();
>>>>>>> 9ef10818
	}
};

frappe.customize_form.set_primary_action = function (frm) {
<<<<<<< HEAD
	frm.page.set_primary_action(__("Update"), async () => {
		await this.validate_fieldnames(frm);
=======
	frm.page.set_primary_action(__("Update"), () => {
		this.update_fields_from_form_builder(frm);
>>>>>>> 9ef10818
		this.save_customization(frm);
	});
};

frappe.customize_form.confirm = function (msg, frm) {
	if (!frm.doc.doc_type) return;

	var d = new frappe.ui.Dialog({
		title: "Reset To Defaults",
		fields: [
			{
				fieldtype: "HTML",
				options: __("All customizations will be removed. Please confirm."),
			},
		],
		primary_action: function () {
			return frm.call({
				doc: frm.doc,
				method: "reset_to_defaults",
				callback: function (r) {
					if (r.exc) {
						frappe.msgprint(r.exc);
					} else {
						d.hide();
						frappe.show_alert({
							message: __("Customizations Reset"),
							indicator: "green",
						});
						frappe.customize_form.clear_locals_and_refresh(frm);
					}
				},
			});
		},
	});

	frappe.customize_form.confirm.dialog = d;
	d.show();
};

frappe.customize_form.clear_locals_and_refresh = function (frm) {
	delete frm.doc.__unsaved;
	// clear doctype from locals
	frappe.model.clear_doc("DocType", frm.doc.doc_type);
	delete frappe.meta.docfield_copy[frm.doc.doc_type];
	frm.refresh();
};

<<<<<<< HEAD
=======
function render_form_builder(frm) {
	if (frappe.form_builder && frappe.form_builder.doctype === frm.doc.doc_type) {
		frappe.form_builder.setup_page_actions();
		frappe.form_builder.store.fetch();
		return;
	}

	if (frappe.form_builder) {
		frappe.form_builder.wrapper = $(frm.fields_dict["form_builder"].wrapper);
		frappe.form_builder.frm = frm;
		frappe.form_builder.doctype = frm.doc.doc_type;
		frappe.form_builder.customize = true;
		frappe.form_builder.init(true);
		frappe.form_builder.store.fetch();
	} else {
		frappe.require("form_builder.bundle.js").then(() => {
			frappe.form_builder = new frappe.ui.FormBuilder({
				wrapper: $(frm.fields_dict["form_builder"].wrapper),
				frm: frm,
				doctype: frm.doc.doc_type,
				customize: true,
			});
		});
	}
}

>>>>>>> 9ef10818
extend_cscript(cur_frm.cscript, new frappe.model.DocTypeController({ frm: cur_frm }));<|MERGE_RESOLUTION|>--- conflicted
+++ resolved
@@ -96,46 +96,6 @@
 		frm.page.clear_icons();
 
 		if (frm.doc.doc_type) {
-<<<<<<< HEAD
-			frm.page.set_title(__("Customize Form - {0}", [frm.doc.doc_type]));
-			frappe.customize_form.set_primary_action(frm);
-
-			frm.add_custom_button(
-				__("Go to {0} List", [__(frm.doc.doc_type)]),
-				function () {
-					frappe.set_route("List", frm.doc.doc_type);
-				},
-				__("Actions")
-			);
-
-			frm.add_custom_button(
-				__("Reload"),
-				function () {
-					frm.script_manager.trigger("doc_type");
-				},
-				__("Actions")
-			);
-
-			frm.add_custom_button(
-				__("Reset to defaults"),
-				function () {
-					frappe.customize_form.confirm(__("Remove all customizations?"), frm);
-				},
-				__("Actions")
-			);
-
-			frm.add_custom_button(
-				__("Set Permissions"),
-				function () {
-					frappe.set_route("permission-manager", frm.doc.doc_type);
-				},
-				__("Actions")
-			);
-
-			const is_autoname_autoincrement = frm.doc.autoname === "autoincrement";
-			frm.set_df_property("naming_rule", "hidden", is_autoname_autoincrement);
-			frm.set_df_property("autoname", "read_only", is_autoname_autoincrement);
-=======
 			frappe.model.with_doctype(frm.doc.doc_type).then(() => {
 				frm.page.set_title(__("Customize Form - {0}", [frm.doc.doc_type]));
 				frappe.customize_form.set_primary_action(frm);
@@ -190,7 +150,6 @@
 
 				render_form_builder(frm);
 			});
->>>>>>> 9ef10818
 		}
 
 		frm.events.setup_export(frm);
@@ -324,13 +283,10 @@
 		f.is_custom_field = true;
 		frm.trigger("setup_default_views");
 	},
-<<<<<<< HEAD
-=======
 
 	form_render(frm, doctype, docname) {
 		frm.trigger("setup_fetch_from_fields", doctype, docname);
 	},
->>>>>>> 9ef10818
 });
 
 // can't delete standard links
@@ -377,38 +333,6 @@
 		f.custom = 1;
 	},
 });
-
-<<<<<<< HEAD
-frappe.customize_form.validate_fieldnames = async function (frm) {
-	for (let i = 0; i < frm.doc.fields.length; i++) {
-		let field = frm.doc.fields[i];
-
-		let fieldname = field.label && frappe.model.scrub(field.label).toLowerCase();
-		if (
-			field.label &&
-			!field.fieldname &&
-			in_list(frappe.model.restricted_fields, fieldname)
-		) {
-			let message = __(
-				"For field <b>{0}</b> in row <b>{1}</b>, fieldname <b>{2}</b> is restricted it will be renamed as <b>{2}1</b>. Do you want to continue?",
-				[field.label, field.idx, fieldname]
-			);
-			await pause_to_confirm(message);
-		}
-	}
-
-	function pause_to_confirm(message) {
-		return new Promise((resolve) => {
-			frappe.confirm(
-				message,
-				() => resolve(),
-				() => {
-					frm.page.btn_primary.prop("disabled", false);
-				}
-			);
-		});
-	}
-};
 
 frappe.customize_form.save_customization = function (frm) {
 	if (frm.doc.doc_type) {
@@ -425,22 +349,6 @@
 				}
 			},
 		});
-=======
-frappe.customize_form.save_customization = function (frm) {
-	if (frm.doc.doc_type) {
-		return frm.call({
-			doc: frm.doc,
-			freeze: true,
-			freeze_message: __("Saving Customization..."),
-			btn: frm.page.btn_primary,
-			method: "save_customization",
-			callback: function (r) {
-				if (!r.exc) {
-					frappe.customize_form.clear_locals_and_refresh(frm);
-					frm.script_manager.trigger("doc_type");
-				}
-			},
-		});
 	}
 };
 
@@ -454,18 +362,12 @@
 			frappe.throw(fields);
 		}
 		frm.refresh_fields();
->>>>>>> 9ef10818
 	}
 };
 
 frappe.customize_form.set_primary_action = function (frm) {
-<<<<<<< HEAD
-	frm.page.set_primary_action(__("Update"), async () => {
-		await this.validate_fieldnames(frm);
-=======
 	frm.page.set_primary_action(__("Update"), () => {
 		this.update_fields_from_form_builder(frm);
->>>>>>> 9ef10818
 		this.save_customization(frm);
 	});
 };
@@ -513,8 +415,6 @@
 	frm.refresh();
 };
 
-<<<<<<< HEAD
-=======
 function render_form_builder(frm) {
 	if (frappe.form_builder && frappe.form_builder.doctype === frm.doc.doc_type) {
 		frappe.form_builder.setup_page_actions();
@@ -541,5 +441,4 @@
 	}
 }
 
->>>>>>> 9ef10818
 extend_cscript(cur_frm.cscript, new frappe.model.DocTypeController({ frm: cur_frm }));