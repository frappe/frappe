--- conflicted
+++ resolved
@@ -217,13 +217,10 @@
   `allow_guest_to_view` int(1) NOT NULL DEFAULT 0,
   `route` varchar(255) DEFAULT NULL,
   `is_published_field` varchar(255) DEFAULT NULL,
-<<<<<<< HEAD
   `show_title_field_in_link` int(1) NOT NULL DEFAULT 0,
-=======
   `email_append_to` int(1) NOT NULL DEFAULT 0,
   `subject_field` varchar(255) DEFAULT NULL,
   `sender_field` varchar(255) DEFAULT NULL,
->>>>>>> 705758cc
   PRIMARY KEY (`name`),
   KEY `parent` (`parent`)
 ) ENGINE=InnoDB ROW_FORMAT=COMPRESSED CHARACTER SET=utf8mb4 COLLATE=utf8mb4_unicode_ci;
