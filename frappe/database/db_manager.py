--- conflicted
+++ resolved
@@ -70,18 +70,13 @@
 
 		command = (
 			"{pipe} mysql -u {user} -p{password} -h{host} "
-<<<<<<< HEAD
 			+ "-P{port} {target} {source}"
-=======
-			+ ("-P{port}" if frappe.conf.db_port else "")
-			+ " {target} {source}"
->>>>>>> f8db21d9
 		)
 		command = command.format(
 			pipe=pipe,
 			user=esc(user),
 			password=esc(password),
-			host=esc(frappe.conf.db_host or "127.0.0.1"),
+			host=esc(frappe.conf.db_host),
 			target=esc(target),
 			source=source,
 			port=frappe.conf.db_port,
