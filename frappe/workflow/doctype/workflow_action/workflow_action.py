--- conflicted
+++ resolved
@@ -466,22 +466,12 @@
 	"""
 	from frappe.permissions import has_permission
 
-<<<<<<< HEAD
-	filtered_users = []
-	for user in users:
-		if has_approval_access(user, doc, transition) and has_permission(
-			doctype=doc, user=user, raise_exception=False
-		):
-			filtered_users.append(user)
-	return filtered_users
-=======
 	return [
 		user
 		for user in users
 		if has_approval_access(user, doc, transition)
 		and has_permission(doctype=doc, user=user, raise_exception=False)
 	]
->>>>>>> 9ef10818
 
 
 def get_common_email_args(doc):
