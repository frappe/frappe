--- conflicted
+++ resolved
@@ -139,10 +139,6 @@
 				path.resolve(bench_path, '**/*.scss'),
 				path.resolve(bench_path, '**/*.css')
 			],
-<<<<<<< HEAD
-			minimize: starts_with_css && production,
-=======
->>>>>>> e5a87aa4
 			sourceMap: starts_with_css && !production
 		})
 	];
