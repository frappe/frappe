--- conflicted
+++ resolved
@@ -87,11 +87,8 @@
     "google-auth-oauthlib~=0.4.4",
     "google-auth~=1.29.0",
     "posthog~=3.0.1",
-<<<<<<< HEAD
+    "vobject~=0.9.7",
     "pycountry~=22.3.5",
-=======
-    "vobject~=0.9.7",
->>>>>>> b0362684
 ]
 
 [project.urls]
