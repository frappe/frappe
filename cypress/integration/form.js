<<<<<<< HEAD
=======
const jump_to_field = (field_label) => {
	cy.get("body")
		.type("{esc}") // lose focus if any
		.type("{ctrl+j}") // jump to field
		.type(field_label)
		.wait(500)
		.type("{enter}")
		.wait(200)
		.type("{enter}")
		.wait(500);
};

const type_value = (value) => {
	cy.focused().clear().type(value).type("{esc}");
};

>>>>>>> 9ef10818
context("Form", () => {
	before(() => {
		cy.login();
		cy.visit("/app/website");
		return cy
			.window()
			.its("frappe")
			.then((frappe) => {
				return frappe.call("frappe.tests.ui_test_helpers.create_contact_records");
			});
	});

<<<<<<< HEAD
	it("create a new form", () => {
		cy.visit("/app/todo/new");
		cy.get_field("description", "Text Editor")
			.type("this is a test todo", { force: true })
			.wait(200);
		cy.get(".page-title").should("contain", "Not Saved");
		cy.intercept({
			method: "POST",
			url: "api/method/frappe.desk.form.save.savedocs",
		}).as("form_save");
		cy.get(".primary-action").click();
		cy.wait("@form_save").its("response.statusCode").should("eq", 200);

		cy.go_to_list("ToDo");
		cy.clear_filters();
		cy.get(".page-head").findByTitle("To Do").should("exist");
		cy.get(".list-row").should("contain", "this is a test todo");
	});

	it("navigates between documents with child table list filters applied", () => {
		cy.visit("/app/contact");
=======
	beforeEach(() => {
		cy.login();
		cy.visit("/app/website");
	});

	it("create a new form", () => {
		cy.visit("/app/todo/new");
		cy.get_field("description", "Text Editor")
			.type("this is a test todo", { force: true })
			.wait(1000);
		cy.get(".page-title").should("contain", "Not Saved");
		cy.intercept({
			method: "POST",
			url: "api/method/frappe.desk.form.save.savedocs",
		}).as("form_save");
		cy.get(".primary-action").click();
		cy.wait("@form_save").its("response.statusCode").should("eq", 200);
>>>>>>> 9ef10818

		cy.go_to_list("ToDo");
		cy.clear_filters();
<<<<<<< HEAD
=======
		cy.get(".page-head").findByTitle("To Do").should("exist");
		cy.get(".list-row").should("contain", "this is a test todo");
	});

	it("navigates between documents with child table list filters applied", () => {
		cy.visit("/app/contact");

		cy.clear_filters();
>>>>>>> 9ef10818
		cy.get('.standard-filter-section [data-fieldname="name"] input')
			.type("Test Form Contact 3")
			.blur();
		cy.click_listview_row_item_with_text("Test Form Contact 3");

<<<<<<< HEAD
=======
		cy.scrollTo(0);
>>>>>>> 9ef10818
		cy.get("#page-Contact .page-head").findByTitle("Test Form Contact 3").should("exist");
		cy.get(".prev-doc").should("be.visible").click();
		cy.get(".msgprint-dialog .modal-body").contains("No further records").should("be.visible");
		cy.hide_dialog();

<<<<<<< HEAD
=======
		cy.scrollTo(0);
>>>>>>> 9ef10818
		cy.get("#page-Contact .page-head").findByTitle("Test Form Contact 3").should("exist");
		cy.get(".next-doc").should("be.visible").click();
		cy.get(".msgprint-dialog .modal-body").contains("No further records").should("be.visible");
		cy.hide_dialog();

		cy.get("#page-Contact .page-head").findByTitle("Test Form Contact 3").should("exist");

		// clear filters
		cy.visit("/app/contact");
		cy.clear_filters();
	});

	it("validates behaviour of Data options validations in child table", () => {
		// test email validations for set_invalid controller
		let website_input = "website.in";
		let valid_email = "user@email.com";
		let expectBackgroundColor = "rgb(255, 245, 245)";

		cy.visit("/app/contact/new");
		cy.get('.frappe-control[data-fieldname="email_ids"]').as("table");
		cy.get("@table").find("button.grid-add-row").click();
		cy.get("@table").find("button.grid-add-row").click();
		cy.get("@table").find('[data-idx="1"]').as("row1");
		cy.get("@table").find('[data-idx="2"]').as("row2");
		cy.get("@row1").click();
		cy.get("@row1").find("input.input-with-feedback.form-control").as("email_input1");

		cy.get("@email_input1").type(website_input, { waitForAnimations: false });
		cy.fill_field("company_name", "Test Company");

		cy.get("@row2").click();
		cy.get("@row2").find("input.input-with-feedback.form-control").as("email_input2");
		cy.get("@email_input2").type(valid_email, { waitForAnimations: false });

		cy.get("@row1").click();
<<<<<<< HEAD
		cy.get("@email_input1").should(($div) => {
			const style = window.getComputedStyle($div[0]);
			expect(style.backgroundColor).to.equal(expectBackgroundColor);
		});
=======
>>>>>>> 9ef10818
		cy.get("@email_input1").should("have.class", "invalid");

		cy.get("@row2").click();
		cy.get("@email_input2").should("not.have.class", "invalid");
	});

<<<<<<< HEAD
	it("Shows version conflict warning", { scrollBehavior: false }, () => {
		cy.visit("/app/todo");

		cy.insert_doc("ToDo", { description: "old" }).then((doc) => {
			cy.visit(`/app/todo/${doc.name}`);
			// make form dirty
			cy.fill_field("status", "Cancelled", "Select");

			// update doc using api - simulating parallel change by another user
			cy.update_doc("ToDo", doc.name, { status: "Closed" }).then(() => {
				cy.findByRole("button", { name: "Refresh" }).click();
				cy.get_field("status", "Select").should("have.value", "Closed");
			});
		});
	});

	it("let user undo/redo field value changes", { scrollBehavior: false }, () => {
		const jump_to_field = (field_label) => {
			cy.get("body")
				.type("{esc}") // lose focus if any
				.type("{ctrl+j}") // jump to field
				.type(field_label)
				.wait(500)
				.type("{enter}")
				.wait(200)
				.type("{enter}")
				.wait(500);
		};

		const type_value = (value) => {
			cy.focused().clear().type(value).type("{esc}");
		};

=======
	it("Jump to field in collapsed section", { scrollBehavior: false }, () => {
		cy.new_form("User");

		jump_to_field("Location"); // this is in collapsed section
		type_value("Bermuda");

		cy.get_field("location").should("have.value", "Bermuda");
	});

	it("let user undo/redo field value changes", { scrollBehavior: false }, () => {
>>>>>>> 9ef10818
		const undo = () => cy.get("body").type("{esc}").type("{ctrl+z}").wait(500);
		const redo = () => cy.get("body").type("{esc}").type("{ctrl+y}").wait(500);

		cy.new_form("User");

		jump_to_field("Email");
		type_value("admin@example.com");

		jump_to_field("Username");
		type_value("admin42");

		jump_to_field("Send Welcome Email");
		cy.focused().uncheck();

		// make a mistake
		jump_to_field("Username");
		type_value("admin24");

		// undo behaviour
		undo();
		cy.get_field("username").should("have.value", "admin42");

		// redo behaviour
		redo();
		cy.get_field("username").should("have.value", "admin24");

		// undo everything & redo everything, ensure same values at the end
		undo();
		undo();
		undo();
		undo();
		redo();
		redo();
		redo();
		redo();
<<<<<<< HEAD

		cy.compare_document({
			username: "admin24",
			email: "admin@example.com",
			send_welcome_email: 0,
		});
=======

		cy.compare_document({
			username: "admin24",
			email: "admin@example.com",
			send_welcome_email: 0,
		});
	});

	it("update docfield property using set_df_property in child table", () => {
		cy.visit("/app/contact/Test Form Contact 1");
		cy.window()
			.its("cur_frm")
			.then((frm) => {
				cy.get('.frappe-control[data-fieldname="phone_nos"]').as("table");

				// set property before form_render event of child table
				cy.get("@table")
					.find('[data-idx="1"]')
					.invoke("attr", "data-name")
					.then((cdn) => {
						frm.set_df_property(
							"phone_nos",
							"hidden",
							1,
							"Contact Phone",
							"is_primary_phone",
							cdn
						);
					});

				cy.get("@table").find('[data-idx="1"] .edit-grid-row').click();
				cy.get(".grid-row-open").as("table-form");
				cy.get("@table-form")
					.find('.frappe-control[data-fieldname="is_primary_phone"]')
					.should("be.hidden");
				cy.get("@table-form").find(".grid-footer-toolbar").click();

				// set property on form_render event of child table
				cy.get("@table").find('[data-idx="1"] .edit-grid-row').click();
				cy.get("@table")
					.find('[data-idx="1"]')
					.invoke("attr", "data-name")
					.then((cdn) => {
						frm.set_df_property(
							"phone_nos",
							"hidden",
							0,
							"Contact Phone",
							"is_primary_phone",
							cdn
						);
					});

				cy.get(".grid-row-open").as("table-form");
				cy.get("@table-form")
					.find('.frappe-control[data-fieldname="is_primary_phone"]')
					.should("be.visible");
				cy.get("@table-form").find(".grid-footer-toolbar").click();
			});
>>>>>>> 9ef10818
	});
});<|MERGE_RESOLUTION|>--- conflicted
+++ resolved
@@ -1,5 +1,3 @@
-<<<<<<< HEAD
-=======
 const jump_to_field = (field_label) => {
 	cy.get("body")
 		.type("{esc}") // lose focus if any
@@ -16,7 +14,6 @@
 	cy.focused().clear().type(value).type("{esc}");
 };
 
->>>>>>> 9ef10818
 context("Form", () => {
 	before(() => {
 		cy.login();
@@ -29,29 +26,6 @@
 			});
 	});
 
-<<<<<<< HEAD
-	it("create a new form", () => {
-		cy.visit("/app/todo/new");
-		cy.get_field("description", "Text Editor")
-			.type("this is a test todo", { force: true })
-			.wait(200);
-		cy.get(".page-title").should("contain", "Not Saved");
-		cy.intercept({
-			method: "POST",
-			url: "api/method/frappe.desk.form.save.savedocs",
-		}).as("form_save");
-		cy.get(".primary-action").click();
-		cy.wait("@form_save").its("response.statusCode").should("eq", 200);
-
-		cy.go_to_list("ToDo");
-		cy.clear_filters();
-		cy.get(".page-head").findByTitle("To Do").should("exist");
-		cy.get(".list-row").should("contain", "this is a test todo");
-	});
-
-	it("navigates between documents with child table list filters applied", () => {
-		cy.visit("/app/contact");
-=======
 	beforeEach(() => {
 		cy.login();
 		cy.visit("/app/website");
@@ -69,12 +43,9 @@
 		}).as("form_save");
 		cy.get(".primary-action").click();
 		cy.wait("@form_save").its("response.statusCode").should("eq", 200);
->>>>>>> 9ef10818
 
 		cy.go_to_list("ToDo");
 		cy.clear_filters();
-<<<<<<< HEAD
-=======
 		cy.get(".page-head").findByTitle("To Do").should("exist");
 		cy.get(".list-row").should("contain", "this is a test todo");
 	});
@@ -83,25 +54,18 @@
 		cy.visit("/app/contact");
 
 		cy.clear_filters();
->>>>>>> 9ef10818
 		cy.get('.standard-filter-section [data-fieldname="name"] input')
 			.type("Test Form Contact 3")
 			.blur();
 		cy.click_listview_row_item_with_text("Test Form Contact 3");
 
-<<<<<<< HEAD
-=======
 		cy.scrollTo(0);
->>>>>>> 9ef10818
 		cy.get("#page-Contact .page-head").findByTitle("Test Form Contact 3").should("exist");
 		cy.get(".prev-doc").should("be.visible").click();
 		cy.get(".msgprint-dialog .modal-body").contains("No further records").should("be.visible");
 		cy.hide_dialog();
 
-<<<<<<< HEAD
-=======
 		cy.scrollTo(0);
->>>>>>> 9ef10818
 		cy.get("#page-Contact .page-head").findByTitle("Test Form Contact 3").should("exist");
 		cy.get(".next-doc").should("be.visible").click();
 		cy.get(".msgprint-dialog .modal-body").contains("No further records").should("be.visible");
@@ -137,54 +101,12 @@
 		cy.get("@email_input2").type(valid_email, { waitForAnimations: false });
 
 		cy.get("@row1").click();
-<<<<<<< HEAD
-		cy.get("@email_input1").should(($div) => {
-			const style = window.getComputedStyle($div[0]);
-			expect(style.backgroundColor).to.equal(expectBackgroundColor);
-		});
-=======
->>>>>>> 9ef10818
 		cy.get("@email_input1").should("have.class", "invalid");
 
 		cy.get("@row2").click();
 		cy.get("@email_input2").should("not.have.class", "invalid");
 	});
 
-<<<<<<< HEAD
-	it("Shows version conflict warning", { scrollBehavior: false }, () => {
-		cy.visit("/app/todo");
-
-		cy.insert_doc("ToDo", { description: "old" }).then((doc) => {
-			cy.visit(`/app/todo/${doc.name}`);
-			// make form dirty
-			cy.fill_field("status", "Cancelled", "Select");
-
-			// update doc using api - simulating parallel change by another user
-			cy.update_doc("ToDo", doc.name, { status: "Closed" }).then(() => {
-				cy.findByRole("button", { name: "Refresh" }).click();
-				cy.get_field("status", "Select").should("have.value", "Closed");
-			});
-		});
-	});
-
-	it("let user undo/redo field value changes", { scrollBehavior: false }, () => {
-		const jump_to_field = (field_label) => {
-			cy.get("body")
-				.type("{esc}") // lose focus if any
-				.type("{ctrl+j}") // jump to field
-				.type(field_label)
-				.wait(500)
-				.type("{enter}")
-				.wait(200)
-				.type("{enter}")
-				.wait(500);
-		};
-
-		const type_value = (value) => {
-			cy.focused().clear().type(value).type("{esc}");
-		};
-
-=======
 	it("Jump to field in collapsed section", { scrollBehavior: false }, () => {
 		cy.new_form("User");
 
@@ -195,7 +117,6 @@
 	});
 
 	it("let user undo/redo field value changes", { scrollBehavior: false }, () => {
->>>>>>> 9ef10818
 		const undo = () => cy.get("body").type("{esc}").type("{ctrl+z}").wait(500);
 		const redo = () => cy.get("body").type("{esc}").type("{ctrl+y}").wait(500);
 
@@ -231,14 +152,6 @@
 		redo();
 		redo();
 		redo();
-<<<<<<< HEAD
-
-		cy.compare_document({
-			username: "admin24",
-			email: "admin@example.com",
-			send_welcome_email: 0,
-		});
-=======
 
 		cy.compare_document({
 			username: "admin24",
@@ -298,6 +211,5 @@
 					.should("be.visible");
 				cy.get("@table-form").find(".grid-footer-toolbar").click();
 			});
->>>>>>> 9ef10818
 	});
 });