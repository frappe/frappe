context("Attach Control", () => {
	before(() => {
		cy.login();
		cy.visit("/app/doctype");
		return cy
			.window()
			.its("frappe")
			.then((frappe) => {
				return frappe.xcall("frappe.tests.ui_test_helpers.create_doctype", {
					name: "Test Attach Control",
					fields: [
						{
							label: "Attach File or Image",
							fieldname: "attach",
							fieldtype: "Attach",
							in_list_view: 1,
						},
					],
				});
			});
	});
	it('Checking functionality for "Link" button in the "Attach" fieldtype', () => {
		//Navigating to the new form for the newly created doctype
		cy.new_form("Test Attach Control");

		//Clicking on the attach button which is displayed as part of creating a doctype with "Attach" fieldtype
		cy.findByRole("button", { name: "Attach" }).click();

		//Clicking on "Link" button to attach a file using the "Link" button
		cy.findByRole("button", { name: "Link" }).click();
		cy.findByPlaceholderText("Attach a web link").type(
<<<<<<< HEAD
			"https://wallpaperplay.com/walls/full/8/2/b/72402.jpg"
=======
			"https://wallpaperplay.com/walls/full/8/2/b/72402.jpg",
			{ force: true }
>>>>>>> 9ef10818
		);

		//Clicking on the Upload button to upload the file
		cy.intercept("POST", "/api/method/upload_file").as("upload_image");
		cy.get(".modal-footer").findByRole("button", { name: "Upload" }).click({ delay: 500 });
		cy.wait("@upload_image");
		cy.findByRole("button", { name: "Save" }).click();

		//Checking if the URL of the attached image is getting displayed in the field of the newly created doctype
		cy.get(".attached-file > .ellipsis > .attached-file-link")
			.should("have.attr", "href")
			.and("equal", "https://wallpaperplay.com/walls/full/8/2/b/72402.jpg");

		//Clicking on the "Clear" button
		cy.get('[data-action="clear_attachment"]').click();

		//Checking if clicking on the clear button clears the field of the doctype form and again displays the attach button
		cy.get(".control-input > .btn-sm").should("contain", "Attach");

		//Deleting the doc
		cy.go_to_list("Test Attach Control");
		cy.get(".list-row-checkbox").eq(0).click();
		cy.get(".actions-btn-group > .btn").contains("Actions").click();
		cy.get('.actions-btn-group > .dropdown-menu [data-label="Delete"]').click();
		cy.click_modal_primary_button("Yes");
	});

	it('Checking functionality for "Library" button in the "Attach" fieldtype', () => {
		//Navigating to the new form for the newly created doctype
		cy.new_form("Test Attach Control");

		//Clicking on the attach button which is displayed as part of creating a doctype with "Attach" fieldtype
		cy.findByRole("button", { name: "Attach" }).click();

		//Clicking on "Link" button to attach a file using the "Link" button
		cy.findByRole("button", { name: "Link" }).click();
		cy.findByPlaceholderText("Attach a web link").type(
			"https://wallpaperplay.com/walls/full/8/2/b/72402.jpg",
			{ force: true }
		);

		//Clicking on the Upload button to upload the file
		cy.intercept("POST", "/api/method/upload_file").as("upload_image");
		cy.get(".modal-footer").findByRole("button", { name: "Upload" }).click({ delay: 500 });
		cy.wait("@upload_image");
		cy.findByRole("button", { name: "Save" }).click();

		//Navigating to the new form for the newly created doctype to check Library button
		cy.new_form("Test Attach Control");

		//Clicking on the attach button which is displayed as part of creating a doctype with "Attach" fieldtype
		cy.findByRole("button", { name: "Attach" }).click();

		//Clicking on "Library" button to attach a file using the "Library" button
		cy.findByRole("button", { name: "Library" }).click();
		cy.contains("72402.jpg").click();

		//Clicking on the Upload button to upload the file
		cy.intercept("POST", "/api/method/upload_file").as("upload_image");
		cy.get(".modal-footer").findByRole("button", { name: "Upload" }).click({ delay: 500 });
		cy.wait("@upload_image");
		cy.findByRole("button", { name: "Save" }).click();

		//Checking if the URL of the attached image is getting displayed in the field of the newly created doctype
		cy.get(".attached-file > .ellipsis > .attached-file-link")
			.should("have.attr", "href")
			.and("equal", "https://wallpaperplay.com/walls/full/8/2/b/72402.jpg");

		//Clicking on the "Clear" button
		cy.get('[data-action="clear_attachment"]').click();

		//Checking if clicking on the clear button clears the field of the doctype form and again displays the attach button
		cy.get(".control-input > .btn-sm").should("contain", "Attach");

		//Deleting both docs
		cy.go_to_list("Test Attach Control");
		cy.get(".list-row-checkbox").eq(0).click();
		cy.get(".list-row-checkbox").eq(1).click();
		cy.get(".actions-btn-group > .btn").contains("Actions").click();
		cy.get('.actions-btn-group > .dropdown-menu [data-label="Delete"]').click();
		cy.click_modal_primary_button("Yes");
	});

	it('Checking that "Camera" button in the "Attach" fieldtype does show if camera is available', () => {
		//Navigating to the new form for the newly created doctype
		let doctype = "Test Attach Control";
		let dt_in_route = doctype.toLowerCase().replace(/ /g, "-");
		cy.visit(`/app/${dt_in_route}/new`, {
			onBeforeLoad(win) {
				// Mock "window.navigator.mediaDevices" property
				// to return mock mediaDevices object
				win.navigator.mediaDevices = {
					ondevicechange: null,
				};
			},
		});
		cy.get("body").should(($body) => {
			const dataRoute = $body.attr("data-route");
			expect(dataRoute).to.match(new RegExp(`^Form/${doctype}/new-${dt_in_route}-`));
		});
		cy.get("body").should("have.attr", "data-ajax-state", "complete");

		//Clicking on the attach button which is displayed as part of creating a doctype with "Attach" fieldtype
		cy.findByRole("button", { name: "Attach" }).click();

		//Clicking on "Camera" button
		cy.findByRole("button", { name: "Camera" }).should("exist");
	});

	it('Checking that "Camera" button in the "Attach" fieldtype does not show if no camera is available', () => {
		//Navigating to the new form for the newly created doctype
		let doctype = "Test Attach Control";
		let dt_in_route = doctype.toLowerCase().replace(/ /g, "-");
		cy.visit(`/app/${dt_in_route}/new`, {
			onBeforeLoad(win) {
				// Delete "window.navigator.mediaDevices" property
				delete win.navigator.mediaDevices;
			},
		});
		cy.get("body").should(($body) => {
			const dataRoute = $body.attr("data-route");
			expect(dataRoute).to.match(new RegExp(`^Form/${doctype}/new-${dt_in_route}-`));
		});
		cy.get("body").should("have.attr", "data-ajax-state", "complete");

		//Clicking on the attach button which is displayed as part of creating a doctype with "Attach" fieldtype
		cy.findByRole("button", { name: "Attach" }).click();

		//Clicking on "Camera" button
		cy.findByRole("button", { name: "Camera" }).should("not.exist");
	});
});
context("Attach Control with Failed Document Save", () => {
	before(() => {
		cy.login();
		cy.visit("/app/doctype");
		return cy
			.window()
			.its("frappe")
			.then((frappe) => {
				return frappe.xcall("frappe.tests.ui_test_helpers.create_doctype", {
					name: "Test Mandatory Attach Control",
					fields: [
						{
							label: "Attach File or Image",
							fieldname: "attach",
							fieldtype: "Attach",
							in_list_view: 1,
						},
						{
							label: "Mandatory Text Field",
							fieldname: "text_field",
							fieldtype: "Text Editor",
							in_list_view: 1,
							reqd: 1,
						},
					],
				});
			});
	});
	let temp_name = "";
	let docname = "";
	it("Attaching a file on an unsaved document", () => {
		//Navigating to the new form for the newly created doctype
		cy.new_form("Test Mandatory Attach Control");
		cy.get("body").should(($body) => {
			temp_name = $body.attr("data-route").split("/")[2];
		});

		//Clicking on the attach button which is displayed as part of creating a doctype with "Attach" fieldtype
		cy.findByRole("button", { name: "Attach" }).click();

		//Clicking on "Link" button to attach a file using the "Link" button
		cy.findByRole("button", { name: "Link" }).click();
		cy.findByPlaceholderText("Attach a web link").type(
			"https://wallpaperplay.com/walls/full/8/2/b/72402.jpg",
			{ force: true }
		);

		//Clicking on the Upload button to upload the file
		cy.intercept("POST", "/api/method/upload_file").as("upload_image");
		cy.get(".modal-footer").findByRole("button", { name: "Upload" }).click({ delay: 500 });
		cy.wait("@upload_image");
		cy.get(".msgprint-dialog .modal-title").contains("Missing Fields").should("be.visible");
		cy.hide_dialog();
		cy.fill_field("text_field", "Random value", "Text Editor").wait(500);
		cy.findByRole("button", { name: "Save" }).click().wait(500);

		//Checking if the URL of the attached image is getting displayed in the field of the newly created doctype
		cy.get(".attached-file > .ellipsis > .attached-file-link")
			.should("have.attr", "href")
			.and("equal", "https://wallpaperplay.com/walls/full/8/2/b/72402.jpg");

		cy.get(".title-text").then(($value) => {
			docname = $value.text();
		});
	});

	it("Check if file was uploaded correctly", () => {
		cy.go_to_list("File");
		cy.open_list_filter();
		cy.get(".fieldname-select-area .form-control")
			.click()
			.type("Attached To Name{enter}")
			.blur()
			.wait(500);
		cy.get('input[data-fieldname="attached_to_name"]').click().type(docname).blur();
		cy.get(".filter-popover .apply-filters").click({ force: true });
		cy.get("header .level-right .list-count").should("contain.text", "1 of 1");
	});

	it("Check if file exists with temporary name", () => {
		cy.open_list_filter();
		cy.get('input[data-fieldname="attached_to_name"]').click().clear().type(temp_name).blur();
		cy.get(".filter-popover .apply-filters").click({ force: true });
		cy.get(".frappe-list > .no-result").should("be.visible");
	});
});<|MERGE_RESOLUTION|>--- conflicted
+++ resolved
@@ -29,12 +29,8 @@
 		//Clicking on "Link" button to attach a file using the "Link" button
 		cy.findByRole("button", { name: "Link" }).click();
 		cy.findByPlaceholderText("Attach a web link").type(
-<<<<<<< HEAD
-			"https://wallpaperplay.com/walls/full/8/2/b/72402.jpg"
-=======
 			"https://wallpaperplay.com/walls/full/8/2/b/72402.jpg",
 			{ force: true }
->>>>>>> 9ef10818
 		);
 
 		//Clicking on the Upload button to upload the file
