"""
Server side handler for "Form" events
"""

import webnotes
import webnotes.model.doc
import webnotes.model.meta
from webnotes.model.triggers import fire_event

def getdoc():
	"""
	Loads a doclist for a given document. This method is called directly from the client.
	Requries "doctype", "docname" as form variables. If "from_archive" is set, it will get from archive.
	Will also call the "onload" method on the document.
	"""

	import webnotes
	from webnotes.utils import cint
	
	form = webnotes.form_dict
	doctype, docname = form.get('doctype'), form.get('name')
	prefix = cint(form.get('from_archive')) and 'arc' or 'tab'

	if not (doctype and docname):
		raise Exception, 'doctype and name required!'
	
	doclist = []
	# single
	doclist = load_single_doc(doctype, docname, (form.get('user') or webnotes.session['user']), prefix)
	
	# load doctype along with the doc
	if form.get('getdoctype'):
		import webnotes.model.doctype
		doclist += webnotes.model.doctype.get(doctype)

	# tag as archived
	if prefix == 'arc':
		doclist[0].__archived=1

	webnotes.response['docs'] = doclist

#===========================================================================================

def get_comments(doctype=None, docname=None, limit=5):
	nc, cl = 0, []

	if not doctype:
		doctype, docname, limit = webnotes.form_dict.get('dt'), webnotes.form_dict.get('dn'), webnotes.form_dict.get('limit')
		
	try:
		nc = int(webnotes.conn.sql("select count(*) from `tabComment Widget Record` where comment_doctype=%s and comment_docname=%s", (doctype, docname))[0][0])
		if nc:
			cl = webnotes.conn.sql("select comment, ifnull(comment_by_fullname, comment_by) AS 'comment_by_fullname', creation from `tabComment Widget Record` where comment_doctype=%s and comment_docname=%s order by creation desc limit %s" % ('%s','%s',limit), (doctype, docname), as_dict=1)

	except Exception, e:
		if e.args[0]==1146:
			# no table
			make_comment_table()
		else:
			raise e

	webnotes.response['n_comments'], webnotes.response['comment_list'] = nc, cl

#
# make comment table
#
def make_comment_table():
	"Make table for comments - if missing via import module"
	webnotes.conn.commit()
	from webnotes.modules import reload_doc
	reload_doc('core', 'doctype', 'comment_widget_record')
	webnotes.conn.begin()	
	
#===========================================================================================

def add_comment():
	import time
	args = webnotes.form_dict

	if args.get('comment'):
		from webnotes.model.doc import Document
		from webnotes.utils import nowdate
		
		cmt = Document('Comment Widget Record')
		for arg in ['comment', 'comment_by', 'comment_by_fullname', 'comment_doctype', 'comment_docname']:
			cmt.fields[arg] = args[arg]
		cmt.comment_date = nowdate()
		cmt.comment_time = time.strftime('%H:%M')
		cmt.save(1)
  			
#===========================================================================================

def remove_comment():
	args = webnotes.form_dict
	webnotes.conn.sql("delete from `tabComment Widget Record` where name=%s",args.get('id'))

	try:
		get_obj('Feed Control').upate_comment_in_feed(args['dt'], args['dn'])
	except: pass

#===========================================================================================

def getdoctype():
	# load parent doctype too
	import webnotes.model.doctype
	
	form, doclist = webnotes.form, []
	
	dt = form.getvalue('doctype')
	with_parent = form.getvalue('with_parent')

	# with parent (called from report builder)
	if with_parent:
		parent_dt = webnotes.model.meta.get_parent_dt(dt)
		if parent_dt:
			doclist = webnotes.model.doctype.get(parent_dt)
			webnotes.response['parent_dt'] = parent_dt
	
	if not doclist:
		doclist = webnotes.model.doctype.get(dt)
	
	# if single, send the record too
	if doclist[0].issingle:
		doclist += webnotes.model.doc.get(dt)

	# load search criteria for reports (all)
	doclist += webnotes.model.meta.get_search_criteria(dt)


	webnotes.response['docs'] = doclist

#===========================================================================================

def load_single_doc(dt, dn, user, prefix):
	import webnotes.model.code

	if not dn: dn = dt
	dl = webnotes.model.doc.get(dt, dn, prefix=prefix)

	# archive, done
	if prefix=='arc':
		return dl

	try:
		so, r = webnotes.model.code.get_server_obj(dl[0], dl), None
		if hasattr(so, 'onload'):
			r = webnotes.model.code.run_server_obj(so, 'onload')
		if hasattr(so, 'custom_onload'):
			r = webnotes.model.code.run_server_obj(so, 'custom_onload')
		if r: 
			webnotes.msgprint(r)
	except Exception, e:
		webnotes.errprint(webnotes.utils.getTraceback())
		webnotes.msgprint('Error in script while loading')
		raise e

	if dl and not dn.startswith('_'):
		webnotes.user.update_recent(dt, dn)

	# load search criteria ---- if doctype
	if dt=='DocType':
		dl += webnotes.model.meta.get_search_criteria(dt)

	return dl

# Check Guest Access
#===========================================================================================
def check_guest_access(doc):
	if webnotes.session['user']=='Guest' and not webnotes.conn.sql("select name from tabDocPerm where role='Guest' and parent=%s and ifnull(`read`,0)=1", doc.doctype):
		webnotes.msgprint("Guest not allowed to call this object")
		raise Exception

# Runserverobj - run server calls from form
#===========================================================================================

def runserverobj():
	"""
		Run server objects
	"""
	import webnotes.model.code
	from webnotes.model.doclist import DocList
	from webnotes.utils import cint

	form = webnotes.form

	doclist = None
	method = form.getvalue('method')
	arg = form.getvalue('arg')
	dt = form.getvalue('doctype')
	dn = form.getvalue('docname')

	if dt: # not called from a doctype (from a page)
		if not dn: dn = dt # single
		so = webnotes.model.code.get_obj(dt, dn)

	else:
		doclist = DocList()
<<<<<<< HEAD
		doclist.from_compressed(form.getvalue('docs'), form.getvalue('docname'))
=======
		doclist.from_compressed(form.getvalue('docs'), dn)
>>>>>>> 87d4b9ce
		so = doclist.make_obj()
		
	check_guest_access(so.doc)
	
	if so:
		r = webnotes.model.code.run_server_obj(so, method, arg)
<<<<<<< HEAD
		if r:			
=======
		if r:
>>>>>>> 87d4b9ce
			#build output as csv
			if cint(webnotes.form.getvalue('as_csv')):
				make_csv_output(r, so.doc.doctype)
			else:
				webnotes.response['message'] = r
		
<<<<<<< HEAD
		if doclist:
			webnotes.response['docs'] = doclist.docs
=======
		webnotes.response['docs'] =[so.doc] + so.doclist
>>>>>>> 87d4b9ce

def make_csv_output(res, dt):
	import webnotes
	from webnotes.utils import getCSVelement

	txt = []
	if type(res)==list:
		for r in res:
			txt.append(','.join([getCSVelement(i) for i in r]))
		
		txt = '\n'.join(txt)
	
	else:
		txt = 'Output was not in list format\n' + r
					
	webnotes.response['result'] = txt
	webnotes.response['type'] = 'csv'
	webnotes.response['doctype'] = dt.replace(' ','')						


def savedocs():
	try:
		from webnotes.model.doclist import DocList
		form = webnotes.form_dict
<<<<<<< HEAD

		doclist = DocList()
		doclist.from_compressed(form.get('docs'), form.get('docname'))

		# action
		action = form.get('action')

		if action=='Update': action='update_after_submit'

=======

		doclist = DocList()
		doclist.from_compressed(form.get('docs'), form.get('docname'))

		# action
		action = form.get('action')

		if action=='Update': action='update_after_submit'

>>>>>>> 87d4b9ce
		getattr(doclist, action.lower())()

		# update recent documents
		webnotes.user.update_recent(doclist.doc.doctype, doclist.doc.name)

		# send updated docs
		webnotes.response['saved'] = '1'
		webnotes.response['main_doc_name'] = doclist.doc.name
		webnotes.response['docname'] = doclist.doc.name
		webnotes.response['docs'] = [doclist.doc] + doclist.children

	except Exception, e:
		webnotes.msgprint('Did not save')
		webnotes.errprint(webnotes.utils.getTraceback())
		raise e


# Print Format
#===========================================================================================
def _get_print_format(match):
	name = match.group('name')
	return webnotes.model.meta.get_print_format_html(name)

def get_print_format():
	import re
	import webnotes

	html = webnotes.model.meta.get_print_format_html(webnotes.form.getvalue('name'))

	p = re.compile('\$import\( (?P<name> [^)]*) \)', re.VERBOSE)
	out_html = ''
	if html: 
		out_html = p.sub(_get_print_format, html)

	webnotes.response['message'] = out_html
	
# remove attachment
#===========================================================================================

def remove_attach():
	import webnotes
	import webnotes.utils.file_manager
	
	fid = webnotes.form.getvalue('fid')
	webnotes.utils.file_manager.delete_file(fid, verbose=1)

# Get Fields - Counterpart to $c_get_fields
#===========================================================================================
def get_fields():
	import webnotes
	r = {}
	args = {
		'select':webnotes.form.getvalue('select')
		,'from':webnotes.form.getvalue('from')
		,'where':webnotes.form.getvalue('where')
	}
	ret = webnotes.conn.sql("select %(select)s from `%(from)s` where %(where)s limit 1" % args)
	if ret:
		fl, i = webnotes.form.getvalue('fields').split(','), 0
		for f in fl:
			r[f], i = ret[0][i], i+1
	webnotes.response['message']=r

# validate link
#===========================================================================================
def validate_link():
	import webnotes
	import webnotes.utils
	
	value, options, fetch = webnotes.form.getvalue('value'), webnotes.form.getvalue('options'), webnotes.form.getvalue('fetch')

	# no options, don't validate
	if not options or options=='null' or options=='undefined':
		webnotes.response['message'] = 'Ok'
		return
		
	if webnotes.conn.sql("select name from `tab%s` where name=%s" % (options, '%s'), value):
	
		# get fetch values
		if fetch:
			webnotes.response['fetch_values'] = [webnotes.utils.parse_val(c) for c in webnotes.conn.sql("select %s from `tab%s` where name=%s" % (fetch, options, '%s'), value)[0]]
	
		webnotes.response['message'] = 'Ok'<|MERGE_RESOLUTION|>--- conflicted
+++ resolved
@@ -195,34 +195,21 @@
 
 	else:
 		doclist = DocList()
-<<<<<<< HEAD
-		doclist.from_compressed(form.getvalue('docs'), form.getvalue('docname'))
-=======
 		doclist.from_compressed(form.getvalue('docs'), dn)
->>>>>>> 87d4b9ce
 		so = doclist.make_obj()
 		
 	check_guest_access(so.doc)
 	
 	if so:
 		r = webnotes.model.code.run_server_obj(so, method, arg)
-<<<<<<< HEAD
-		if r:			
-=======
 		if r:
->>>>>>> 87d4b9ce
 			#build output as csv
 			if cint(webnotes.form.getvalue('as_csv')):
 				make_csv_output(r, so.doc.doctype)
 			else:
 				webnotes.response['message'] = r
 		
-<<<<<<< HEAD
-		if doclist:
-			webnotes.response['docs'] = doclist.docs
-=======
 		webnotes.response['docs'] =[so.doc] + so.doclist
->>>>>>> 87d4b9ce
 
 def make_csv_output(res, dt):
 	import webnotes
@@ -247,7 +234,6 @@
 	try:
 		from webnotes.model.doclist import DocList
 		form = webnotes.form_dict
-<<<<<<< HEAD
 
 		doclist = DocList()
 		doclist.from_compressed(form.get('docs'), form.get('docname'))
@@ -257,17 +243,6 @@
 
 		if action=='Update': action='update_after_submit'
 
-=======
-
-		doclist = DocList()
-		doclist.from_compressed(form.get('docs'), form.get('docname'))
-
-		# action
-		action = form.get('action')
-
-		if action=='Update': action='update_after_submit'
-
->>>>>>> 87d4b9ce
 		getattr(doclist, action.lower())()
 
 		# update recent documents
